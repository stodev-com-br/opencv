# Custom deep learning layers support {#tutorial_dnn_custom_layers}

@tableofcontents

@prev_tutorial{tutorial_dnn_javascript}
@next_tutorial{tutorial_dnn_OCR}

|    |    |
| -: | :- |
| Original author | Dmitry Kurtaev |
| Compatibility | OpenCV >= 3.4.1 |

## Introduction
Deep learning is a fast-growing area. New approaches to building neural networks
usually introduce new types of layers. These could be modifications of existing
ones or implementation of outstanding research ideas.

OpenCV allows importing and running networks from different deep learning frameworks.
There is a number of the most popular layers. However, you can face a problem that
your network cannot be imported using OpenCV because some layers of your network
can be not implemented in the deep learning engine of OpenCV.

The first solution is to create a feature request at https://github.com/opencv/opencv/issues
mentioning details such as a source of a model and a type of new layer.
The new layer could be implemented if the OpenCV community shares this need.

The second way is to define a **custom layer** so that OpenCV's deep learning engine
will know how to use it. This tutorial is dedicated to show you a process of deep
learning model's import customization.

## Define a custom layer in C++
Deep learning layer is a building block of network's pipeline.
It has connections to **input blobs** and produces results to **output blobs**.
There are trained **weights** and **hyper-parameters**.
Layers' names, types, weights and hyper-parameters are stored in files are
generated by native frameworks during training. If OpenCV encounters unknown
layer type it throws an exception while trying to read a model:

```
Unspecified error: Can't create layer "layer_name" of type "MyType" in function getLayerInstance
```

To import the model correctly you have to derive a class from cv::dnn::Layer with
the following methods:

@snippet dnn/custom_layers.hpp A custom layer interface

And register it before the import:

@snippet dnn/custom_layers.hpp Register a custom layer

@note `MyType` is a type of unimplemented layer from the thrown exception.

Let's see what all the methods do:

- Constructor

@snippet dnn/custom_layers.hpp MyLayer::MyLayer

Retrieves hyper-parameters from cv::dnn::LayerParams. If your layer has trainable
weights they will be already stored in the Layer's member cv::dnn::Layer::blobs.

- A static method `create`

@snippet dnn/custom_layers.hpp MyLayer::create

This method should create an instance of you layer and return cv::Ptr with it.

- Output blobs' shape computation

@snippet dnn/custom_layers.hpp MyLayer::getMemoryShapes

Returns layer's output shapes depending on input shapes. You may request an extra
memory using `internals`.

- Run a layer

@snippet dnn/custom_layers.hpp MyLayer::forward

Implement a layer's logic here. Compute outputs for given inputs.

@note OpenCV manages memory allocated for layers. In the most cases the same memory
can be reused between layers. So your `forward` implementation should not rely on that
the second invocation of `forward` will have the same data at `outputs` and `internals`.

- Optional `finalize` method

@snippet dnn/custom_layers.hpp MyLayer::finalize

The chain of methods is the following: OpenCV deep learning engine calls `create`
method once, then it calls `getMemoryShapes` for every created layer, then you
can make some preparations depend on known input dimensions at cv::dnn::Layer::finalize.
After network was initialized only `forward` method is called for every network's input.

@note Varying input blobs' sizes such height, width or batch size make OpenCV
reallocate all the internal memory. That leads to efficiency gaps. Try to initialize
and deploy models using a fixed batch size and image's dimensions.

## Example: custom layer from Caffe
Let's create a custom layer `Interp` from https://github.com/cdmh/deeplab-public.
It's just a simple resize that takes an input blob of size `N x C x Hi x Wi` and returns
an output blob of size `N x C x Ho x Wo` where `N` is a batch size, `C` is a number of channels,
`Hi x Wi` and `Ho x Wo` are input and output `height x width` correspondingly.
This layer has no trainable weights but it has hyper-parameters to specify an output size.

In example,
~~~~~~~~~~~~~
layer {
  name: "output"
  type: "Interp"
  bottom: "input"
  top: "output"
  interp_param {
    height: 9
    width: 8
  }
}
~~~~~~~~~~~~~

This way our implementation can look like:

@snippet dnn/custom_layers.hpp InterpLayer

Next we need to register a new layer type and try to import the model.

@snippet dnn/custom_layers.hpp Register InterpLayer

## Example: custom layer from TensorFlow
This is an example of how to import a network with [tf.image.resize_bilinear](https://www.tensorflow.org/versions/master/api_docs/python/tf/image/resize_bilinear)
operation. This is also a resize but with an implementation different from OpenCV's or `Interp` above.

Let's create a single layer network:
~~~~~~~~~~~~~{.py}
inp = tf.placeholder(tf.float32, [2, 3, 4, 5], 'input')
resized = tf.image.resize_bilinear(inp, size=[9, 8], name='resize_bilinear')
~~~~~~~~~~~~~
OpenCV sees that TensorFlow's graph in the following way:

```
node {
  name: "input"
  op: "Placeholder"
  attr {
    key: "dtype"
    value {
      type: DT_FLOAT
    }
  }
}
node {
  name: "resize_bilinear/size"
  op: "Const"
  attr {
    key: "dtype"
    value {
      type: DT_INT32
    }
  }
  attr {
    key: "value"
    value {
      tensor {
        dtype: DT_INT32
        tensor_shape {
          dim {
            size: 2
          }
        }
        tensor_content: "\t\000\000\000\010\000\000\000"
      }
    }
  }
}
node {
  name: "resize_bilinear"
  op: "ResizeBilinear"
  input: "input:0"
  input: "resize_bilinear/size"
  attr {
    key: "T"
    value {
      type: DT_FLOAT
    }
  }
  attr {
    key: "align_corners"
    value {
      b: false
    }
  }
}
library {
}
```
Custom layers import from TensorFlow is designed to put all layer's `attr` into
cv::dnn::LayerParams but input `Const` blobs into cv::dnn::Layer::blobs.
In our case resize's output shape will be stored in layer's `blobs[0]`.

@snippet dnn/custom_layers.hpp ResizeBilinearLayer

Next we register a layer and try to import the model.

@snippet dnn/custom_layers.hpp Register ResizeBilinearLayer

## Define a custom layer in Python
The following example shows how to customize OpenCV's layers in Python.

Let's consider [Holistically-Nested Edge Detection](https://arxiv.org/abs/1504.06375)
deep learning model. That was trained with one and only difference comparing to
a current version of [Caffe framework](http://caffe.berkeleyvision.org/). `Crop`
layers that receive two input blobs and crop the first one to match spatial dimensions
of the second one used to crop from the center. Nowadays Caffe's layer does it
from the top-left corner. So using the latest version of Caffe or OpenCV you will
get shifted results with filled borders.

Next we're going to replace OpenCV's `Crop` layer that makes top-left cropping by
a centric one.

- Create a class with `getMemoryShapes` and `forward` methods

@snippet dnn/edge_detection.py CropLayer

@note Both methods should return lists.

- Register a new layer.

@snippet dnn/edge_detection.py Register

<<<<<<< HEAD
That's it! We've replaced an implemented OpenCV's layer to a custom one.
You may find a full script in the [source code](https://github.com/opencv/opencv/tree/4.x/samples/dnn/edge_detection.py).
=======
That's it! We have replaced an implemented OpenCV's layer to a custom one.
You may find a full script in the [source code](https://github.com/opencv/opencv/tree/3.4/samples/dnn/edge_detection.py).
>>>>>>> fd8b346c

<table border="0">
<tr>
<td>![](js_tutorials/js_assets/lena.jpg)</td>
<td>![](images/lena_hed.jpg)</td>
</tr>
</table><|MERGE_RESOLUTION|>--- conflicted
+++ resolved
@@ -226,13 +226,8 @@
 
 @snippet dnn/edge_detection.py Register
 
-<<<<<<< HEAD
-That's it! We've replaced an implemented OpenCV's layer to a custom one.
+That's it! We have replaced an implemented OpenCV's layer to a custom one.
 You may find a full script in the [source code](https://github.com/opencv/opencv/tree/4.x/samples/dnn/edge_detection.py).
-=======
-That's it! We have replaced an implemented OpenCV's layer to a custom one.
-You may find a full script in the [source code](https://github.com/opencv/opencv/tree/3.4/samples/dnn/edge_detection.py).
->>>>>>> fd8b346c
 
 <table border="0">
 <tr>
