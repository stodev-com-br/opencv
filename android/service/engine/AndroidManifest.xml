<?xml version="1.0" encoding="utf-8"?>
<manifest xmlns:android="http://schemas.android.com/apk/res/android"
    package="org.opencv.engine"
<<<<<<< HEAD
    android:versionCode="20@ANDROID_PLATFORM_VERSION_CODE@"
    android:versionName="2.0" >
=======
    android:versionCode="22@ANDROID_PLATFORM_VERSION_CODE@"
    android:versionName="2.2" >
>>>>>>> d559c18e

    <uses-sdk android:minSdkVersion="8" />
    <uses-feature android:name="android.hardware.touchscreen" android:required="false"/>

    <application
        android:icon="@drawable/icon"
        android:label="@string/app_name" >

    <service android:exported="true" android:name="OpenCVEngineService" android:process=":OpenCVEngineProcess">
        <intent-filter>
            <action android:name="org.opencv.engine.BIND"></action>
        </intent-filter>
    </service>

    <activity
        android:name="org.opencv.engine.manager.ManagerActivity"
        android:label="@string/app_name"
        android:screenOrientation="portrait">
        <intent-filter>
            <action android:name="android.intent.action.MAIN" />
            <category android:name="android.intent.category.LAUNCHER" />
        </intent-filter>
    </activity>

</application>
</manifest><|MERGE_RESOLUTION|>--- conflicted
+++ resolved
@@ -1,13 +1,8 @@
 <?xml version="1.0" encoding="utf-8"?>
 <manifest xmlns:android="http://schemas.android.com/apk/res/android"
     package="org.opencv.engine"
-<<<<<<< HEAD
-    android:versionCode="20@ANDROID_PLATFORM_VERSION_CODE@"
-    android:versionName="2.0" >
-=======
     android:versionCode="22@ANDROID_PLATFORM_VERSION_CODE@"
     android:versionName="2.2" >
->>>>>>> d559c18e
 
     <uses-sdk android:minSdkVersion="8" />
     <uses-feature android:name="android.hardware.touchscreen" android:required="false"/>
