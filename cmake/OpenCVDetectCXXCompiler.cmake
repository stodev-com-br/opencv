--- conflicted
+++ resolved
@@ -191,10 +191,10 @@
     endif()
   endif()
 endif()
-<<<<<<< HEAD
+
 if(NOT HAVE_CXX11)
   message(FATAL_ERROR "OpenCV 4.x requires C++11")
-=======
+endif()
 
 if((HAVE_CXX11
         AND NOT MSVC
@@ -212,5 +212,4 @@
       message(FATAL_ERROR "C++11 compiler must support std::atomic")
     endif()
   endif()
->>>>>>> 114674c3
 endif()