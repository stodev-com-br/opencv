# Local variables (set for each module):
#
# name       - short name in lower case i.e. core
# the_module - full name in lower case i.e. opencv_core

# Global variables:
#
# OPENCV_MODULE_${the_module}_LOCATION
# OPENCV_MODULE_${the_module}_BINARY_DIR
# OPENCV_MODULE_${the_module}_DESCRIPTION
# OPENCV_MODULE_${the_module}_CLASS - PUBLIC|INTERNAL|BINDINGS
# OPENCV_MODULE_${the_module}_HEADERS
# OPENCV_MODULE_${the_module}_SOURCES
# OPENCV_MODULE_${the_module}_DEPS - final flattened set of module dependencies
# OPENCV_MODULE_${the_module}_DEPS_TO_LINK - differs from above for world build only
# OPENCV_MODULE_${the_module}_DEPS_EXT - non-module dependencies
# OPENCV_MODULE_${the_module}_REQ_DEPS
# OPENCV_MODULE_${the_module}_OPT_DEPS
# OPENCV_MODULE_${the_module}_PRIVATE_REQ_DEPS
# OPENCV_MODULE_${the_module}_PRIVATE_OPT_DEPS
# OPENCV_MODULE_${the_module}_IS_PART_OF_WORLD
# OPENCV_MODULE_${the_module}_CUDA_OBJECTS - compiled CUDA objects list
# OPENCV_MODULE_${the_module}_WRAPPERS - list of wrappers supporting this module
# HAVE_${the_module} - for fast check of module availability

# To control the setup of the module you could also set:
# the_description - text to be used as current module description
# the_label - label for current module
# OPENCV_MODULE_TYPE - STATIC|SHARED - set to force override global settings for current module
# OPENCV_MODULE_IS_PART_OF_WORLD - ON|OFF (default ON) - should the module be added to the opencv_world?
# BUILD_${the_module}_INIT - ON|OFF (default ON) - initial value for BUILD_${the_module}

# The verbose template for OpenCV module:
#
#   ocv_add_module(modname <dependencies>)
#   ocv_glob_module_sources(([EXCLUDE_OPENCL] [EXCLUDE_CUDA] <extra sources&headers>)
#                          or glob them manually and ocv_set_module_sources(...)
#   ocv_module_include_directories(<extra include directories>)
#   ocv_create_module()
#   <add extra link dependencies, compiler options, etc>
#   ocv_add_precompiled_headers(${the_module})
#   <add extra installation rules>
#   ocv_add_accuracy_tests(<extra dependencies>)
#   ocv_add_perf_tests(<extra dependencies>)
#   ocv_add_samples(<extra dependencies>)
#
#
# If module have no "extra" then you can define it in one line:
#
#   ocv_define_module(modname <dependencies>)

# clean flags for modules enabled on previous cmake run
# this is necessary to correctly handle modules removal
foreach(mod ${OPENCV_MODULES_BUILD} ${OPENCV_MODULES_DISABLED_USER} ${OPENCV_MODULES_DISABLED_AUTO} ${OPENCV_MODULES_DISABLED_FORCE})
  if(HAVE_${mod})
    unset(HAVE_${mod} CACHE)
  endif()
  unset(OPENCV_MODULE_${mod}_DEPS CACHE)
  unset(OPENCV_MODULE_${mod}_DEPS_EXT CACHE)
  unset(OPENCV_MODULE_${mod}_REQ_DEPS CACHE)
  unset(OPENCV_MODULE_${mod}_OPT_DEPS CACHE)
  unset(OPENCV_MODULE_${mod}_PRIVATE_REQ_DEPS CACHE)
  unset(OPENCV_MODULE_${mod}_PRIVATE_OPT_DEPS CACHE)
  unset(OPENCV_MODULE_${mod}_LINK_DEPS CACHE)
  unset(OPENCV_MODULE_${mod}_WRAPPERS CACHE)
endforeach()

# clean modules info which needs to be recalculated
set(OPENCV_MODULES_PUBLIC         "" CACHE INTERNAL "List of OpenCV modules marked for export")
set(OPENCV_MODULES_BUILD          "" CACHE INTERNAL "List of OpenCV modules included into the build")
set(OPENCV_MODULES_DISABLED_USER  "" CACHE INTERNAL "List of OpenCV modules explicitly disabled by user")
set(OPENCV_MODULES_DISABLED_AUTO  "" CACHE INTERNAL "List of OpenCV modules implicitly disabled due to dependencies")
set(OPENCV_MODULES_DISABLED_FORCE "" CACHE INTERNAL "List of OpenCV modules which can not be build in current configuration")
unset(OPENCV_WORLD_MODULES CACHE)

# adds dependencies to OpenCV module
# Usage:
#   add_dependencies(opencv_<name> [REQUIRED] [<list of dependencies>] [OPTIONAL <list of modules>] [WRAP <list of wrappers>])
# Notes:
# * <list of dependencies> - can include full names of modules or full paths to shared/static libraries or cmake targets
macro(ocv_add_dependencies full_modname)
  ocv_debug_message("ocv_add_dependencies(" ${full_modname} ${ARGN} ")")
  #we don't clean the dependencies here to allow this macro several times for every module
  foreach(d "REQUIRED" ${ARGN})
    if(d STREQUAL "REQUIRED")
      set(__depsvar OPENCV_MODULE_${full_modname}_REQ_DEPS)
    elseif(d STREQUAL "OPTIONAL")
      set(__depsvar OPENCV_MODULE_${full_modname}_OPT_DEPS)
    elseif(d STREQUAL "PRIVATE_REQUIRED")
      set(__depsvar OPENCV_MODULE_${full_modname}_PRIVATE_REQ_DEPS)
    elseif(d STREQUAL "PRIVATE_OPTIONAL")
      set(__depsvar OPENCV_MODULE_${full_modname}_PRIVATE_OPT_DEPS)
    elseif(d STREQUAL "WRAP")
      set(__depsvar OPENCV_MODULE_${full_modname}_WRAPPERS)
    else()
      list(APPEND ${__depsvar} "${d}")
    endif()
  endforeach()
  unset(__depsvar)

  # hack for python
  set(__python_idx)
  list(FIND OPENCV_MODULE_${full_modname}_WRAPPERS "python" __python_idx)
  if (NOT __python_idx EQUAL -1)
    list(REMOVE_ITEM OPENCV_MODULE_${full_modname}_WRAPPERS "python")
    list(APPEND OPENCV_MODULE_${full_modname}_WRAPPERS "python_bindings_generator" "python2" "python3")
  endif()
  unset(__python_idx)

  ocv_list_unique(OPENCV_MODULE_${full_modname}_REQ_DEPS)
  ocv_list_unique(OPENCV_MODULE_${full_modname}_OPT_DEPS)
  ocv_list_unique(OPENCV_MODULE_${full_modname}_PRIVATE_REQ_DEPS)
  ocv_list_unique(OPENCV_MODULE_${full_modname}_PRIVATE_OPT_DEPS)
  ocv_list_unique(OPENCV_MODULE_${full_modname}_WRAPPERS)

  set(OPENCV_MODULE_${full_modname}_REQ_DEPS ${OPENCV_MODULE_${full_modname}_REQ_DEPS}
    CACHE INTERNAL "Required dependencies of ${full_modname} module")
  set(OPENCV_MODULE_${full_modname}_OPT_DEPS ${OPENCV_MODULE_${full_modname}_OPT_DEPS}
    CACHE INTERNAL "Optional dependencies of ${full_modname} module")
  set(OPENCV_MODULE_${full_modname}_PRIVATE_REQ_DEPS ${OPENCV_MODULE_${full_modname}_PRIVATE_REQ_DEPS}
    CACHE INTERNAL "Required private dependencies of ${full_modname} module")
  set(OPENCV_MODULE_${full_modname}_PRIVATE_OPT_DEPS ${OPENCV_MODULE_${full_modname}_PRIVATE_OPT_DEPS}
    CACHE INTERNAL "Optional private dependencies of ${full_modname} module")
  set(OPENCV_MODULE_${full_modname}_WRAPPERS ${OPENCV_MODULE_${full_modname}_WRAPPERS}
    CACHE INTERNAL "List of wrappers supporting module ${full_modname}")
endmacro()

# declare new OpenCV module in current folder
# Usage:
#   ocv_add_module(<name> [INTERNAL|BINDINGS] [REQUIRED] [<list of dependencies>] [OPTIONAL <list of optional dependencies>] [WRAP <list of wrappers>])
# Example:
#   ocv_add_module(yaom INTERNAL opencv_core opencv_highgui opencv_flann OPTIONAL opencv_cudev)
macro(ocv_add_module _name)
  ocv_debug_message("ocv_add_module(" ${_name} ${ARGN} ")")
  string(TOLOWER "${_name}" name)
  set(the_module opencv_${name})

  # the first pass - collect modules info, the second pass - create targets
  if(OPENCV_INITIAL_PASS)
    #guard against redefinition
    if(";${OPENCV_MODULES_BUILD};${OPENCV_MODULES_DISABLED_USER};" MATCHES ";${the_module};")
      message(FATAL_ERROR "Redefinition of the ${the_module} module.
  at:                    ${CMAKE_CURRENT_SOURCE_DIR}
  previously defined at: ${OPENCV_MODULE_${the_module}_LOCATION}
")
    endif()

    if(NOT DEFINED the_description)
      set(the_description "The ${name} OpenCV module")
    endif()

    if(NOT DEFINED BUILD_${the_module}_INIT)
      set(BUILD_${the_module}_INIT ON)
    endif()

    # create option to enable/disable this module
    option(BUILD_${the_module} "Include ${the_module} module into the OpenCV build" ${BUILD_${the_module}_INIT})

    # remember the module details
    set(OPENCV_MODULE_${the_module}_DESCRIPTION "${the_description}" CACHE INTERNAL "Brief description of ${the_module} module")
    set(OPENCV_MODULE_${the_module}_LOCATION    "${CMAKE_CURRENT_SOURCE_DIR}" CACHE INTERNAL "Location of ${the_module} module sources")

    set(OPENCV_MODULE_${the_module}_LINK_DEPS "" CACHE INTERNAL "")

    set(ADD_MODULE_ARGN ${ARGN})
    ocv_cmake_hook(PRE_ADD_MODULE)
    ocv_cmake_hook(PRE_ADD_MODULE_${the_module})

    # parse list of dependencies
    if(" ${ARGV1}" STREQUAL " INTERNAL" OR " ${ARGV1}" STREQUAL " BINDINGS")
      set(OPENCV_MODULE_${the_module}_CLASS "${ARGV1}" CACHE INTERNAL "The category of the module")
      set(__ocv_argn__ ${ADD_MODULE_ARGN})
      list(REMOVE_AT __ocv_argn__ 0)
      ocv_add_dependencies(${the_module} ${__ocv_argn__})
      unset(__ocv_argn__)
    else()
      set(OPENCV_MODULE_${the_module}_CLASS "PUBLIC" CACHE INTERNAL "The category of the module")
      ocv_add_dependencies(${the_module} ${ADD_MODULE_ARGN})
      if(BUILD_${the_module})
        set(OPENCV_MODULES_PUBLIC ${OPENCV_MODULES_PUBLIC} "${the_module}" CACHE INTERNAL "List of OpenCV modules marked for export")
      endif()
    endif()

    # add self to the world dependencies
    if((NOT DEFINED OPENCV_MODULE_IS_PART_OF_WORLD
        AND NOT OPENCV_MODULE_${the_module}_CLASS STREQUAL "BINDINGS"
        AND (NOT DEFINED OPENCV_MODULE_${the_module}_IS_PART_OF_WORLD OR OPENCV_MODULE_${the_module}_IS_PART_OF_WORLD)
        AND (NOT OPENCV_PROCESSING_EXTRA_MODULES OR NOT OPENCV_WORLD_EXCLUDE_EXTRA_MODULES)
        AND (NOT BUILD_SHARED_LIBS OR NOT "x${OPENCV_MODULE_TYPE}" STREQUAL "xSTATIC"))
        OR OPENCV_MODULE_IS_PART_OF_WORLD
        )
      set(OPENCV_MODULE_${the_module}_IS_PART_OF_WORLD ON CACHE INTERNAL "")
      ocv_add_dependencies(opencv_world OPTIONAL ${the_module})
    else()
      set(OPENCV_MODULE_${the_module}_IS_PART_OF_WORLD OFF CACHE INTERNAL "")
    endif()

    if(NOT DEFINED the_label)
      if(OPENCV_PROCESSING_EXTRA_MODULES)
        set(the_label "Extra")
      else()
        set(the_label "Main")
      endif()
    endif()
    set(OPENCV_MODULE_${the_module}_LABEL "${the_label};${the_module}" CACHE INTERNAL "")

    if(BUILD_${the_module})
      set(OPENCV_MODULES_BUILD ${OPENCV_MODULES_BUILD} "${the_module}" CACHE INTERNAL "List of OpenCV modules included into the build")
    else()
      set(OPENCV_MODULES_DISABLED_USER ${OPENCV_MODULES_DISABLED_USER} "${the_module}" CACHE INTERNAL "List of OpenCV modules explicitly disabled by user")
    endif()

    # add reverse wrapper dependencies
    foreach (wrapper ${OPENCV_MODULE_${the_module}_WRAPPERS})
      ocv_add_dependencies(opencv_${wrapper} OPTIONAL ${the_module})
    endforeach()

    # stop processing of current file
    ocv_cmake_hook(POST_ADD_MODULE)
    ocv_cmake_hook(POST_ADD_MODULE_${the_module})
    return()
  else()
    set(OPENCV_MODULE_${the_module}_BINARY_DIR "${CMAKE_CURRENT_BINARY_DIR}" CACHE INTERNAL "")
    if(NOT BUILD_${the_module})
      return() # extra protection from redefinition
    endif()
    if(NOT OPENCV_MODULE_${the_module}_IS_PART_OF_WORLD OR NOT ${BUILD_opencv_world})
      if (NOT ${the_module} STREQUAL opencv_world)
        project(${the_module})
      endif()
      add_definitions(
        -D_USE_MATH_DEFINES  # M_PI constant in MSVS
        -D__STDC_CONSTANT_MACROS -D__STDC_LIMIT_MACROS -D__STDC_FORMAT_MACROS  # to use C libraries from C++ code (ffmpeg)
      )
    endif()
  endif()
endmacro()

# excludes module from current configuration
macro(ocv_module_disable_ module)
  set(__modname ${module})
  if(NOT __modname MATCHES "^opencv_")
    set(__modname opencv_${module})
  endif()
  list(APPEND OPENCV_MODULES_DISABLED_FORCE "${__modname}")
  set(HAVE_${__modname} OFF CACHE INTERNAL "Module ${__modname} can not be built in current configuration")
  set(OPENCV_MODULE_${__modname}_LOCATION "${CMAKE_CURRENT_SOURCE_DIR}" CACHE INTERNAL "Location of ${__modname} module sources")
  set(OPENCV_MODULES_DISABLED_FORCE "${OPENCV_MODULES_DISABLED_FORCE}" CACHE INTERNAL "List of OpenCV modules which can not be build in current configuration")
  if(BUILD_${__modname})
    # touch variable controlling build of the module to suppress "unused variable" CMake warning
  endif()
  unset(__modname)
endmacro()

macro(ocv_module_disable module)
  ocv_module_disable_(${module})
  return() # leave the current folder
endmacro()

# gather acceptable locations and generate names for them
# if folder contains CMakeLists.txt - it is accepted,
# otherwise all first-level subfolders containing CMakeLists.txt are accepted.
# Usage: _glob_locations(<output paths list> <output names list> <folder> [<folder> ...])
function(_glob_locations out_paths out_names)
  set(PATHS ${ARGN})
  foreach(path ${PATHS})
    #message(STATUS "Inspect: ${path}")
    list(LENGTH paths before)
    get_filename_component(path "${path}" ABSOLUTE)
    # Either module itself
    if(NOT path STREQUAL CMAKE_CURRENT_SOURCE_DIR AND EXISTS "${path}/CMakeLists.txt")
      get_filename_component(name "${path}" NAME)
      list(APPEND paths "${path}")
      list(APPEND names "${name}")
    else()
      # Either flat collection of modules
      file(GLOB subdirs RELATIVE "${path}" "${path}/*")
      foreach(subdir ${subdirs})
        #message(STATUS "Inspect: ${path}/${subdir}")
        if(EXISTS "${path}/${subdir}/CMakeLists.txt")
          list(APPEND paths "${path}/${subdir}")
          list(APPEND names "${subdir}")
        endif()
      endforeach()
    endif()
    list(LENGTH paths after)
    if(before EQUAL after)
      message(SEND_ERROR "No modules has been found: ${path}")
    endif()
  endforeach()
  # Return
  set(${out_paths} ${paths} PARENT_SCOPE)
  set(${out_names} ${names} PARENT_SCOPE)
endfunction()

# Calls 'add_subdirectory' for each location.
# Note: both input lists should have same length.
# Usage: _add_modules_1(<list with paths> <list with names>)
macro(_add_modules_1 paths names)
  ocv_debug_message("_add_modules_1(paths=${paths}, names=${names}, ... " ${ARGN} ")")
  list(LENGTH ${paths} __len)
  if(NOT __len EQUAL 0)
    list(LENGTH ${names} __len_verify)
    if(NOT __len EQUAL __len_verify)
      message(FATAL_ERROR "Bad configuration! ${__len} != ${__len_verify}")
    endif()
    math(EXPR __len "${__len} - 1")
    foreach(i RANGE ${__len})
      list(GET ${paths} ${i} __path)
      list(GET ${names} ${i} __name)
      #message(STATUS "First pass: ${__name} => ${__path}")
      include("${__path}/cmake/init.cmake" OPTIONAL)
      add_subdirectory("${__path}" "${CMAKE_CURRENT_BINARY_DIR}/.firstpass/${__name}")
    endforeach()
  endif()
endmacro()

# Calls 'add_subdirectory' for each module name.
# Usage: _add_modules_2([<module> ...])
macro(_add_modules_2)
  ocv_debug_message("_add_modules_2(" ${ARGN} ")")
  foreach(m ${ARGN})
    set(the_module "${m}")
    ocv_cmake_hook(PRE_MODULES_CREATE_${the_module})
    if(BUILD_opencv_world AND m STREQUAL "opencv_world"
        OR NOT BUILD_opencv_world
        OR NOT OPENCV_MODULE_${m}_IS_PART_OF_WORLD)
      if(NOT m MATCHES "^opencv_")
        message(WARNING "Incorrect module name: ${m}")
      endif()
      string(REGEX REPLACE "^opencv_" "" name "${m}")
      #message(STATUS "Second pass: ${name} => ${OPENCV_MODULE_${m}_LOCATION}")
      add_subdirectory("${OPENCV_MODULE_${m}_LOCATION}" "${CMAKE_CURRENT_BINARY_DIR}/${name}")
    endif()
    ocv_cmake_hook(POST_MODULES_CREATE_${the_module})
  endforeach()
  unset(the_module)
endmacro()

# Check if list of input items is unique.
# Usage: _assert_uniqueness(<failure message> <element> [<element> ...])
function(_assert_uniqueness msg)
  ocv_get_duplicates(dups ${ARGN})
  if(dups)
    foreach(e ${ARGN})
      list(FIND dups "${e}" idx)
      if(NOT idx EQUAL -1)
        set(prefix " > ")
      else()
        set(prefix "   ")
      endif()
      message("${prefix}${e}")
    endforeach()
    message(FATAL_ERROR "${msg}")
  endif()
endfunction()

# collect modules from specified directories
# NB: must be called only once!
# Usage: ocv_glob_modules(<main location> [<extra location> ...])
macro(ocv_glob_modules main_root)
  ocv_cmake_hook(INIT_MODULES_GLOB)
  if(DEFINED OPENCV_INITIAL_PASS)
    message(FATAL_ERROR "OpenCV has already loaded its modules. Calling ocv_glob_modules second time is not allowed.")
  endif()

  # collect modules
  set(OPENCV_INITIAL_PASS ON)
  _glob_locations(__main_paths __main_names ${main_root})
  _glob_locations(__extra_paths __extra_names ${ARGN})
  _assert_uniqueness("Duplicated modules LOCATIONS has been found" ${__main_paths} ${__extra_paths})
  _assert_uniqueness("Duplicated modules NAMES has been found" ${__main_names} ${__extra_names})
  set(OPENCV_PROCESSING_EXTRA_MODULES 0)
  ocv_cmake_hook(PRE_MODULES_SCAN)
  _add_modules_1(__main_paths __main_names)
  set(OPENCV_PROCESSING_EXTRA_MODULES 1)
  ocv_cmake_hook(PRE_MODULES_SCAN_EXTRA)
  _add_modules_1(__extra_paths __extra_names)
  ocv_clear_vars(__main_names __extra_names __main_paths __extra_paths)
  ocv_cmake_hook(POST_MODULES_SCAN)

  # resolve dependencies
  __ocv_resolve_dependencies()

  # create modules
  set(OPENCV_INITIAL_PASS OFF PARENT_SCOPE)
  set(OPENCV_INITIAL_PASS OFF)
  ocv_cmake_hook(PRE_MODULES_CREATE)
  _add_modules_2(${OPENCV_MODULES_BUILD})
  ocv_cmake_hook(POST_MODULES_CREATE)
endmacro()


# disables OpenCV module with missing dependencies
function(__ocv_module_turn_off the_module)
  list(REMOVE_ITEM OPENCV_MODULES_DISABLED_AUTO "${the_module}")
  list(APPEND OPENCV_MODULES_DISABLED_AUTO "${the_module}")
  list(REMOVE_ITEM OPENCV_MODULES_BUILD "${the_module}")
  list(REMOVE_ITEM OPENCV_MODULES_PUBLIC "${the_module}")
  set(HAVE_${the_module} OFF CACHE INTERNAL "Module ${the_module} can not be built in current configuration")

  set(OPENCV_MODULES_DISABLED_AUTO "${OPENCV_MODULES_DISABLED_AUTO}" CACHE INTERNAL "")
  set(OPENCV_MODULES_BUILD "${OPENCV_MODULES_BUILD}" CACHE INTERNAL "")
  set(OPENCV_MODULES_PUBLIC "${OPENCV_MODULES_PUBLIC}" CACHE INTERNAL "")
endfunction()

# sort modules by dependencies
function(__ocv_sort_modules_by_deps __lst)
  ocv_list_sort(${__lst})
  set(input ${${__lst}})
  set(result "")
  set(result_extra "")
  while(input)
    list(LENGTH input length_before)
    foreach (m ${input})
      # check if module is in the result already
      if (NOT ";${result};" MATCHES ";${m};")
        # scan through module dependencies...
        set(unresolved_deps_found FALSE)
        foreach (d ${OPENCV_MODULE_${m}_DEPS})
          # ... which are not already in the result and are enabled
          if ((NOT ";${result};" MATCHES ";${d};") AND HAVE_${d})
            set(unresolved_deps_found TRUE)
            break()
          endif()
        endforeach()
        # check if all dependencies for this module has been resolved
        if (NOT unresolved_deps_found)
          list(APPEND result ${m})
          list(REMOVE_ITEM input ${m})
        endif()
      endif()
    endforeach()
    list(LENGTH input length_after)
    # check for infinite loop or unresolved dependencies
    if (NOT length_after LESS length_before)
      if(NOT BUILD_SHARED_LIBS)
        if (";${input};" MATCHES ";opencv_world;")
          list(REMOVE_ITEM input "opencv_world")
          list(APPEND result_extra "opencv_world")
        else()
          # We can't do here something
          list(APPEND result ${input})
          break()
        endif()
      else()
        message(FATAL_ERROR "FATAL: Unresolved dependencies or loop in dependency graph (${length_after})\n"
          "Processed ${__lst}: ${${__lst}}\n"
          "Good modules: ${result}\n"
          "Bad modules: ${input}"
        )
        list(APPEND result ${input})
        break()
      endif()
    endif()
  endwhile()
  set(${__lst} "${result};${result_extra}" PARENT_SCOPE)
endfunction()

# resolve dependencies
function(__ocv_resolve_dependencies)
  foreach(m ${OPENCV_MODULES_DISABLED_USER})
    set(HAVE_${m} OFF CACHE INTERNAL "Module ${m} will not be built in current configuration")
  endforeach()
  foreach(m ${OPENCV_MODULES_BUILD})
    set(HAVE_${m} ON CACHE INTERNAL "Module ${m} will be built in current configuration")
  endforeach()

  # Whitelist feature
  if(BUILD_LIST)
    # Prepare the list
    string(REGEX REPLACE "[ ,:]+" ";" whitelist "${BUILD_LIST}" )
    if(BUILD_opencv_world)
      list(APPEND whitelist world)
    endif()
    ocv_list_add_prefix(whitelist "opencv_")
    ocv_list_sort(whitelist)
    ocv_list_unique(whitelist)
    message(STATUS "Using whitelist: ${whitelist}")
    # Expand the list
    foreach(depth RANGE 10)
      set(new_whitelist ${whitelist})
      foreach(m ${whitelist})
        list(APPEND new_whitelist ${OPENCV_MODULE_${m}_REQ_DEPS})
        list(APPEND new_whitelist ${OPENCV_MODULE_${m}_PRIVATE_REQ_DEPS})
      endforeach()
      ocv_list_sort(new_whitelist)
      ocv_list_unique(new_whitelist)
      if("${whitelist}" STREQUAL "${new_whitelist}")
        break()
      endif()
      set(whitelist "${new_whitelist}")
    endforeach()
    # Disable modules not in whitelist
    foreach(m ${OPENCV_MODULES_BUILD})
      list(FIND whitelist ${m} idx)
      if(idx EQUAL -1)
        message(STATUS "Module ${m} disabled by whitelist")
        __ocv_module_turn_off(${m})
      endif()
    endforeach()
  endif()

  # disable MODULES with unresolved dependencies
  set(has_changes ON)
  while(has_changes)
    set(has_changes OFF)
    foreach(m ${OPENCV_MODULES_BUILD})
      set(__deps ${OPENCV_MODULE_${m}_REQ_DEPS} ${OPENCV_MODULE_${m}_PRIVATE_REQ_DEPS})
      while(__deps)
        ocv_list_pop_front(__deps d)
        string(TOLOWER "${d}" upper_d)
        if(NOT (HAVE_${d} OR HAVE_${upper_d} OR TARGET ${d} OR EXISTS ${d}))
          if(d MATCHES "^opencv_") # TODO Remove this condition in the future and use HAVE_ variables only
            message(STATUS "Module ${m} disabled because ${d} dependency can't be resolved!")
            __ocv_module_turn_off(${m})
            set(has_changes ON)
            break()
          else()
            message(STATUS "Assume that non-module dependency is available: ${d} (for module ${m})")
          endif()
        endif()
      endwhile()
    endforeach()
  endwhile()

#  message(STATUS "List of active modules: ${OPENCV_MODULES_BUILD}")

  foreach(m ${OPENCV_MODULES_BUILD})
    set(deps_${m} ${OPENCV_MODULE_${m}_REQ_DEPS})
    foreach(d ${OPENCV_MODULE_${m}_OPT_DEPS})
      if(NOT (";${deps_${m}};" MATCHES ";${d};"))
        if(HAVE_${d} OR TARGET ${d})
          list(APPEND deps_${m} ${d})
        endif()
      endif()
    endforeach()
#    message(STATUS "Initial deps of ${m} (w/o private deps): ${deps_${m}}")
  endforeach()

  # propagate dependencies
  set(has_changes ON)
  while(has_changes)
    set(has_changes OFF)
    foreach(m2 ${OPENCV_MODULES_BUILD}) # transfer deps of m2 to m
      foreach(m ${OPENCV_MODULES_BUILD})
        if((NOT m STREQUAL m2) AND ";${deps_${m}};" MATCHES ";${m2};")
          foreach(d ${deps_${m2}})
            if(NOT (";${deps_${m}};" MATCHES ";${d};"))
#              message(STATUS "  Transfer dependency ${d} from ${m2} to ${m}")
              list(APPEND deps_${m} ${d})
              set(has_changes ON)
            endif()
            if(BUILD_opencv_world
                AND NOT "${m}" STREQUAL "opencv_world"
                AND NOT "${m2}" STREQUAL "opencv_world"
                AND OPENCV_MODULE_${m2}_IS_PART_OF_WORLD
                AND NOT OPENCV_MODULE_${m}_IS_PART_OF_WORLD)
              if(NOT (";${deps_${m}};" MATCHES ";opencv_world;"))
#                message(STATUS "  Transfer dependency opencv_world alias ${m2} to ${m}")
                list(APPEND deps_${m} opencv_world)
                set(has_changes ON)
              endif()
            endif()
          endforeach()
        endif()
      endforeach()
    endforeach()
  endwhile()

  # process private deps
  foreach(m ${OPENCV_MODULES_BUILD})
    foreach(d ${OPENCV_MODULE_${m}_PRIVATE_REQ_DEPS})
      if(NOT (";${deps_${m}};" MATCHES ";${d};"))
        list(APPEND deps_${m} ${d})
      endif()
    endforeach()
    foreach(d ${OPENCV_MODULE_${m}_PRIVATE_OPT_DEPS})
      if(NOT (";${deps_${m}};" MATCHES ";${d};"))
        if(HAVE_${d} OR TARGET ${d})
          list(APPEND deps_${m} ${d})
        endif()
      endif()
    endforeach()
  endforeach()

  ocv_list_sort(OPENCV_MODULES_BUILD)

  foreach(m ${OPENCV_MODULES_BUILD})
#    message(STATUS "FULL deps of ${m}: ${deps_${m}}")
    set(OPENCV_MODULE_${m}_DEPS ${deps_${m}})
    set(OPENCV_MODULE_${m}_DEPS_EXT ${deps_${m}})
    ocv_list_filterout(OPENCV_MODULE_${m}_DEPS_EXT "^opencv_[^ ]+$")
    if(OPENCV_MODULE_${m}_DEPS_EXT AND OPENCV_MODULE_${m}_DEPS)
      list(REMOVE_ITEM OPENCV_MODULE_${m}_DEPS ${OPENCV_MODULE_${m}_DEPS_EXT})
    endif()
  endforeach()

  # reorder dependencies
  foreach(m ${OPENCV_MODULES_BUILD})
    __ocv_sort_modules_by_deps(OPENCV_MODULE_${m}_DEPS)

    set(LINK_DEPS ${OPENCV_MODULE_${m}_DEPS})

    # process world
    if(BUILD_opencv_world)
      if(OPENCV_MODULE_${m}_IS_PART_OF_WORLD)
        list(APPEND OPENCV_WORLD_MODULES ${m})
      endif()
      foreach(m2 ${OPENCV_MODULES_BUILD})
        if(OPENCV_MODULE_${m2}_IS_PART_OF_WORLD)
          if(";${LINK_DEPS};" MATCHES ";${m2};")
            list(REMOVE_ITEM LINK_DEPS ${m2})
            if(NOT (";${LINK_DEPS};" MATCHES ";opencv_world;") AND NOT (${m} STREQUAL opencv_world))
              list(APPEND LINK_DEPS opencv_world)
            endif()
          endif()
          if("${m}" STREQUAL opencv_world)
            list(APPEND OPENCV_MODULE_opencv_world_DEPS_EXT ${OPENCV_MODULE_${m2}_DEPS_EXT})
          endif()
        endif()
      endforeach()
    endif()

    set(OPENCV_MODULE_${m}_DEPS ${OPENCV_MODULE_${m}_DEPS} CACHE INTERNAL "Flattened dependencies of ${m} module")
    set(OPENCV_MODULE_${m}_DEPS_EXT ${OPENCV_MODULE_${m}_DEPS_EXT} CACHE INTERNAL "Extra dependencies of ${m} module")
    set(OPENCV_MODULE_${m}_DEPS_TO_LINK ${LINK_DEPS} CACHE INTERNAL "Flattened dependencies of ${m} module (for linker)")

#    message(STATUS "  module deps of ${m}: ${OPENCV_MODULE_${m}_DEPS}")
#    message(STATUS "  module link deps of ${m}: ${OPENCV_MODULE_${m}_DEPS_TO_LINK}")
#    message(STATUS "  extra deps of ${m}: ${OPENCV_MODULE_${m}_DEPS_EXT}")
#    message(STATUS "")
  endforeach()

  __ocv_sort_modules_by_deps(OPENCV_MODULES_BUILD)

  set(OPENCV_MODULES_PUBLIC        ${OPENCV_MODULES_PUBLIC}        CACHE INTERNAL "List of OpenCV modules marked for export")
  set(OPENCV_MODULES_BUILD         ${OPENCV_MODULES_BUILD}         CACHE INTERNAL "List of OpenCV modules included into the build")
  set(OPENCV_MODULES_DISABLED_AUTO ${OPENCV_MODULES_DISABLED_AUTO} CACHE INTERNAL "List of OpenCV modules implicitly disabled due to dependencies")
  set(OPENCV_WORLD_MODULES         ${OPENCV_WORLD_MODULES}         CACHE INTERNAL "List of OpenCV modules included into the world")
endfunction()


# setup include paths for the list of passed modules
macro(ocv_include_modules)
  foreach(d ${ARGN})
    if(d MATCHES "^opencv_" AND HAVE_${d})
      if (EXISTS "${OPENCV_MODULE_${d}_LOCATION}/include")
        ocv_include_directories("${OPENCV_MODULE_${d}_LOCATION}/include")
      endif()
    elseif(EXISTS "${d}")
      ocv_include_directories("${d}")
    endif()
  endforeach()
endmacro()

# same as previous but with dependencies
macro(ocv_include_modules_recurse)
  ocv_include_modules(${ARGN})
  foreach(d ${ARGN})
    if(d MATCHES "^opencv_" AND HAVE_${d} AND DEFINED OPENCV_MODULE_${d}_DEPS)
      foreach (sub ${OPENCV_MODULE_${d}_DEPS})
        ocv_include_modules(${sub})
      endforeach()
    endif()
  endforeach()
endmacro()

# setup include paths for the list of passed modules
macro(ocv_target_include_modules target)
  foreach(d ${ARGN})
    if(d MATCHES "^opencv_")
      if(HAVE_${d} AND EXISTS "${OPENCV_MODULE_${d}_LOCATION}/include")
        ocv_target_include_directories(${target} "${OPENCV_MODULE_${d}_LOCATION}/include")
      endif()
    elseif(EXISTS "${d}")
      ocv_target_include_directories(${target} "${d}")
    else()
      message(WARNING "Unexpected include: ${d} (module=${the_module})")
    endif()
  endforeach()
endmacro()

# setup include paths for the list of passed modules and recursively add dependent modules
macro(ocv_target_include_modules_recurse target)
  foreach(d ${ARGN})
    if(d MATCHES "^opencv_" AND HAVE_${d})
      if (EXISTS "${OPENCV_MODULE_${d}_LOCATION}/include")
        ocv_target_include_directories(${target} "${OPENCV_MODULE_${d}_LOCATION}/include")
      endif()
      if(OPENCV_MODULE_${d}_DEPS)
        ocv_target_include_modules(${target} ${OPENCV_MODULE_${d}_DEPS})
      endif()
    elseif(EXISTS "${d}")
      ocv_target_include_directories(${target} "${d}")
    endif()
  endforeach()
endmacro()

# setup include path for OpenCV headers for specified module
# ocv_module_include_directories(<extra include directories/extra include modules>)
macro(ocv_module_include_directories)
  if(ENABLE_PRECOMPILED_HEADERS OR OPENCV_INCLUDE_DIR_APPEND_MODULE_SRC)
    ocv_target_include_directories(${the_module} "${OPENCV_MODULE_${the_module}_LOCATION}/src")
  endif()
  ocv_target_include_directories(${the_module}
      "${OPENCV_MODULE_${the_module}_LOCATION}/include"
      "${CMAKE_CURRENT_BINARY_DIR}" # for precompiled headers
      )
  ocv_target_include_modules(${the_module} ${OPENCV_MODULE_${the_module}_DEPS} ${ARGN})
endmacro()


# sets header and source files for the current module
# NB: all files specified as headers will be installed
# Usage:
# ocv_set_module_sources([HEADERS] <list of files> [SOURCES] <list of files>)
macro(ocv_set_module_sources)
  ocv_debug_message("ocv_set_module_sources(" ${ARGN} ")")

  set(OPENCV_MODULE_${the_module}_HEADERS "")
  set(OPENCV_MODULE_${the_module}_SOURCES "")

  foreach(f "HEADERS" ${ARGN})
    if(f STREQUAL "HEADERS" OR f STREQUAL "SOURCES")
      set(__filesvar "OPENCV_MODULE_${the_module}_${f}")
    else()
      list(APPEND ${__filesvar} "${f}")
    endif()
  endforeach()

  # the hacky way to embed any files into the OpenCV without modification of its build system
  if(COMMAND ocv_get_module_external_sources)
    ocv_get_module_external_sources()
  endif()

  if(OPENCV_MODULE_${the_module}_SOURCES_DISPATCHED)
    list(APPEND OPENCV_MODULE_${the_module}_SOURCES ${OPENCV_MODULE_${the_module}_SOURCES_DISPATCHED})
  endif()

  # TODO Update hooks above
  ocv_cmake_hook(INIT_MODULE_SOURCES)
  ocv_cmake_hook(INIT_MODULE_SOURCES_${the_module})

  # use full paths for module to be independent from the module location
  ocv_convert_to_full_paths(OPENCV_MODULE_${the_module}_HEADERS)

  set(OPENCV_MODULE_${the_module}_HEADERS ${OPENCV_MODULE_${the_module}_HEADERS} CACHE INTERNAL "List of header files for ${the_module}")
  set(OPENCV_MODULE_${the_module}_SOURCES ${OPENCV_MODULE_${the_module}_SOURCES} CACHE INTERNAL "List of source files for ${the_module}")
endmacro()

# finds and sets headers and sources for the standard OpenCV module
# Usage:
# ocv_glob_module_sources([EXCLUDE_CUDA] [EXCLUDE_OPENCL] <extra sources&headers in the same format as used in ocv_set_module_sources>)
macro(ocv_glob_module_sources)
  ocv_debug_message("ocv_glob_module_sources(" ${ARGN} ")")
  set(_argn ${ARGN})
  list(FIND _argn "EXCLUDE_CUDA" exclude_cuda)
  if(NOT exclude_cuda EQUAL -1)
    list(REMOVE_AT _argn ${exclude_cuda})
  endif()
  list(FIND _argn "EXCLUDE_OPENCL" exclude_opencl)
  if(NOT exclude_opencl EQUAL -1)
    list(REMOVE_AT _argn ${exclude_opencl})
  endif()

  file(GLOB_RECURSE lib_srcs
       "${CMAKE_CURRENT_LIST_DIR}/src/*.cpp"
  )
  file(GLOB_RECURSE lib_int_hdrs
       "${CMAKE_CURRENT_LIST_DIR}/src/*.hpp"
       "${CMAKE_CURRENT_LIST_DIR}/src/*.h"
  )
  file(GLOB lib_hdrs
       "${CMAKE_CURRENT_LIST_DIR}/include/opencv2/*.hpp"
       "${CMAKE_CURRENT_LIST_DIR}/include/opencv2/${name}/*.hpp"
       "${CMAKE_CURRENT_LIST_DIR}/include/opencv2/${name}/*.h"
       "${CMAKE_CURRENT_LIST_DIR}/include/opencv2/${name}/hal/*.hpp"
       "${CMAKE_CURRENT_LIST_DIR}/include/opencv2/${name}/hal/*.h"
       "${CMAKE_CURRENT_LIST_DIR}/include/opencv2/${name}/utils/*.hpp"
       "${CMAKE_CURRENT_LIST_DIR}/include/opencv2/${name}/utils/*.h"
       "${CMAKE_CURRENT_LIST_DIR}/include/opencv2/${name}/legacy/*.h"
  )
  file(GLOB lib_hdrs_detail
       "${CMAKE_CURRENT_LIST_DIR}/include/opencv2/${name}/detail/*.hpp"
       "${CMAKE_CURRENT_LIST_DIR}/include/opencv2/${name}/detail/*.h"
  )
  if (APPLE)
    file(GLOB_RECURSE lib_srcs_apple
         "${CMAKE_CURRENT_LIST_DIR}/src/*.mm"
         "${CMAKE_CURRENT_LIST_DIR}/src/*.swift"
    )
    list(APPEND lib_srcs ${lib_srcs_apple})
  endif()

  ocv_source_group("Src" DIRBASE "${CMAKE_CURRENT_LIST_DIR}/src" FILES ${lib_srcs} ${lib_int_hdrs})
  ocv_source_group("Include" DIRBASE "${CMAKE_CURRENT_LIST_DIR}/include" FILES ${lib_hdrs} ${lib_hdrs_detail})

  set(lib_cuda_srcs "")
  set(lib_cuda_hdrs "")
  if(HAVE_CUDA AND exclude_cuda EQUAL -1)
    file(GLOB lib_cuda_srcs
         "${CMAKE_CURRENT_LIST_DIR}/src/cuda/*.cu"
    )
    file(GLOB lib_cuda_hdrs
         "${CMAKE_CURRENT_LIST_DIR}/src/cuda/*.hpp"
    )
    source_group("Src\\Cuda"      FILES ${lib_cuda_srcs} ${lib_cuda_hdrs})
  endif()

  file(GLOB cl_kernels
       "${CMAKE_CURRENT_LIST_DIR}/src/opencl/*.cl"
  )
  if(cl_kernels AND exclude_opencl EQUAL -1)
    set(OCL_NAME opencl_kernels_${name})
    add_custom_command(
      OUTPUT "${CMAKE_CURRENT_BINARY_DIR}/${OCL_NAME}.cpp"  # don't add .hpp file here to optimize build process
      COMMAND ${CMAKE_COMMAND} "-DMODULE_NAME=${name}" "-DCL_DIR=${CMAKE_CURRENT_LIST_DIR}/src/opencl" "-DOUTPUT=${CMAKE_CURRENT_BINARY_DIR}/${OCL_NAME}.cpp" -P "${OpenCV_SOURCE_DIR}/cmake/cl2cpp.cmake"
      DEPENDS ${cl_kernels} "${OpenCV_SOURCE_DIR}/cmake/cl2cpp.cmake"
      COMMENT "Processing OpenCL kernels (${name})"
    )
    ocv_source_group("Src\\opencl\\kernels" FILES ${cl_kernels})
    ocv_source_group("Src\\opencl\\kernels\\autogenerated" FILES "${CMAKE_CURRENT_BINARY_DIR}/${OCL_NAME}.cpp" "${CMAKE_CURRENT_BINARY_DIR}/${OCL_NAME}.hpp")
    set_source_files_properties("${CMAKE_CURRENT_BINARY_DIR}/${OCL_NAME}.cpp" "${CMAKE_CURRENT_BINARY_DIR}/${OCL_NAME}.hpp"
        PROPERTIES GENERATED TRUE
    )
    list(APPEND lib_srcs ${cl_kernels} "${CMAKE_CURRENT_BINARY_DIR}/${OCL_NAME}.cpp" "${CMAKE_CURRENT_BINARY_DIR}/${OCL_NAME}.hpp")
  endif()

  ocv_set_module_sources(${_argn} HEADERS ${lib_hdrs} ${lib_hdrs_detail}
                         SOURCES ${lib_srcs} ${lib_int_hdrs} ${lib_cuda_srcs} ${lib_cuda_hdrs})
endmacro()

# creates OpenCV module in current folder
# creates new target, configures standard dependencies, compilers flags, install rules
# Usage:
#   ocv_create_module(<extra link dependencies>)
#   ocv_create_module()
macro(ocv_create_module)
  ocv_debug_message("${the_module}: ocv_create_module(" ${ARGN} ")")
  if(OPENCV_MODULE_${the_module}_CLASS STREQUAL "BINDINGS")
    message(FATAL_ERROR "Bindings module can't call ocv_create_module()")
  endif()
  if(NOT " ${ARGN}" STREQUAL " ")
    set(OPENCV_MODULE_${the_module}_LINK_DEPS "${OPENCV_MODULE_${the_module}_LINK_DEPS};${ARGN}" CACHE INTERNAL "")
  endif()
  if(BUILD_opencv_world AND OPENCV_MODULE_${the_module}_IS_PART_OF_WORLD)
    # nothing
    set(the_module_target opencv_world)
  else()
    _ocv_create_module(${ARGN})
    set(the_module_target ${the_module})
  endif()

  if(WINRT AND BUILD_TESTS)
    # removing APPCONTAINER from modules to run from console
    # in case of usual starting of WinRT test apps output is missing
    # so starting of console version w/o APPCONTAINER is required to get test results
    # also this allows to use opencv_extra test data for these tests
    if(NOT "${the_module}" STREQUAL "opencv_ts" AND NOT "${the_module}" STREQUAL "opencv_hal")
      add_custom_command(TARGET ${the_module}
                         POST_BUILD
                         COMMAND link.exe /edit /APPCONTAINER:NO $(TargetPath))
    endif()

    if("${the_module}" STREQUAL "opencv_ts")
      # copy required dll files; WinRT apps need these dlls that are usually substituted by Visual Studio
      # however they are not on path and need to be placed with executables to run from console w/o APPCONTAINER
      add_custom_command(TARGET ${the_module}
        POST_BUILD
        COMMAND copy /y "\"$(VCInstallDir)redist\\$(PlatformTarget)\\Microsoft.VC$(PlatformToolsetVersion).CRT\\msvcp$(PlatformToolsetVersion).dll\"" "\"${CMAKE_BINARY_DIR}\\bin\\$(Configuration)\\msvcp$(PlatformToolsetVersion)_app.dll\""
        COMMAND copy /y "\"$(VCInstallDir)redist\\$(PlatformTarget)\\Microsoft.VC$(PlatformToolsetVersion).CRT\\msvcr$(PlatformToolsetVersion).dll\"" "\"${CMAKE_BINARY_DIR}\\bin\\$(Configuration)\\msvcr$(PlatformToolsetVersion)_app.dll\""
        COMMAND copy /y "\"$(VCInstallDir)redist\\$(PlatformTarget)\\Microsoft.VC$(PlatformToolsetVersion).CRT\\vccorlib$(PlatformToolsetVersion).dll\"" "\"${CMAKE_BINARY_DIR}\\bin\\$(Configuration)\\vccorlib$(PlatformToolsetVersion)_app.dll\"")
    endif()
  endif()
endmacro()

macro(_ocv_create_module)

  ocv_compiler_optimization_process_sources(OPENCV_MODULE_${the_module}_SOURCES OPENCV_MODULE_${the_module}_DEPS_EXT ${the_module})
  set(OPENCV_MODULE_${the_module}_HEADERS ${OPENCV_MODULE_${the_module}_HEADERS} CACHE INTERNAL "List of header files for ${the_module}")
  set(OPENCV_MODULE_${the_module}_SOURCES ${OPENCV_MODULE_${the_module}_SOURCES} CACHE INTERNAL "List of source files for ${the_module}")

  # The condition we ought to be testing here is whether ocv_add_precompiled_headers will
  # be called at some point in the future. We can't look into the future, though,
  # so this will have to do.
  if(EXISTS "${CMAKE_CURRENT_SOURCE_DIR}/src/precomp.hpp" AND NOT ${the_module} STREQUAL opencv_world)
    get_native_precompiled_header(${the_module} precomp.hpp)
  endif()

  if(WIN32
      AND (BUILD_SHARED_LIBS AND NOT "x${OPENCV_MODULE_TYPE}" STREQUAL "xSTATIC")
      AND NOT OPENCV_VS_VERSIONINFO_SKIP)
    if(DEFINED OPENCV_VS_VERSIONINFO_FILE)
      set(_VS_VERSION_FILE "${OPENCV_VS_VERSIONINFO_FILE}")
    elseif(DEFINED OPENCV_VS_VERSIONINFO_${the_module}_FILE)
      set(_VS_VERSION_FILE "${OPENCV_VS_VERSIONINFO_${the_module}_FILE}")
    elseif(NOT OPENCV_VS_VERSIONINFO_SKIP_GENERATION)
      set(_VS_VERSION_FILE "${CMAKE_CURRENT_BINARY_DIR}/vs_version.rc")
      ocv_generate_vs_version_file("${_VS_VERSION_FILE}"
        NAME "${the_module}"
        FILEDESCRIPTION "OpenCV module: ${OPENCV_MODULE_${the_module}_DESCRIPTION}"
        INTERNALNAME "${the_module}${OPENCV_DLLVERSION}"
        ORIGINALFILENAME "${the_module}${OPENCV_DLLVERSION}.dll"
      )
    endif()
    if(_VS_VERSION_FILE)
      if(NOT EXISTS "${_VS_VERSION_FILE}")
        message(STATUS "${the_module}: Required .rc file is missing: ${_VS_VERSION_FILE}")
      endif()
      source_group("Src" FILES "${_VS_VERSION_FILE}")
    endif()
  endif()
  if(WIN32 AND NOT (
          "${the_module}" STREQUAL "opencv_core" OR
          "${the_module}" STREQUAL "opencv_world" OR
          "${the_module}" STREQUAL "opencv_cudev"
      )
      AND (BUILD_SHARED_LIBS AND NOT "x${OPENCV_MODULE_TYPE}" STREQUAL "xSTATIC")
      AND NOT OPENCV_SKIP_DLLMAIN_GENERATION
  )
      set(_DLLMAIN_FILE "${CMAKE_CURRENT_BINARY_DIR}/${the_module}_main.cpp")
      configure_file("${OpenCV_SOURCE_DIR}/cmake/templates/dllmain.cpp.in" "${_DLLMAIN_FILE}" @ONLY)
  endif()

  source_group("Include" FILES "${OPENCV_CONFIG_FILE_INCLUDE_DIR}/cvconfig.h" "${OPENCV_CONFIG_FILE_INCLUDE_DIR}/opencv2/opencv_modules.hpp")
  source_group("Src" FILES "${${the_module}_pch}")
  ocv_cmake_hook(PRE_CREATE_MODULE_LIBRARY)
  ocv_cmake_hook(PRE_CREATE_MODULE_LIBRARY_${the_module})
  ocv_add_library(${the_module} ${OPENCV_MODULE_TYPE} ${OPENCV_MODULE_${the_module}_HEADERS} ${OPENCV_MODULE_${the_module}_SOURCES}
    "${OPENCV_CONFIG_FILE_INCLUDE_DIR}/cvconfig.h" "${OPENCV_CONFIG_FILE_INCLUDE_DIR}/opencv2/opencv_modules.hpp"
    ${${the_module}_pch}
    ${_VS_VERSION_FILE}
    ${_DLLMAIN_FILE}
  )
  set_target_properties(${the_module} PROPERTIES LABELS "${OPENCV_MODULE_${the_module}_LABEL};Module")
  set_source_files_properties(${OPENCV_MODULE_${the_module}_HEADERS} ${OPENCV_MODULE_${the_module}_SOURCES} ${${the_module}_pch}
    PROPERTIES LABELS "${OPENCV_MODULE_${the_module}_LABEL};Module")

  ocv_target_link_libraries(${the_module} PUBLIC    ${OPENCV_MODULE_${the_module}_DEPS_TO_LINK}
                                          INTERFACE ${OPENCV_MODULE_${the_module}_DEPS_TO_LINK}
  )
  ocv_target_link_libraries(${the_module} PUBLIC    ${OPENCV_MODULE_${the_module}_DEPS_EXT}
                                          INTERFACE ${OPENCV_MODULE_${the_module}_DEPS_EXT}
  )
  ocv_target_link_libraries(${the_module} PRIVATE ${OPENCV_LINKER_LIBS} ${OPENCV_HAL_LINKER_LIBS} ${IPP_LIBS} ${ARGN})
  if (HAVE_CUDA)
    ocv_target_link_libraries(${the_module} PRIVATE ${CUDA_LIBRARIES} ${CUDA_npp_LIBRARY})
  endif()

  if(OPENCV_MODULE_${the_module}_COMPILE_DEFINITIONS)
    target_compile_definitions(${the_module} ${OPENCV_MODULE_${the_module}_COMPILE_DEFINITIONS})
    unset(OPENCV_MODULE_${the_module}_COMPILE_DEFINITIONS CACHE)
  endif()

  add_dependencies(opencv_modules ${the_module})

  if(ENABLE_SOLUTION_FOLDERS)
    set_target_properties(${the_module} PROPERTIES FOLDER "modules")
  endif()

  set_target_properties(${the_module} PROPERTIES
    OUTPUT_NAME "${the_module}${OPENCV_DLLVERSION}"
    DEBUG_POSTFIX "${OPENCV_DEBUG_POSTFIX}"
    COMPILE_PDB_NAME "${the_module}${OPENCV_DLLVERSION}"
    COMPILE_PDB_NAME_DEBUG "${the_module}${OPENCV_DLLVERSION}${OPENCV_DEBUG_POSTFIX}"
    ARCHIVE_OUTPUT_DIRECTORY ${LIBRARY_OUTPUT_PATH}
    COMPILE_PDB_OUTPUT_DIRECTORY ${LIBRARY_OUTPUT_PATH}
    LIBRARY_OUTPUT_DIRECTORY ${LIBRARY_OUTPUT_PATH}
    RUNTIME_OUTPUT_DIRECTORY ${EXECUTABLE_OUTPUT_PATH}
    DEFINE_SYMBOL CVAPI_EXPORTS
  )

  if(BUILD_FAT_JAVA_LIB)  # force exports from static modules too
    if(BUILD_SHARED_LIBS)
      message(FATAL_ERROR "Assertion failed: BUILD_SHARED_LIBS=OFF must be off if BUILD_FAT_JAVA_LIB=ON")
    endif()
    target_compile_definitions(${the_module} PRIVATE CVAPI_EXPORTS)
  endif()

  # For dynamic link numbering conventions
  if(NOT ANDROID)
    # Android SDK build scripts can include only .so files into final .apk
    # As result we should not set version properties for Android
    set_target_properties(${the_module} PROPERTIES
      VERSION ${OPENCV_LIBVERSION}
      SOVERSION ${OPENCV_SOVERSION}
    )
  endif()

  if (ENABLE_GNU_STL_DEBUG)
    target_compile_definitions(${the_module} PUBLIC _GLIBCXX_DEBUG)
  endif()

  if(MSVC)
    if(CMAKE_CROSSCOMPILING)
      set_target_properties(${the_module} PROPERTIES LINK_FLAGS "/NODEFAULTLIB:secchk")
    endif()
    set_target_properties(${the_module} PROPERTIES LINK_FLAGS "/NODEFAULTLIB:libc /DEBUG")
  endif()

  get_target_property(_target_type ${the_module} TYPE)
  if(OPENCV_MODULE_${the_module}_CLASS STREQUAL "PUBLIC" AND
      ("${_target_type}" STREQUAL "SHARED_LIBRARY" OR (NOT BUILD_SHARED_LIBS OR NOT INSTALL_CREATE_DISTRIB)))
    ocv_install_target(${the_module} EXPORT OpenCVModules OPTIONAL
      RUNTIME DESTINATION ${OPENCV_BIN_INSTALL_PATH} COMPONENT libs
      LIBRARY DESTINATION ${OPENCV_LIB_INSTALL_PATH} COMPONENT libs NAMELINK_SKIP
      ARCHIVE DESTINATION ${OPENCV_LIB_ARCHIVE_INSTALL_PATH} COMPONENT dev
      )
  endif()
  if("${_target_type}" STREQUAL "SHARED_LIBRARY")
    install(TARGETS ${the_module}
      LIBRARY DESTINATION ${OPENCV_LIB_INSTALL_PATH} COMPONENT dev NAMELINK_ONLY)
  endif()

  # only "public" headers need to be installed
  ocv_cmake_hook(PRE_INSTALL_MODULE_HEADERS)
  ocv_cmake_hook(PRE_INSTALL_MODULE_HEADERS_${the_module})
  if(OPENCV_MODULE_${the_module}_HEADERS AND ";${OPENCV_MODULES_PUBLIC};" MATCHES ";${the_module};")
    foreach(hdr ${OPENCV_MODULE_${the_module}_HEADERS})
      string(REGEX REPLACE "^.*opencv2/" "opencv2/" hdr2 "${hdr}")
      if(NOT hdr2 MATCHES "private" AND hdr2 MATCHES "^(opencv2/?.*)/[^/]+.h(..)?$" )
        install(FILES ${hdr} OPTIONAL DESTINATION "${OPENCV_INCLUDE_INSTALL_PATH}/${CMAKE_MATCH_1}" COMPONENT dev)
      else()
        #message("Header file will be NOT installed: ${hdr}")
      endif()
    endforeach()
  endif()

  _ocv_add_precompiled_headers(${the_module})

  ocv_cmake_hook(POST_CREATE_MODULE_LIBRARY)
  ocv_cmake_hook(POST_CREATE_MODULE_LIBRARY_${the_module})
endmacro()

# opencv precompiled headers macro (can add pch to modules and tests)
# this macro must be called after any "add_definitions" commands, otherwise precompiled headers will not work
# Usage:
# ocv_add_precompiled_headers(${the_module})
macro(_ocv_add_precompiled_headers the_target)
  ocv_debug_message("ocv_add_precompiled_headers(" ${the_target} ${ARGN} ")")

  if("${the_target}" MATCHES "^opencv_test_.*$")
    SET(pch_path "test/test_")
  elseif("${the_target}" MATCHES "^opencv_perf_.*$")
    SET(pch_path "perf/perf_")
  else()
    SET(pch_path "src/")
  endif()
  ocv_add_precompiled_header_to_target(${the_target} "${CMAKE_CURRENT_SOURCE_DIR}/${pch_path}precomp.hpp")
  unset(pch_path)
endmacro()

# short command for adding simple OpenCV module
# see ocv_add_module for argument details
# Usage:
# ocv_define_module(module_name  [INTERNAL] [EXCLUDE_CUDA] [REQUIRED] [<list of dependencies>] [OPTIONAL <list of optional dependencies>] [WRAP <list of wrappers>])
macro(ocv_define_module module_name)
  ocv_debug_message("ocv_define_module(" ${module_name} ${ARGN} ")")
  set(_argn ${ARGN})
  set(exclude_cuda "")
  foreach(arg ${_argn})
    if("${arg}" STREQUAL "EXCLUDE_CUDA")
      set(exclude_cuda "${arg}")
      list(REMOVE_ITEM _argn ${arg})
    endif()
  endforeach()

  ocv_add_module(${module_name} ${_argn})
  ocv_glob_module_sources(${exclude_cuda})
  ocv_module_include_directories()
  ocv_create_module()

  ocv_add_accuracy_tests()
  ocv_add_perf_tests()
  ocv_add_samples()
endmacro()

# ensures that all passed modules are available
# sets OCV_DEPENDENCIES_FOUND variable to TRUE/FALSE
macro(ocv_check_dependencies)
  set(OCV_DEPENDENCIES_FOUND TRUE)
  foreach(d ${ARGN})
    if(d MATCHES "^opencv_[^ ]+$" AND NOT HAVE_${d})
      set(OCV_DEPENDENCIES_FOUND FALSE)
      break()
    endif()
  endforeach()
endmacro()

################################################################################
# OpenCV tests
################################################################################

if(DEFINED OPENCV_BUILD_TEST_MODULES_LIST)
  string(REPLACE "," ";" OPENCV_BUILD_TEST_MODULES_LIST "${OPENCV_BUILD_TEST_MODULES_LIST}")  # support comma-separated list (,) too
endif()
if(DEFINED OPENCV_BUILD_PERF_TEST_MODULES_LIST)
  string(REPLACE "," ";" OPENCV_BUILD_PERF_TEST_MODULES_LIST "${OPENCV_BUILD_PERF_TEST_MODULES_LIST}")  # support comma-separated list (,) too
endif()

# auxiliary macro to parse arguments of ocv_add_accuracy_tests and ocv_add_perf_tests commands
macro(__ocv_parse_test_sources tests_type)
  set(OPENCV_${tests_type}_${the_module}_SOURCES "")
  set(OPENCV_${tests_type}_${the_module}_DEPS "")
  set(__file_group_name "")
  set(__file_group_sources "")
  foreach(arg "DEPENDS_ON" ${ARGN} "FILES")
    if(arg STREQUAL "FILES")
      set(__currentvar "__file_group_sources")
      if(__file_group_name AND __file_group_sources)
        source_group("${__file_group_name}" FILES ${__file_group_sources})
        list(APPEND OPENCV_${tests_type}_${the_module}_SOURCES ${__file_group_sources})
      endif()
      set(__file_group_name "")
      set(__file_group_sources "")
    elseif(arg STREQUAL "DEPENDS_ON")
      set(__currentvar "OPENCV_${tests_type}_${the_module}_DEPS")
    elseif(" ${__currentvar}" STREQUAL " __file_group_sources" AND NOT __file_group_name) # spaces to avoid CMP0054
      set(__file_group_name "${arg}")
    else()
      list(APPEND ${__currentvar} "${arg}")
    endif()
  endforeach()
  unset(__file_group_name)
  unset(__file_group_sources)
  unset(__currentvar)
endmacro()

ocv_check_environment_variables(OPENCV_TEST_EXTRA_CXX_FLAGS_Release)

# this is a command for adding OpenCV performance tests to the module
# ocv_add_perf_tests(<extra_dependencies>)
function(ocv_add_perf_tests)
  ocv_debug_message("ocv_add_perf_tests(" ${ARGN} ")")

  if(WINRT)
    set(OPENCV_DEBUG_POSTFIX "")
  endif()

  set(perf_path "${CMAKE_CURRENT_LIST_DIR}/perf")
  if(BUILD_PERF_TESTS AND EXISTS "${perf_path}"
      AND (NOT DEFINED OPENCV_BUILD_PERF_TEST_MODULES_LIST
          OR OPENCV_BUILD_PERF_TEST_MODULES_LIST STREQUAL "all"
          OR ";${OPENCV_BUILD_PERF_TEST_MODULES_LIST};" MATCHES ";${name};"
      )
  )
    __ocv_parse_test_sources(PERF ${ARGN})

    # opencv_imgcodecs is required for imread/imwrite
    set(perf_deps opencv_ts ${the_module} opencv_imgcodecs ${OPENCV_MODULE_${the_module}_DEPS} ${OPENCV_MODULE_opencv_ts_DEPS})
    ocv_check_dependencies(${perf_deps})

    if(OCV_DEPENDENCIES_FOUND)
      set(the_target "opencv_perf_${name}")
      # project(${the_target})

      if(NOT OPENCV_PERF_${the_module}_SOURCES)
        file(GLOB_RECURSE perf_srcs "${perf_path}/*.cpp")
        file(GLOB_RECURSE perf_hdrs "${perf_path}/*.hpp" "${perf_path}/*.h")
        ocv_source_group("Src" DIRBASE "${perf_path}" FILES ${perf_srcs})
        ocv_source_group("Include" DIRBASE "${perf_path}" FILES ${perf_hdrs})
        set(OPENCV_PERF_${the_module}_SOURCES ${perf_srcs} ${perf_hdrs})
      endif()

      ocv_compiler_optimization_process_sources(OPENCV_PERF_${the_module}_SOURCES OPENCV_PERF_${the_module}_DEPS ${the_target})

      if(NOT BUILD_opencv_world)
        get_native_precompiled_header(${the_target} perf_precomp.hpp)
      endif()

      source_group("Src" FILES "${${the_target}_pch}")
      ocv_add_executable(${the_target} ${OPENCV_PERF_${the_module}_SOURCES} ${${the_target}_pch})
      ocv_target_include_modules(${the_target} ${perf_deps})
      ocv_target_link_libraries(${the_target} PRIVATE ${perf_deps} ${OPENCV_MODULE_${the_module}_DEPS} ${OPENCV_LINKER_LIBS} ${OPENCV_PERF_${the_module}_DEPS})
      add_dependencies(opencv_perf_tests ${the_target})

      if(TARGET opencv_videoio_plugins)
        add_dependencies(${the_target} opencv_videoio_plugins)
      endif()

      if(HAVE_HPX)
        message("Linking HPX to Perf test of module ${name}")
        ocv_target_link_libraries(${the_target} LINK_PRIVATE "${HPX_LIBRARIES}")
      endif()

      set_target_properties(${the_target} PROPERTIES LABELS "${OPENCV_MODULE_${the_module}_LABEL};PerfTest")
      set_source_files_properties(${OPENCV_PERF_${the_module}_SOURCES} ${${the_target}_pch}
        PROPERTIES LABELS "${OPENCV_MODULE_${the_module}_LABEL};PerfTest")

      # Additional target properties
      set_target_properties(${the_target} PROPERTIES
        DEBUG_POSTFIX "${OPENCV_DEBUG_POSTFIX}"
        RUNTIME_OUTPUT_DIRECTORY "${EXECUTABLE_OUTPUT_PATH}"
      )
      if(ENABLE_SOLUTION_FOLDERS)
        set_target_properties(${the_target} PROPERTIES FOLDER "tests performance")
      endif()

      if(WINRT)
        # removing APPCONTAINER from tests to run from console
        # look for detailed description inside of ocv_create_module macro above
        add_custom_command(TARGET "opencv_perf_${name}"
                           POST_BUILD
                           COMMAND link.exe /edit /APPCONTAINER:NO $(TargetPath))
      endif()

      if(NOT BUILD_opencv_world)
        _ocv_add_precompiled_headers(${the_target})
      endif()

      ocv_add_test_from_target("${the_target}" "Performance" "${the_target}")
      ocv_add_test_from_target("opencv_sanity_${name}" "Sanity" "${the_target}"
                               "--perf_min_samples=1"
                               "--perf_force_samples=1"
                               "--perf_verify_sanity")
    else(OCV_DEPENDENCIES_FOUND)
      # TODO: warn about unsatisfied dependencies
    endif(OCV_DEPENDENCIES_FOUND)
    if(INSTALL_TESTS)
      install(TARGETS ${the_target} RUNTIME DESTINATION ${OPENCV_TEST_INSTALL_PATH} COMPONENT tests)
    endif()
  endif()
endfunction()

# this is a command for adding OpenCV accuracy/regression tests to the module
# ocv_add_accuracy_tests(<list of extra dependencies>)
function(ocv_add_accuracy_tests)
  ocv_debug_message("ocv_add_accuracy_tests(" ${ARGN} ")")

  set(test_path "${CMAKE_CURRENT_LIST_DIR}/test")
  if(BUILD_TESTS AND EXISTS "${test_path}"
      AND (NOT DEFINED OPENCV_BUILD_TEST_MODULES_LIST
          OR OPENCV_BUILD_TEST_MODULES_LIST STREQUAL "all"
          OR ";${OPENCV_BUILD_TEST_MODULES_LIST};" MATCHES ";${name};"
      )
  )
    __ocv_parse_test_sources(TEST ${ARGN})

    # opencv_imgcodecs is required for imread/imwrite
    set(test_deps opencv_ts ${the_module} opencv_imgcodecs opencv_videoio ${OPENCV_MODULE_${the_module}_DEPS} ${OPENCV_MODULE_opencv_ts_DEPS})
    ocv_check_dependencies(${test_deps})
    if(OCV_DEPENDENCIES_FOUND)
      set(the_target "opencv_test_${name}")
      # project(${the_target})

      if(NOT OPENCV_TEST_${the_module}_SOURCES)
        file(GLOB_RECURSE test_srcs "${test_path}/*.cpp")
        file(GLOB_RECURSE test_hdrs "${test_path}/*.hpp" "${test_path}/*.h")
        ocv_source_group("Src" DIRBASE "${test_path}" FILES ${test_srcs})
        ocv_source_group("Include" DIRBASE "${test_path}" FILES ${test_hdrs})
        set(OPENCV_TEST_${the_module}_SOURCES ${test_srcs} ${test_hdrs})
      endif()

      if(OPENCV_MODULE_${the_module}_TEST_SOURCES_DISPATCHED)
        list(APPEND OPENCV_TEST_${the_module}_SOURCES ${OPENCV_MODULE_${the_module}_TEST_SOURCES_DISPATCHED})
      endif()
      ocv_compiler_optimization_process_sources(OPENCV_TEST_${the_module}_SOURCES OPENCV_TEST_${the_module}_DEPS ${the_target})

      if(NOT BUILD_opencv_world)
        get_native_precompiled_header(${the_target} test_precomp.hpp)
      endif()

      source_group("Src" FILES "${${the_target}_pch}")
      ocv_add_executable(${the_target} ${OPENCV_TEST_${the_module}_SOURCES} ${${the_target}_pch})
      ocv_target_include_modules(${the_target} ${test_deps})
      if(EXISTS "${CMAKE_CURRENT_BINARY_DIR}/test")
        ocv_target_include_directories(${the_target} "${CMAKE_CURRENT_BINARY_DIR}/test")
      endif()
      ocv_target_link_libraries(${the_target} PRIVATE ${test_deps} ${OPENCV_MODULE_${the_module}_DEPS} ${OPENCV_LINKER_LIBS} ${OPENCV_TEST_${the_module}_DEPS})
      add_dependencies(opencv_tests ${the_target})

      if(TARGET opencv_videoio_plugins)
        add_dependencies(${the_target} opencv_videoio_plugins)
      endif()

      if(HAVE_HPX)
        message("Linking HPX to Perf test of module ${name}")
        ocv_target_link_libraries(${the_target} LINK_PRIVATE "${HPX_LIBRARIES}")
      endif()

      set_target_properties(${the_target} PROPERTIES LABELS "${OPENCV_MODULE_${the_module}_LABEL};AccuracyTest")
      set_source_files_properties(${OPENCV_TEST_${the_module}_SOURCES} ${${the_target}_pch}
        PROPERTIES LABELS "${OPENCV_MODULE_${the_module}_LABEL};AccuracyTest")

      # Additional target properties
      set_target_properties(${the_target} PROPERTIES
        DEBUG_POSTFIX "${OPENCV_DEBUG_POSTFIX}"
        RUNTIME_OUTPUT_DIRECTORY "${EXECUTABLE_OUTPUT_PATH}"
      )

      ocv_append_target_property(${the_target} COMPILE_DEFINITIONS "__OPENCV_TESTS=1")

      if(ENABLE_SOLUTION_FOLDERS)
        set_target_properties(${the_target} PROPERTIES FOLDER "tests accuracy")
      endif()

      if(OPENCV_TEST_BIGDATA)
        ocv_append_target_property(${the_target} COMPILE_DEFINITIONS "OPENCV_TEST_BIGDATA=1")
      endif()

      if(NOT BUILD_opencv_world)
        _ocv_add_precompiled_headers(${the_target})
      endif()

      if(OPENCV_TEST_EXTRA_CXX_FLAGS_Release)
        target_compile_options(${the_target} PRIVATE "$<$<CONFIG:Release>:${OPENCV_TEST_EXTRA_CXX_FLAGS_Release}>")
      endif()

      ocv_add_test_from_target("${the_target}" "Accuracy" "${the_target}")
    else(OCV_DEPENDENCIES_FOUND)
      # TODO: warn about unsatisfied dependencies
    endif(OCV_DEPENDENCIES_FOUND)

    if(INSTALL_TESTS)
      install(TARGETS ${the_target} RUNTIME DESTINATION ${OPENCV_TEST_INSTALL_PATH} COMPONENT tests)
    endif()
  endif()
endfunction()

function(ocv_add_samples)
  ocv_debug_message("ocv_add_samples(" ${ARGN} ")")

  set(samples_path "${CMAKE_CURRENT_SOURCE_DIR}/samples")
  if(NOT EXISTS "${samples_path}")
    return()
  endif()

  string(REGEX REPLACE "^opencv_" "" module_id ${the_module})

  if(BUILD_EXAMPLES)
    set(samples_deps ${the_module} ${OPENCV_MODULE_${the_module}_DEPS} opencv_imgcodecs opencv_videoio opencv_highgui ${ARGN})
    ocv_check_dependencies(${samples_deps})

    if(OCV_DEPENDENCIES_FOUND)
      file(GLOB sample_sources "${samples_path}/*.cpp")

      foreach(source ${sample_sources})
        get_filename_component(name "${source}" NAME_WE)
        set(the_target "example_${module_id}_${name}")

        ocv_add_executable(${the_target} "${source}")
        ocv_target_include_modules(${the_target} ${samples_deps})
        ocv_target_link_libraries(${the_target} PRIVATE ${samples_deps})

        set_target_properties(${the_target} PROPERTIES
          PROJECT_LABEL "(sample) ${name}"
          LABELS "${OPENCV_MODULE_${the_module}_LABEL};Sample")
        set_source_files_properties("${source}" PROPERTIES
          LABELS "${OPENCV_MODULE_${the_module}_LABEL};Sample")
        if(ENABLE_SOLUTION_FOLDERS)
          set_target_properties(${the_target} PROPERTIES
            FOLDER "samples/${module_id}")
        endif()
        # Add single target to build all samples for the module: 'make opencv_samples_bioinspired'
        set(parent_target opencv_samples_${module_id})
        if(NOT TARGET ${parent_target})
          add_custom_target(${parent_target})
          add_dependencies(opencv_samples ${parent_target})
        endif()
        add_dependencies(${parent_target} ${the_target})

<<<<<<< HEAD
        if(TARGET opencv_videoio_plugins)
          add_dependencies(${the_target} opencv_videoio_plugins)
        endif()

        if(WIN32)
          install(TARGETS ${the_target} RUNTIME DESTINATION "samples/${module_id}" COMPONENT samples)
=======
        if(INSTALL_BIN_EXAMPLES)
          install(TARGETS ${the_target} RUNTIME DESTINATION "${OPENCV_SAMPLES_BIN_INSTALL_PATH}/${module_id}" COMPONENT samples)
>>>>>>> 5e90802b
        endif()
      endforeach()
    endif()
  endif()

  if(INSTALL_C_EXAMPLES)
    file(GLOB DEPLOY_FILES_AND_DIRS "${samples_path}/*")
    foreach(ITEM ${DEPLOY_FILES_AND_DIRS})
        IF( IS_DIRECTORY "${ITEM}" )
            LIST( APPEND sample_dirs "${ITEM}" )
        ELSE()
            LIST( APPEND sample_files "${ITEM}" )
        ENDIF()
    endforeach()
    install(FILES ${sample_files}
            DESTINATION "${OPENCV_SAMPLES_SRC_INSTALL_PATH}/${module_id}"
            COMPONENT samples)
    install(DIRECTORY ${sample_dirs}
            DESTINATION "${OPENCV_SAMPLES_SRC_INSTALL_PATH}/${module_id}"
            COMPONENT samples)
  endif()
endfunction()<|MERGE_RESOLUTION|>--- conflicted
+++ resolved
@@ -1360,17 +1360,12 @@
         endif()
         add_dependencies(${parent_target} ${the_target})
 
-<<<<<<< HEAD
         if(TARGET opencv_videoio_plugins)
           add_dependencies(${the_target} opencv_videoio_plugins)
         endif()
 
-        if(WIN32)
-          install(TARGETS ${the_target} RUNTIME DESTINATION "samples/${module_id}" COMPONENT samples)
-=======
         if(INSTALL_BIN_EXAMPLES)
           install(TARGETS ${the_target} RUNTIME DESTINATION "${OPENCV_SAMPLES_BIN_INSTALL_PATH}/${module_id}" COMPONENT samples)
->>>>>>> 5e90802b
         endif()
       endforeach()
     endif()
