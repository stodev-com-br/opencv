--- conflicted
+++ resolved
@@ -35,11 +35,8 @@
     {
         return backendId == DNN_BACKEND_OPENCV ||
                backendId == DNN_BACKEND_INFERENCE_ENGINE_NN_BUILDER_2019 ||
-<<<<<<< HEAD
+               backendId == DNN_BACKEND_INFERENCE_ENGINE_NGRAPH ||
                backendId == DNN_BACKEND_CUDA;
-=======
-               backendId == DNN_BACKEND_INFERENCE_ENGINE_NGRAPH;
->>>>>>> 85c97f77
     }
 
     virtual bool getMemoryShapes(const std::vector<MatShape> &inputs,
@@ -87,7 +84,17 @@
     }
 #endif  // HAVE_INF_ENGINE
 
-<<<<<<< HEAD
+#ifdef HAVE_DNN_NGRAPH
+    virtual Ptr<BackendNode> initNgraph(const std::vector<Ptr<BackendWrapper> >& inputs,
+                                        const std::vector<Ptr<BackendNode> >& nodes) CV_OVERRIDE
+    {
+        auto node = std::make_shared<ngraph::op::Constant>(ngraph::element::f32,
+                                                           getShape<size_t>(blobs[0]),
+                                                           blobs[0].data);
+        return Ptr<BackendNode>(new InfEngineNgraphNode(node));
+    }
+#endif  // HAVE_INF_ENGINE
+
 #ifdef HAVE_CUDA
     Ptr<BackendNode> initCUDA(
         void *context_,
@@ -102,19 +109,6 @@
     }
 #endif
 
-=======
-
-#ifdef HAVE_DNN_NGRAPH
-    virtual Ptr<BackendNode> initNgraph(const std::vector<Ptr<BackendWrapper> >& inputs,
-                                        const std::vector<Ptr<BackendNode> >& nodes) CV_OVERRIDE
-    {
-        auto node = std::make_shared<ngraph::op::Constant>(ngraph::element::f32,
-                                                           getShape<size_t>(blobs[0]),
-                                                           blobs[0].data);
-        return Ptr<BackendNode>(new InfEngineNgraphNode(node));
-    }
-#endif  // HAVE_INF_ENGINE
->>>>>>> 85c97f77
 };
 
 Ptr<Layer> ConstLayer::create(const LayerParams& params)
