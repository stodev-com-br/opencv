--- conflicted
+++ resolved
@@ -74,16 +74,17 @@
 
     virtual bool supportBackend(int backendId) CV_OVERRIDE
     {
-<<<<<<< HEAD
         if (mode != "scale")
         {
             return backendId == DNN_BACKEND_OPENCV;
         }
+#ifdef HAVE_INF_ENGINE
+        if (backendId == DNN_BACKEND_INFERENCE_ENGINE_NGRAPH)
+            return axis > 0;
+#endif
         return backendId == DNN_BACKEND_OPENCV ||
                backendId == DNN_BACKEND_CUDA ||
                backendId == DNN_BACKEND_HALIDE ||
-               (backendId == DNN_BACKEND_INFERENCE_ENGINE_NN_BUILDER_2019 && axis == 1 && !blobs.empty()) ||
-               (backendId == DNN_BACKEND_INFERENCE_ENGINE_NGRAPH && axis > 0) ||
                (backendId == DNN_BACKEND_WEBNN && axis >0);
     }
 
@@ -99,14 +100,6 @@
             compare(a, b, out, CMP_LT);
 
         out.convertTo(dst, CV_32F, 1. / 255.);
-=======
-#ifdef HAVE_INF_ENGINE
-        if (backendId == DNN_BACKEND_INFERENCE_ENGINE_NGRAPH)
-            return axis > 0;
-#endif
-        return backendId == DNN_BACKEND_OPENCV ||
-               backendId == DNN_BACKEND_HALIDE;
->>>>>>> 1620a1e0
     }
 
     void forward(InputArrayOfArrays inputs_arr, OutputArrayOfArrays outputs_arr, OutputArrayOfArrays internals_arr) CV_OVERRIDE
