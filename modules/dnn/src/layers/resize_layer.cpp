--- conflicted
+++ resolved
@@ -10,15 +10,14 @@
 #include "../op_inf_engine.hpp"
 #include <opencv2/imgproc.hpp>
 
-<<<<<<< HEAD
+#ifdef HAVE_DNN_NGRAPH
+#include "../ie_ngraph.hpp"
+#include <ngraph/op/experimental/layers/interpolate.hpp>
+#endif
+
 #ifdef HAVE_CUDA
 #include "../cuda4dnn/primitives/resize.hpp"
 using namespace cv::dnn::cuda4dnn;
-=======
-#ifdef HAVE_DNN_NGRAPH
-#include "../ie_ngraph.hpp"
-#include <ngraph/op/experimental/layers/interpolate.hpp>
->>>>>>> 7523c777
 #endif
 
 namespace cv { namespace dnn {
@@ -290,18 +289,13 @@
 
     virtual bool supportBackend(int backendId) CV_OVERRIDE
     {
-<<<<<<< HEAD
-        return backendId == DNN_BACKEND_OPENCV ||
-               backendId == DNN_BACKEND_INFERENCE_ENGINE ||
-               backendId == DNN_BACKEND_CUDA;
-=======
 #ifdef HAVE_INF_ENGINE
         if (backendId == DNN_BACKEND_INFERENCE_ENGINE_NN_BUILDER_2019
             || backendId == DNN_BACKEND_INFERENCE_ENGINE_NGRAPH)
             return true;
 #endif
-        return backendId == DNN_BACKEND_OPENCV;
->>>>>>> 7523c777
+        return backendId == DNN_BACKEND_OPENCV ||
+               backendId == DNN_BACKEND_CUDA;
     }
 
     virtual void finalize(InputArrayOfArrays inputs_arr, OutputArrayOfArrays outputs_arr) CV_OVERRIDE
