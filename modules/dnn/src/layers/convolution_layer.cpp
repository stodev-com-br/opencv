--- conflicted
+++ resolved
@@ -339,13 +339,8 @@
                 return isArmTarget;
             if (ksize == 3)
                 return preferableTarget != DNN_TARGET_MYRIAD && !isArmTarget;
-<<<<<<< HEAD
             bool isMyriad = preferableTarget == DNN_TARGET_MYRIAD || preferableTarget == DNN_TARGET_HDDL;
-            if ((backendId == DNN_BACKEND_INFERENCE_ENGINE_NN_BUILDER_2019 || !isMyriad) && blobs.empty())
-=======
-            bool isMyriad = preferableTarget == DNN_TARGET_MYRIAD;
             if (!isMyriad && blobs.empty())
->>>>>>> 1620a1e0
                 return false;
             return (!isMyriad || dilation.width == dilation.height);
         }
@@ -766,72 +761,6 @@
         return Ptr<BackendNode>();
     }
 
-<<<<<<< HEAD
-#ifdef HAVE_DNN_IE_NN_BUILDER_2019
-    virtual Ptr<BackendNode> initInfEngine(const std::vector<Ptr<BackendWrapper> > &inputs) CV_OVERRIDE
-    {
-        CV_Assert(!blobs.empty());
-        InferenceEngine::DataPtr input = infEngineDataNode(inputs[0]);
-        std::vector<size_t> dims = input->getDims();
-        CV_Assert(dims.size() == 4 || dims.size() == 5);
-        const int inpCn = dims[1];
-        const int outCn = blobs[0].size[0];
-        const int inpGroupCn = blobs[0].size[1];
-        const int group = inpCn / inpGroupCn;
-        InferenceEngine::Layout layout = (dims.size() == 4) ? InferenceEngine::Layout::OIHW :
-                                                              InferenceEngine::Layout::NCDHW;
-
-        auto ieWeights = wrapToInfEngineBlob(blobs[0], layout);
-        if (fusedWeights)
-        {
-            if (weightsMat.isContinuous())
-            {
-                Mat cvWeights = weightsMat.reshape(1, blobs[0].dims, blobs[0].size);
-                ieWeights = wrapToInfEngineBlob(cvWeights, layout);
-            }
-            else
-            {
-                ieWeights = InferenceEngine::make_shared_blob<float>({
-                                InferenceEngine::Precision::FP32,
-                                ieWeights->getTensorDesc().getDims(), layout
-                            });
-                ieWeights->allocate();
-
-                Mat newWeights = infEngineBlobToMat(ieWeights).reshape(1, outCn);
-                Mat cvWeights = weightsMat.colRange(0, newWeights.cols);
-                cvWeights.copyTo(newWeights);
-            }
-        }
-        InferenceEngine::Blob::Ptr ieBiases;
-        if (hasBias() || fusedBias)
-        {
-            Mat biasesMat({outCn}, CV_32F, &biasvec[0]);
-            ieBiases = wrapToInfEngineBlob(biasesMat, {(size_t)outCn}, InferenceEngine::Layout::C);
-        }
-
-        InferenceEngine::Builder::ConvolutionLayer ieLayer(name);
-
-        ieLayer.setKernel(kernel_size);
-        ieLayer.setStrides(strides);
-        ieLayer.setDilation(dilations);
-        ieLayer.setPaddingsBegin(pads_begin);
-        ieLayer.setPaddingsEnd(pads_end);
-        ieLayer.setGroup((size_t)group);
-        ieLayer.setOutDepth((size_t)outCn);
-
-        InferenceEngine::Builder::Layer l = ieLayer;
-        addConstantData("weights", ieWeights, l);
-        if (ieBiases)
-            addConstantData("biases", ieBiases, l);
-
-        if (!padMode.empty())
-            l.getParameters()["auto_pad"] = padMode == "VALID" ? std::string("valid") : std::string("same_upper");
-
-        return Ptr<BackendNode>(new InfEngineBackendNode(l));
-    }
-#endif  // HAVE_DNN_IE_NN_BUILDER_2019
-=======
->>>>>>> 1620a1e0
 
 #ifdef HAVE_DNN_NGRAPH
     virtual Ptr<BackendNode> initNgraph(const std::vector<Ptr<BackendWrapper> > &inputs,
@@ -2984,67 +2913,6 @@
         return Ptr<BackendNode>();
     }
 
-<<<<<<< HEAD
-#ifdef HAVE_DNN_IE_NN_BUILDER_2019
-    virtual Ptr<BackendNode> initInfEngine(const std::vector<Ptr<BackendWrapper> > &) CV_OVERRIDE
-    {
-        CV_Assert(!blobs.empty());
-        InferenceEngine::Layout layout = blobs[0].dims == 5? InferenceEngine::Layout::NCDHW :
-                                                             InferenceEngine::Layout::OIHW;
-
-        auto ieWeights = wrapToInfEngineBlob(blobs[0], layout);
-        if (fusedWeights)
-        {
-            ieWeights = InferenceEngine::make_shared_blob<float>({
-                            InferenceEngine::Precision::FP32,
-                            ieWeights->getTensorDesc().getDims(), layout
-                        });
-            ieWeights->allocate();
-
-            int inpCn = blobs[0].size[0];
-            Mat newWeights = infEngineBlobToMat(ieWeights).reshape(1, inpCn);
-            transpose(weightsMat, newWeights);
-        }
-
-        const int outGroupCn = blobs[0].size[1];  // Weights are in IOHW or OIDHW layout
-        const int group = numOutput / outGroupCn;
-
-        InferenceEngine::Builder::DeconvolutionLayer ieLayer(name);
-
-        ieLayer.setKernel(kernel_size);
-        ieLayer.setStrides(strides);
-        ieLayer.setDilation(dilations);
-        ieLayer.setPaddingsBegin(pads_begin);
-
-        if (padMode.empty())
-        {
-            std::vector<size_t> paddings_end;
-            for (int i = 0; i < pads_end.size(); i++) {
-                paddings_end.push_back(pads_end[i] - adjust_pads[i]);
-            }
-            ieLayer.setPaddingsEnd(paddings_end);
-        }
-        else if (padMode == "SAME")
-        {
-            std::vector<size_t> paddings_end;
-            for (int i = 0; i < pads_begin.size(); i++) {
-                paddings_end.push_back(kernel_size[i] - pads_begin[i] - 1 - adjust_pads[i]);
-            }
-            ieLayer.setPaddingsEnd(paddings_end);
-        }
-        ieLayer.setGroup((size_t)group);
-        ieLayer.setOutDepth((size_t)numOutput);
-
-        InferenceEngine::Builder::Layer l = ieLayer;
-        addConstantData("weights", ieWeights, l);
-        if (hasBias())
-            addConstantData("biases", wrapToInfEngineBlob(biasesMat, {(size_t)numOutput}, InferenceEngine::Layout::C), l);
-        return Ptr<BackendNode>(new InfEngineBackendNode(l));
-    }
-#endif  // HAVE_DNN_IE_NN_BUILDER_2019
-
-=======
->>>>>>> 1620a1e0
 
 #ifdef HAVE_DNN_NGRAPH
     virtual Ptr<BackendNode> initNgraph(const std::vector<Ptr<BackendWrapper> > &inputs,
