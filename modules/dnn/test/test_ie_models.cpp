--- conflicted
+++ resolved
@@ -112,8 +112,6 @@
             "intel/age-gender-recognition-retail-0013/FP16/age-gender-recognition-retail-0013",
             "intel/age-gender-recognition-retail-0013/FP32/age-gender-recognition-retail-0013"
         }},
-<<<<<<< HEAD
-=======
 #endif
 #if INF_ENGINE_RELEASE >= 2021020000
         // OMZ: 2020.2
@@ -133,7 +131,6 @@
             "intel/person-vehicle-bike-detection-2004/FP16/person-vehicle-bike-detection-2004"
             //"intel/person-vehicle-bike-detection-2004/FP16-INT8/person-vehicle-bike-detection-2004"
         }},
->>>>>>> 8334ee18
 #endif
     };
 
