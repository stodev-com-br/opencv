--- conflicted
+++ resolved
@@ -39,16 +39,14 @@
 #define CV_TEST_TAG_DNN_SKIP_IE_MYRIAD           CV_TEST_TAG_DNN_SKIP_IE_MYRIAD_2, CV_TEST_TAG_DNN_SKIP_IE_MYRIAD_X
 #define CV_TEST_TAG_DNN_SKIP_IE_ARM_CPU          "dnn_skip_ie_arm_cpu"
 
-<<<<<<< HEAD
 #define CV_TEST_TAG_DNN_SKIP_VULKAN              "dnn_skip_vulkan"
 
 #define CV_TEST_TAG_DNN_SKIP_CUDA                "dnn_skip_cuda"
 #define CV_TEST_TAG_DNN_SKIP_CUDA_FP16           "dnn_skip_cuda_fp16"
 #define CV_TEST_TAG_DNN_SKIP_CUDA_FP32           "dnn_skip_cuda_fp32"
-=======
+
 #define CV_TEST_TAG_DNN_SKIP_ONNX_CONFORMANCE    "dnn_skip_onnx_conformance"
 #define CV_TEST_TAG_DNN_SKIP_PARSER              "dnn_skip_parser"
->>>>>>> 6a889ed3
 
 
 #ifdef HAVE_INF_ENGINE
