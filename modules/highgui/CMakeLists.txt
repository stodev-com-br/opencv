set(the_description "High-level GUI")

if(ANDROID)
  ocv_add_module(highgui opencv_imgproc opencv_imgcodecs OPTIONAL opencv_videoio WRAP python)
else()
  ocv_add_module(highgui opencv_imgproc opencv_imgcodecs OPTIONAL opencv_videoio WRAP python java)
endif()

include(${CMAKE_CURRENT_LIST_DIR}/cmake/plugin.cmake)

set(tgts "PRIVATE")

set(highgui_hdrs
    ${CMAKE_CURRENT_LIST_DIR}/src/precomp.hpp
    )

set(highgui_srcs
    ${CMAKE_CURRENT_LIST_DIR}/src/backend.cpp
    ${CMAKE_CURRENT_LIST_DIR}/src/window.cpp
    ${CMAKE_CURRENT_LIST_DIR}/src/roiSelector.cpp
    )

# ----------------------------------------------------------------------------
#  CMake file for highgui. See root CMakeLists.txt
#   Some parts taken from version of Hartmut Seichter, HIT Lab NZ.
#   Jose Luis Blanco, 2008
# ----------------------------------------------------------------------------

if(DEFINED WINRT AND NOT DEFINED ENABLE_WINRT_MODE_NATIVE)
  set(CMAKE_CXX_FLAGS "${CMAKE_CXX_FLAGS} /ZW")
endif()

if(APPLE)
  ocv_include_directories(${ZLIB_INCLUDE_DIRS})
  list(APPEND HIGHGUI_LIBRARIES ${ZLIB_LIBRARIES})
endif()

if(HAVE_WEBP)
  add_definitions(-DHAVE_WEBP)
endif()

file(GLOB highgui_ext_hdrs
     "${CMAKE_CURRENT_LIST_DIR}/include/opencv2/*.hpp"
     "${CMAKE_CURRENT_LIST_DIR}/include/opencv2/${name}/*.hpp"
     "${CMAKE_CURRENT_LIST_DIR}/include/opencv2/${name}/*.h")

# Removing WinRT API headers by default
list(REMOVE_ITEM highgui_ext_hdrs "${CMAKE_CURRENT_LIST_DIR}/include/opencv2/${name}/highgui_winrt.hpp")

<<<<<<< HEAD
set(OPENCV_HIGHGUI_BUILTIN_BACKEND "")

if(HAVE_QT5)
  set(OPENCV_HIGHGUI_BUILTIN_BACKEND "QT5")
  add_definitions(-DHAVE_QT)

  # "Automoc" doesn't work properly with opencv_world build, use QT5_WRAP_CPP() directly
  #set(CMAKE_AUTOMOC ON)

  set(CMAKE_INCLUDE_CURRENT_DIR ON)

  QT5_ADD_RESOURCES(_RCC_OUTFILES ${CMAKE_CURRENT_LIST_DIR}/src/window_QT.qrc)
  QT5_WRAP_CPP(_MOC_OUTFILES ${CMAKE_CURRENT_LIST_DIR}/src/window_QT.h)
  list(APPEND highgui_srcs
       ${CMAKE_CURRENT_LIST_DIR}/src/window_QT.cpp
       ${CMAKE_CURRENT_LIST_DIR}/src/window_QT.h
       ${_MOC_OUTFILES}
       ${_RCC_OUTFILES})

  foreach(dt5_dep Core Gui Widgets Test Concurrent)
    add_definitions(${Qt5${dt5_dep}_DEFINITIONS})
    include_directories(${Qt5${dt5_dep}_INCLUDE_DIRS})
    list(APPEND HIGHGUI_LIBRARIES ${Qt5${dt5_dep}_LIBRARIES})
  endforeach()

  if(HAVE_QT_OPENGL)
    add_definitions(-DHAVE_QT_OPENGL)
    add_definitions(${Qt5OpenGL_DEFINITIONS})
    include_directories(${Qt5OpenGL_INCLUDE_DIRS})
    list(APPEND HIGHGUI_LIBRARIES ${Qt5OpenGL_LIBRARIES})
  endif()
elseif(HAVE_QT)
  set(OPENCV_HIGHGUI_BUILTIN_BACKEND "QT4")
  add_definitions(-DHAVE_QT)
  if(HAVE_QT_OPENGL)
    add_definitions(-DHAVE_QT_OPENGL)
    set(QT_USE_QTOPENGL TRUE)
  endif()
  include(${QT_USE_FILE})
=======
if(HAVE_QT)
  if(QT_VERSION_MAJOR GREATER 4)
    # "Automoc" doesn't work properly with opencv_world build, use QT<ver>_WRAP_CPP() directly
    #set(CMAKE_AUTOMOC ON)

    set(CMAKE_INCLUDE_CURRENT_DIR ON)

    if(QT_VERSION_MAJOR EQUAL 6)
      QT6_ADD_RESOURCES(_RCC_OUTFILES ${CMAKE_CURRENT_LIST_DIR}/src/window_QT.qrc)
      QT6_WRAP_CPP(_MOC_OUTFILES ${CMAKE_CURRENT_LIST_DIR}/src/window_QT.h)
    elseif(QT_VERSION_MAJOR EQUAL 5)
      QT5_ADD_RESOURCES(_RCC_OUTFILES ${CMAKE_CURRENT_LIST_DIR}/src/window_QT.qrc)
      QT5_WRAP_CPP(_MOC_OUTFILES ${CMAKE_CURRENT_LIST_DIR}/src/window_QT.h)
    else()
      message(FATAL_ERROR "Unsuported QT version: ${QT_VERSION_MAJOR}")
    endif()

    list(APPEND highgui_srcs
         ${CMAKE_CURRENT_LIST_DIR}/src/window_QT.cpp
         ${CMAKE_CURRENT_LIST_DIR}/src/window_QT.h
         ${_MOC_OUTFILES}
         ${_RCC_OUTFILES})

    set(qt_deps Core Gui Widgets Test Concurrent)
    if(HAVE_QT_OPENGL)
      list(APPEND qt_deps OpenGL)
    endif()

    foreach(dt_dep ${qt_deps})
      add_definitions(${Qt${QT_VERSION_MAJOR}${dt_dep}_DEFINITIONS})
      include_directories(${Qt${QT_VERSION_MAJOR}${dt_dep}_INCLUDE_DIRS})
      list(APPEND HIGHGUI_LIBRARIES ${Qt${QT_VERSION_MAJOR}${dt_dep}_LIBRARIES})
    endforeach()
  else()
    ocv_assert(QT_VERSION_MAJOR EQUAL 4)
    if (HAVE_QT_OPENGL)
      set(QT_USE_QTOPENGL TRUE)
    endif()
    include(${QT_USE_FILE})
>>>>>>> b1a772d1

    QT4_ADD_RESOURCES(_RCC_OUTFILES ${CMAKE_CURRENT_LIST_DIR}/src/window_QT.qrc)
    QT4_WRAP_CPP(_MOC_OUTFILES ${CMAKE_CURRENT_LIST_DIR}/src/window_QT.h)

    list(APPEND HIGHGUI_LIBRARIES ${QT_LIBRARIES})
    list(APPEND highgui_srcs ${CMAKE_CURRENT_LIST_DIR}/src/window_QT.cpp ${_MOC_OUTFILES} ${_RCC_OUTFILES})
    ocv_check_flag_support(CXX -Wno-missing-declarations _have_flag "")
    if(${_have_flag})
      set_source_files_properties(${_RCC_OUTFILES} PROPERTIES COMPILE_FLAGS -Wno-missing-declarations)
    endif()
  endif()
elseif(WINRT)
  set(OPENCV_HIGHGUI_BUILTIN_BACKEND "WINRT")
  if(NOT WINRT_8_0)
    # Dependencies used by the implementation referenced
    # below are not available on WinRT 8.0.
    # Enabling it for WiRT 8.1+ only.

    # WinRT 8.1+ detected. Adding WinRT API header.
    message(STATUS "  ${name}: WinRT detected. Adding WinRT API header")
    list(APPEND highgui_ext_hdrs "${CMAKE_CURRENT_LIST_DIR}/include/opencv2/${name}/highgui_winrt.hpp")


    list(APPEND highgui_srcs
      ${CMAKE_CURRENT_LIST_DIR}/src/window_winrt.cpp
      ${CMAKE_CURRENT_LIST_DIR}/src/window_winrt_bridge.cpp)
    list(APPEND highgui_hdrs
      ${CMAKE_CURRENT_LIST_DIR}/src/window_winrt_bridge.hpp)
  endif()

  # libraries below are neither available nor required
  # on ARM devices and/or Windows Phone
  if(WINRT_PHONE OR (OpenCV_ARCH STREQUAL "ARM"))
    list(REMOVE_ITEM HIGHGUI_LIBRARIES "comctl32" "gdi32" "ole32" "setupapi")
    if(WINRT_PHONE)
      message(STATUS "  ${name}: Windows Phone detected")
    elseif(OpenCV_ARCH STREQUAL "ARM")
      message(STATUS "  ${name}: ARM detected")
      if(WINRT_STORE)
        list(REMOVE_ITEM HIGHGUI_LIBRARIES "ws2_32")
        message(STATUS "  ${name}:   Removing 'ws2_32.lib'")
      endif()
    endif()
    message(STATUS "  ${name}:   Removing 'comctl32.lib, gdi32.lib, ole32.lib, setupapi.lib'")
    message(STATUS "  ${name}:   Leaving '${HIGHGUI_LIBRARIES}'")
  endif()
elseif(HAVE_COCOA)
  set(OPENCV_HIGHGUI_BUILTIN_BACKEND "COCOA")
  add_definitions(-DHAVE_COCOA)
  list(APPEND highgui_srcs ${CMAKE_CURRENT_LIST_DIR}/src/window_cocoa.mm)
  list(APPEND HIGHGUI_LIBRARIES "-framework Cocoa")
endif()

if(TARGET ocv.3rdparty.win32ui)
  if("win32ui" IN_LIST HIGHGUI_PLUGIN_LIST OR HIGHGUI_PLUGIN_LIST STREQUAL "all")
    ocv_create_builtin_highgui_plugin(opencv_highgui_win32 ocv.3rdparty.win32ui "window_w32.cpp")
  elseif(NOT OPENCV_HIGHGUI_BUILTIN_BACKEND)
    set(OPENCV_HIGHGUI_BUILTIN_BACKEND "WIN32UI")
    list(APPEND highgui_srcs ${CMAKE_CURRENT_LIST_DIR}/src/window_w32.cpp)
    list(APPEND tgts ocv.3rdparty.win32ui)
  endif()
endif()

if(TARGET ocv.3rdparty.gtk3 OR TARGET ocv.3rdparty.gtk2)
  if(TARGET ocv.3rdparty.gtk3 AND NOT WITH_GTK_2_X)
    set(__gtk_dependency "ocv.3rdparty.gtk3")
  else()
    set(__gtk_dependency "ocv.3rdparty.gtk2")
  endif()
  if(
    NOT HIGHGUI_PLUGIN_LIST STREQUAL "all"
    AND NOT "gtk" IN_LIST HIGHGUI_PLUGIN_LIST
    AND NOT "gtk2" IN_LIST HIGHGUI_PLUGIN_LIST
    AND NOT "gtk3" IN_LIST HIGHGUI_PLUGIN_LIST
    AND NOT OPENCV_HIGHGUI_BUILTIN_BACKEND
  )
    if(__gtk_dependency STREQUAL "ocv.3rdparty.gtk3")
      set(OPENCV_HIGHGUI_BUILTIN_BACKEND "GTK3")
    elseif(__gtk_dependency STREQUAL "ocv.3rdparty.gtk2")
      set(OPENCV_HIGHGUI_BUILTIN_BACKEND "GTK2")
    else()
      set(OPENCV_HIGHGUI_BUILTIN_BACKEND "GTK")
    endif()
    list(APPEND highgui_srcs ${CMAKE_CURRENT_LIST_DIR}/src/window_gtk.cpp)
    list(APPEND tgts ${__gtk_dependency})
    if(TARGET ocv.3rdparty.gthread)
      list(APPEND tgts ocv.3rdparty.gthread)
    endif()
    if(TARGET ocv.3rdparty.gtkglext
        AND __gtk_dependency STREQUAL "ocv.3rdparty.gtk2"
        AND NOT OPENCV_GTK_DISABLE_GTKGLEXT
    )
      list(APPEND tgts ocv.3rdparty.gtkglext)
      if(TARGET ocv.3rdparty.gtk_opengl
          AND __gtk_dependency STREQUAL "ocv.3rdparty.gtk2"
          AND NOT OPENCV_GTK_DISABLE_OPENGL
      )
        list(APPEND tgts ocv.3rdparty.gtk_opengl)
      endif()
    endif()
  elseif("gtk" IN_LIST HIGHGUI_PLUGIN_LIST)
    ocv_create_builtin_highgui_plugin(opencv_highgui_gtk ${__gtk_dependency} "window_gtk.cpp")
    if(TARGET ocv.3rdparty.gthread)
      ocv_target_link_libraries(opencv_highgui_gtk ocv.3rdparty.gthread)
    endif()
    if(TARGET ocv.3rdparty.gtkglext)
      ocv_target_link_libraries(opencv_highgui_gtk ocv.3rdparty.gtkglext)
    endif()
  else()
    if(TARGET ocv.3rdparty.gtk3 AND ("gtk3" IN_LIST HIGHGUI_PLUGIN_LIST OR HIGHGUI_PLUGIN_LIST STREQUAL "all"))
      ocv_create_builtin_highgui_plugin(opencv_highgui_gtk3 ocv.3rdparty.gtk3 "window_gtk.cpp")
      if(TARGET ocv.3rdparty.gthread)
        ocv_target_link_libraries(opencv_highgui_gtk3 ocv.3rdparty.gthread)
      endif()
      if(TARGET ocv.3rdparty.gtkglext)
        ocv_target_link_libraries(opencv_highgui_gtk3 ocv.3rdparty.gtkglext)
      endif()
    endif()
    if(TARGET ocv.3rdparty.gtk2 AND ("gtk2" IN_LIST HIGHGUI_PLUGIN_LIST OR HIGHGUI_PLUGIN_LIST STREQUAL "all"))
      ocv_create_builtin_highgui_plugin(opencv_highgui_gtk2 ocv.3rdparty.gtk2 "window_gtk.cpp")
      if(TARGET ocv.3rdparty.gthread)
        ocv_target_link_libraries(opencv_highgui_gtk2 ocv.3rdparty.gthread)
      endif()
      if(TARGET ocv.3rdparty.gtkglext)
        ocv_target_link_libraries(opencv_highgui_gtk2 ocv.3rdparty.gtkglext)
      endif()
    endif()
  endif()
endif()

if(NOT OPENCV_HIGHGUI_BUILTIN_BACKEND)
  set(OPENCV_HIGHGUI_BUILTIN_BACKEND "NONE")
endif()
message(STATUS "highgui: using builtin backend: ${OPENCV_HIGHGUI_BUILTIN_BACKEND}")
set(OPENCV_HIGHGUI_BUILTIN_BACKEND "${OPENCV_HIGHGUI_BUILTIN_BACKEND}" PARENT_SCOPE)  # informational

if(TRUE)
  # these variables are set by 'ocv_append_build_options(HIGHGUI ...)'
  foreach(P ${HIGHGUI_INCLUDE_DIRS})
    ocv_include_directories(${P})
  endforeach()

  foreach(P ${HIGHGUI_LIBRARY_DIRS})
    link_directories(${P})
  endforeach()
endif()

if(tgts STREQUAL "PRIVATE")
  set(tgts "")
endif()

# install used dependencies only
if(NOT BUILD_SHARED_LIBS
    AND NOT (CMAKE_VERSION VERSION_LESS "3.13.0")  # upgrade CMake: https://gitlab.kitware.com/cmake/cmake/-/merge_requests/2152
)
  foreach(tgt in ${tgts})
    if(tgt MATCHES "^ocv\.3rdparty\.")
      install(TARGETS ${tgt} EXPORT OpenCVModules)
    endif()
  endforeach()
endif()

source_group("Src" FILES ${highgui_srcs} ${highgui_hdrs})
source_group("Include" FILES ${highgui_ext_hdrs})
ocv_set_module_sources(HEADERS ${highgui_ext_hdrs} SOURCES ${highgui_srcs} ${highgui_hdrs})
ocv_module_include_directories()

ocv_create_module(${HIGHGUI_LIBRARIES})

macro(ocv_highgui_configure_target)
if(APPLE)
  add_apple_compiler_options(${the_module})
endif()

if(MSVC)
  set_target_properties(${the_module} PROPERTIES LINK_FLAGS "/NODEFAULTLIB:atlthunk.lib /NODEFAULTLIB:atlsd.lib /NODEFAULTLIB:libcmt.lib /DEBUG")
endif()

ocv_warnings_disable(CMAKE_CXX_FLAGS -Wno-deprecated-declarations)
endmacro()

if(NOT BUILD_opencv_world)
  ocv_highgui_configure_target()
endif()

ocv_add_accuracy_tests(${tgts})
#ocv_add_perf_tests(${tgts})

if(HIGHGUI_ENABLE_PLUGINS)
  ocv_target_compile_definitions(${the_module} PRIVATE ENABLE_PLUGINS)
  if(TARGET opencv_test_highgui)
    ocv_target_compile_definitions(opencv_test_highgui PRIVATE ENABLE_PLUGINS)
  endif()
endif()

ocv_target_link_libraries(${the_module} LINK_PRIVATE ${tgts})

# generate module configuration
set(CONFIG_STR "// Auto-generated file
#define OPENCV_HIGHGUI_BUILTIN_BACKEND_STR \"${OPENCV_HIGHGUI_BUILTIN_BACKEND}\"
")
if(OPENCV_HIGHGUI_BUILTIN_BACKEND STREQUAL "NONE")
set(CONFIG_STR "${CONFIG_STR}
#define OPENCV_HIGHGUI_WITHOUT_BUILTIN_BACKEND 1
")
endif()

ocv_update_file("${CMAKE_CURRENT_BINARY_DIR}/opencv_highgui_config.hpp" "${CONFIG_STR}")<|MERGE_RESOLUTION|>--- conflicted
+++ resolved
@@ -47,48 +47,10 @@
 # Removing WinRT API headers by default
 list(REMOVE_ITEM highgui_ext_hdrs "${CMAKE_CURRENT_LIST_DIR}/include/opencv2/${name}/highgui_winrt.hpp")
 
-<<<<<<< HEAD
 set(OPENCV_HIGHGUI_BUILTIN_BACKEND "")
 
-if(HAVE_QT5)
-  set(OPENCV_HIGHGUI_BUILTIN_BACKEND "QT5")
-  add_definitions(-DHAVE_QT)
-
-  # "Automoc" doesn't work properly with opencv_world build, use QT5_WRAP_CPP() directly
-  #set(CMAKE_AUTOMOC ON)
-
-  set(CMAKE_INCLUDE_CURRENT_DIR ON)
-
-  QT5_ADD_RESOURCES(_RCC_OUTFILES ${CMAKE_CURRENT_LIST_DIR}/src/window_QT.qrc)
-  QT5_WRAP_CPP(_MOC_OUTFILES ${CMAKE_CURRENT_LIST_DIR}/src/window_QT.h)
-  list(APPEND highgui_srcs
-       ${CMAKE_CURRENT_LIST_DIR}/src/window_QT.cpp
-       ${CMAKE_CURRENT_LIST_DIR}/src/window_QT.h
-       ${_MOC_OUTFILES}
-       ${_RCC_OUTFILES})
-
-  foreach(dt5_dep Core Gui Widgets Test Concurrent)
-    add_definitions(${Qt5${dt5_dep}_DEFINITIONS})
-    include_directories(${Qt5${dt5_dep}_INCLUDE_DIRS})
-    list(APPEND HIGHGUI_LIBRARIES ${Qt5${dt5_dep}_LIBRARIES})
-  endforeach()
-
-  if(HAVE_QT_OPENGL)
-    add_definitions(-DHAVE_QT_OPENGL)
-    add_definitions(${Qt5OpenGL_DEFINITIONS})
-    include_directories(${Qt5OpenGL_INCLUDE_DIRS})
-    list(APPEND HIGHGUI_LIBRARIES ${Qt5OpenGL_LIBRARIES})
-  endif()
-elseif(HAVE_QT)
-  set(OPENCV_HIGHGUI_BUILTIN_BACKEND "QT4")
-  add_definitions(-DHAVE_QT)
-  if(HAVE_QT_OPENGL)
-    add_definitions(-DHAVE_QT_OPENGL)
-    set(QT_USE_QTOPENGL TRUE)
-  endif()
-  include(${QT_USE_FILE})
-=======
 if(HAVE_QT)
+  set(OPENCV_HIGHGUI_BUILTIN_BACKEND "QT${QT_VERSION_MAJOR}")
   if(QT_VERSION_MAJOR GREATER 4)
     # "Automoc" doesn't work properly with opencv_world build, use QT<ver>_WRAP_CPP() directly
     #set(CMAKE_AUTOMOC ON)
@@ -127,7 +89,6 @@
       set(QT_USE_QTOPENGL TRUE)
     endif()
     include(${QT_USE_FILE})
->>>>>>> b1a772d1
 
     QT4_ADD_RESOURCES(_RCC_OUTFILES ${CMAKE_CURRENT_LIST_DIR}/src/window_QT.qrc)
     QT4_WRAP_CPP(_MOC_OUTFILES ${CMAKE_CURRENT_LIST_DIR}/src/window_QT.h)
