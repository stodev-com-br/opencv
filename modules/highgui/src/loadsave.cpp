--- conflicted
+++ resolved
@@ -394,8 +394,6 @@
     return img;
 }
 
-<<<<<<< HEAD
-=======
 Mat imdecode( InputArray _buf, int flags, Mat* dst )
 {
     Mat buf = _buf.getMat(), img;
@@ -404,7 +402,6 @@
     return *dst;
 }
     
->>>>>>> f4e33ea0
 bool imencode( const string& ext, InputArray _image,
                vector<uchar>& buf, const vector<int>& params )
 {
