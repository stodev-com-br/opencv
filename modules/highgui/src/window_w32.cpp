/*M///////////////////////////////////////////////////////////////////////////////////////
//
//  IMPORTANT: READ BEFORE DOWNLOADING, COPYING, INSTALLING OR USING.
//
//  By downloading, copying, installing or using the software you agree to this license.
//  If you do not agree to this license, do not download, install,
//  copy or use the software.
//
//
//                        Intel License Agreement
//                For Open Source Computer Vision Library
//
// Copyright (C) 2000, Intel Corporation, all rights reserved.
// Third party copyrights are property of their respective owners.
//
// Redistribution and use in source and binary forms, with or without modification,
// are permitted provided that the following conditions are met:
//
//   * Redistribution's of source code must retain the above copyright notice,
//     this list of conditions and the following disclaimer.
//
//   * Redistribution's in binary form must reproduce the above copyright notice,
//     this list of conditions and the following disclaimer in the documentation
//     and/or other materials provided with the distribution.
//
//   * The name of Intel Corporation may not be used to endorse or promote products
//     derived from this software without specific prior written permission.
//
// This software is provided by the copyright holders and contributors "as is" and
// any express or implied warranties, including, but not limited to, the implied
// warranties of merchantability and fitness for a particular purpose are disclaimed.
// In no event shall the Intel Corporation or contributors be liable for any direct,
// indirect, incidental, special, exemplary, or consequential damages
// (including, but not limited to, procurement of substitute goods or services;
// loss of use, data, or profits; or business interruption) however caused
// and on any theory of liability, whether in contract, strict liability,
// or tort (including negligence or otherwise) arising in any way out of
// the use of this software, even if advised of the possibility of such damage.
//
//M*/

#include "precomp.hpp"

#ifdef HAVE_WIN32UI

#include <opencv2/core/utils/logger.hpp>
#include <opencv2/core/utils/trace.hpp>

#include "backend.hpp"

using namespace cv;

#include <windowsx.h> // required for GET_X_LPARAM() and GET_Y_LPARAM() macros

#ifdef __GNUC__
#  pragma GCC diagnostic ignored "-Wmissing-declarations"
#endif

#if (_WIN32_IE < 0x0500)
#pragma message("WARNING: Win32 UI needs to be compiled with _WIN32_IE >= 0x0500 (_WIN32_IE_IE50)")
#define _WIN32_IE 0x0500
#endif

#include <commctrl.h>
#include <stdlib.h>
#include <string.h>
#include <stdio.h>

#ifdef HAVE_OPENGL
#include <memory>
#include <algorithm>
#include <vector>
#include <functional>
#include <GL/gl.h>
#include "opencv2/core/opengl.hpp"
#endif

static const char* trackbar_text =
"                                                                                             ";

#if defined _M_X64 || defined __x86_64 || defined _M_ARM64

#define icvGetWindowLongPtr GetWindowLongPtr
#define icvSetWindowLongPtr(hwnd, id, ptr) SetWindowLongPtr(hwnd, id, (LONG_PTR)(ptr))
#define icvGetClassLongPtr  GetClassLongPtr

#define CV_USERDATA GWLP_USERDATA
#define CV_WNDPROC GWLP_WNDPROC
#define CV_HCURSOR GCLP_HCURSOR
#define CV_HBRBACKGROUND GCLP_HBRBACKGROUND

#else

#define icvGetWindowLongPtr GetWindowLong
#define icvSetWindowLongPtr(hwnd, id, ptr) SetWindowLong(hwnd, id, (size_t)ptr)
#define icvGetClassLongPtr GetClassLong

#define CV_USERDATA GWL_USERDATA
#define CV_WNDPROC GWL_WNDPROC
#define CV_HCURSOR GCL_HCURSOR
#define CV_HBRBACKGROUND GCL_HBRBACKGROUND

#endif

#ifndef WM_MOUSEHWHEEL
    #define WM_MOUSEHWHEEL 0x020E
#endif

#if defined(__MINGW32__) || defined(__MINGW64__)
static inline void mingw_strcpy_s(char *dest, size_t destsz, const char *src){
    strcpy(dest, src);
}

static inline void mingw_strcat_s(char *dest, size_t destsz, const char *src){
    strcat(dest, src);
}

#define strcpy_s mingw_strcpy_s
#define strcat_s mingw_strcat_s
#endif

static void FillBitmapInfo(BITMAPINFO* bmi, int width, int height, int bpp, int origin)
{
    CV_Assert(bmi && width >= 0 && height >= 0 && (bpp == 8 || bpp == 24 || bpp == 32));

    BITMAPINFOHEADER* bmih = &(bmi->bmiHeader);

    memset(bmih, 0, sizeof(*bmih));
    bmih->biSize = sizeof(BITMAPINFOHEADER);
    bmih->biWidth = width;
    bmih->biHeight = origin ? abs(height) : -abs(height);
    bmih->biPlanes = 1;
    bmih->biBitCount = (unsigned short)bpp;
    bmih->biCompression = BI_RGB;

    if (bpp == 8)
    {
        RGBQUAD* palette = bmi->bmiColors;
        int i;
        for (i = 0; i < 256; i++)
        {
            palette[i].rgbBlue = palette[i].rgbGreen = palette[i].rgbRed = (BYTE)i;
            palette[i].rgbReserved = 0;
        }
    }
}

struct CvWindow;

struct CvTrackbar : public std::enable_shared_from_this<CvTrackbar>
{
    CvTrackbar(CvWindow& window, const std::string& name_)
        : signature(CV_TRACKBAR_MAGIC_VAL)
        , name(name_)
        , parent(&window)
    {
        // nothing
    }
    ~CvTrackbar()
    {
        signature = -1;
    }

    int signature;
    HWND hwnd = 0;
    std::string name;
    CvWindow* parent;  // TODO weak_ptr
    HWND buddy = 0;
    int* data = nullptr;
    int pos = 0;
    int maxval = 0;
    int minval = 0;
    void (*notify)(int) = nullptr;  // deprecated
    void (*notify2)(int, void*) = nullptr;  // deprecated
    TrackbarCallback onChangeCallback = nullptr;
    void* userdata = nullptr;
    int id = -1;
};


struct CvWindow : public std::enable_shared_from_this<CvWindow>
{
    CvWindow(const std::string& name_)
        : signature(CV_WINDOW_MAGIC_VAL)
        , name(name_)
    {
        // nothing
    }

    ~CvWindow()
    {
        signature = -1;
    }

    void destroy();

    int signature;
    cv::Mutex mutex;
    HWND hwnd = 0;
    std::string name;
    HWND frame = 0;

    HDC dc = 0;
    HGDIOBJ image = 0;
    int last_key = 0;
    int flags = 0;
    int status = 0;//0 normal, 1 fullscreen (YV)

    CvMouseCallback on_mouse = nullptr;
    void* on_mouse_param = nullptr;

    struct
    {
        HWND toolbar = 0;
        int pos = 0;
        int rows = 0;
        WNDPROC toolBarProc = nullptr;
        std::vector< std::shared_ptr<CvTrackbar> > trackbars;
    }
    toolbar;

    int width = -1;
    int height = -1;

    // OpenGL support

#ifdef HAVE_OPENGL
    bool useGl = false;
    HGLRC hGLRC = 0;

    CvOpenGlDrawCallback glDrawCallback = nullptr;
    void* glDrawData = nullptr;
#endif
};

#define HG_BUDDY_WIDTH  130

#ifndef TBIF_SIZE
    #define TBIF_SIZE  0x40
#endif

#ifndef TB_SETBUTTONINFO
    #define TB_SETBUTTONINFO (WM_USER + 66)
#endif

#ifndef TBM_GETTOOLTIPS
    #define TBM_GETTOOLTIPS  (WM_USER + 30)
#endif

static
std::vector< std::shared_ptr<CvWindow> >& getWindowsList()
{
    static std::vector< std::shared_ptr<CvWindow> > g_windows;
    return g_windows;
}


// Mutex must be locked
static
std::shared_ptr<CvWindow> icvFindWindowByName(const std::string& name)
{
    auto& g_windows = getWindowsList();
    for (auto it = g_windows.begin(); it != g_windows.end(); ++it)
    {
        auto window = *it;
        if (!window)
            continue;
        if (window->name == name)
            return window;
    }
    return std::shared_ptr<CvWindow>();
}

static inline
std::shared_ptr<CvWindow> icvFindWindowByName(const char* name)
{
    CV_Assert(name);
    return icvFindWindowByName(std::string(name));
}

// Mutex must be locked
static
std::shared_ptr<CvWindow> icvFindWindowByHandle(HWND hwnd)
{
    auto& g_windows = getWindowsList();
    for (auto it = g_windows.begin(); it != g_windows.end(); ++it)
    {
        auto window = *it;
        if (!window)
            continue;
        if (window->hwnd == hwnd || window->frame == hwnd)
            return window;
    }
    return std::shared_ptr<CvWindow>();
}


static LRESULT CALLBACK HighGUIProc(HWND hwnd, UINT uMsg, WPARAM wParam, LPARAM lParam);
static LRESULT CALLBACK WindowProc(HWND hwnd, UINT uMsg, WPARAM wParam, LPARAM lParam);
static LRESULT CALLBACK MainWindowProc(HWND hwnd, UINT uMsg, WPARAM wParam, LPARAM lParam);
static void icvUpdateWindowPos(CvWindow& window);

typedef int (CV_CDECL * CvWin32WindowCallback)(HWND, UINT, WPARAM, LPARAM, int*);
static CvWin32WindowCallback hg_on_preprocess = 0, hg_on_postprocess = 0;
static HINSTANCE hg_hinstance = 0;

static const char* const highGUIclassName = "HighGUI class";
static const char* const mainHighGUIclassName = "Main HighGUI class";

static void icvCleanupHighgui()
{
    cvDestroyAllWindows();
    UnregisterClass(highGUIclassName, hg_hinstance);
    UnregisterClass(mainHighGUIclassName, hg_hinstance);
}

CV_IMPL int cvInitSystem(int, char**)
{
    static int wasInitialized = 0;

    // check initialization status
    if (!wasInitialized)
    {
        (void)getWindowMutex();  // force mutex initialization
        (void)getWindowsList();  // Initialize the storage

        // Register the class
        WNDCLASS wndc;
        wndc.style = CS_OWNDC | CS_VREDRAW | CS_HREDRAW | CS_DBLCLKS;
        wndc.lpfnWndProc = WindowProc;
        wndc.cbClsExtra = 0;
        wndc.cbWndExtra = 0;
        wndc.hInstance = hg_hinstance;
        wndc.lpszClassName = highGUIclassName;
        wndc.lpszMenuName = highGUIclassName;
        wndc.hIcon = LoadIcon(0, IDI_APPLICATION);
        wndc.hCursor = (HCURSOR)LoadCursor(0, (LPSTR)(size_t)IDC_CROSS);
        wndc.hbrBackground = (HBRUSH)GetStockObject(DKGRAY_BRUSH);

        RegisterClass(&wndc);

        wndc.lpszClassName = mainHighGUIclassName;
        wndc.lpszMenuName = mainHighGUIclassName;
        wndc.hbrBackground = (HBRUSH)GetStockObject(DKGRAY_BRUSH);
        wndc.lpfnWndProc = MainWindowProc;

        RegisterClass(&wndc);
        atexit(icvCleanupHighgui);

        wasInitialized = 1;
    }

    setlocale(LC_NUMERIC,"C");  // FIXIT must be removed

    return 0;
}

CV_IMPL int cvStartWindowThread(){
    return 0;
}


static std::shared_ptr<CvWindow> icvWindowByHWND(HWND hwnd)
{
    AutoLock lock(getWindowMutex());
    CvWindow* window = (CvWindow*)icvGetWindowLongPtr(hwnd, CV_USERDATA);
    window = window != 0 &&
           window->signature == CV_WINDOW_MAGIC_VAL ? window : 0;
    if (window)
    {
        return window->shared_from_this();
    }
    else
    {
        return std::shared_ptr<CvWindow>();
    }
}


static std::shared_ptr<CvTrackbar> icvTrackbarByHWND(HWND hwnd)
{
    AutoLock lock(getWindowMutex());
    CvTrackbar* trackbar = (CvTrackbar*)icvGetWindowLongPtr(hwnd, CV_USERDATA);
    trackbar = trackbar != 0 && trackbar->signature == CV_TRACKBAR_MAGIC_VAL &&
           trackbar->hwnd == hwnd ? trackbar : 0;
    if (trackbar)
    {
        return trackbar->shared_from_this();
    }
    else
    {
        return std::shared_ptr<CvTrackbar>();
    }
}


static const char* const icvWindowPosRootKey = "Software\\OpenCV\\HighGUI\\Windows\\";

// Window positions saving/loading added by Philip Gruebele.
//<a href="mailto:pgruebele@cox.net">pgruebele@cox.net</a>
// Restores the window position from the registry saved position.
static void
icvLoadWindowPos(const char* name, CvRect& rect)
{
    HKEY hkey;
    char szKey[1024];
    strcpy_s(szKey, 1024, icvWindowPosRootKey);
    strcat_s(szKey, 1024, name);

    rect.x = rect.y = CW_USEDEFAULT;
    rect.width = rect.height = 320;

    if (RegOpenKeyEx(HKEY_CURRENT_USER,szKey,0,KEY_QUERY_VALUE,&hkey) == ERROR_SUCCESS)
    {
        // Yes we are installed.
        DWORD dwType = 0;
        DWORD dwSize = sizeof(int);

        RegQueryValueEx(hkey, "Left", NULL, &dwType, (BYTE*)&rect.x, &dwSize);
        RegQueryValueEx(hkey, "Top", NULL, &dwType, (BYTE*)&rect.y, &dwSize);
        RegQueryValueEx(hkey, "Width", NULL, &dwType, (BYTE*)&rect.width, &dwSize);
        RegQueryValueEx(hkey, "Height", NULL, &dwType, (BYTE*)&rect.height, &dwSize);

        // Snap rect into closest monitor in case it falls outside it. // Adi Shavit
        // set WIN32 RECT to be the loaded size
        POINT tl_w32 = { rect.x, rect.y };
        POINT tr_w32 = { rect.x + rect.width, rect.y };

        // find monitor containing top-left and top-right corners, or NULL
        HMONITOR hMonitor_l = MonitorFromPoint(tl_w32, MONITOR_DEFAULTTONULL);
        HMONITOR hMonitor_r = MonitorFromPoint(tr_w32, MONITOR_DEFAULTTONULL);

        // if neither are contained - the move window to origin of closest.
        if (NULL == hMonitor_l && NULL == hMonitor_r)
        {
           // find monitor nearest to top-left corner
           HMONITOR hMonitor_closest = MonitorFromPoint(tl_w32, MONITOR_DEFAULTTONEAREST);

           // get coordinates of nearest monitor
           MONITORINFO mi;
           mi.cbSize = sizeof(mi);
           GetMonitorInfo(hMonitor_closest, &mi);

           rect.x = mi.rcWork.left;
           rect.y = mi.rcWork.top;
        }

        if (rect.width != (int)CW_USEDEFAULT && (rect.width < 0 || rect.width > 3000))
           rect.width = 100;
        if (rect.height != (int)CW_USEDEFAULT && (rect.height < 0 || rect.height > 3000))
           rect.height = 100;

        RegCloseKey(hkey);
    }
}


// Window positions saving/loading added by Philip Gruebele.
//<a href="mailto:pgruebele@cox.net">pgruebele@cox.net</a>
// philipg.  Saves the window position in the registry
static void
icvSaveWindowPos(const char* name, CvRect rect)
{
    static const DWORD MAX_RECORD_COUNT = 100;
    HKEY hkey;
    char szKey[1024];
    char rootKey[1024];
    strcpy_s(szKey, 1024, icvWindowPosRootKey);
    strcat_s(szKey, 1024, name);

    if (RegOpenKeyEx(HKEY_CURRENT_USER,szKey,0,KEY_READ,&hkey) != ERROR_SUCCESS)
    {
        HKEY hroot;
        DWORD count = 0;
        FILETIME oldestTime = { UINT_MAX, UINT_MAX };
        char oldestKey[1024];
        char currentKey[1024];

        strcpy_s(rootKey, 1024, icvWindowPosRootKey);
        rootKey[strlen(rootKey)-1] = '\0';
        if (RegCreateKeyEx(HKEY_CURRENT_USER, rootKey, 0, NULL, REG_OPTION_NON_VOLATILE, KEY_READ+KEY_WRITE, 0, &hroot, NULL) != ERROR_SUCCESS)
            //RegOpenKeyEx(HKEY_CURRENT_USER,rootKey,0,KEY_READ,&hroot) != ERROR_SUCCESS)
            return;

        for(;;)
        {
            DWORD csize = sizeof(currentKey);
            FILETIME accesstime = { 0, 0 };
            LONG code = RegEnumKeyEx(hroot, count, currentKey, &csize, NULL, NULL, NULL, &accesstime);
            if (code != ERROR_SUCCESS && code != ERROR_MORE_DATA)
                break;
            count++;
            if (oldestTime.dwHighDateTime > accesstime.dwHighDateTime ||
                (oldestTime.dwHighDateTime == accesstime.dwHighDateTime &&
                oldestTime.dwLowDateTime > accesstime.dwLowDateTime))
            {
                oldestTime = accesstime;
                strcpy_s(oldestKey, 1024, currentKey);
            }
        }

        if (count >= MAX_RECORD_COUNT)
            RegDeleteKey(hroot, oldestKey);
        RegCloseKey(hroot);

        if (RegCreateKeyEx(HKEY_CURRENT_USER,szKey,0,NULL,REG_OPTION_NON_VOLATILE, KEY_WRITE, 0, &hkey, NULL) != ERROR_SUCCESS)
            return;
    }
    else
    {
        RegCloseKey(hkey);
        if (RegOpenKeyEx(HKEY_CURRENT_USER,szKey,0,KEY_WRITE,&hkey) != ERROR_SUCCESS)
            return;
    }

    RegSetValueEx(hkey, "Left", 0, REG_DWORD, (BYTE*)&rect.x, sizeof(rect.x));
    RegSetValueEx(hkey, "Top", 0, REG_DWORD, (BYTE*)&rect.y, sizeof(rect.y));
    RegSetValueEx(hkey, "Width", 0, REG_DWORD, (BYTE*)&rect.width, sizeof(rect.width));
    RegSetValueEx(hkey, "Height", 0, REG_DWORD, (BYTE*)&rect.height, sizeof(rect.height));
    RegCloseKey(hkey);
}

static Rect getImageRect_(CvWindow& window);

CvRect cvGetWindowRect_W32(const char* name)
{
    CV_FUNCNAME("cvGetWindowRect_W32");

    AutoLock lock(getWindowMutex());

    if (!name)
        CV_Error(Error::StsNullPtr, "NULL name string");

    auto window = icvFindWindowByName(name);
    if (!window)
        CV_Error_(Error::StsNullPtr, ("NULL window: '%s'", name));

    Rect r = getImageRect_(*window);

    CvRect result = cvRect(r.x, r.y, r.width, r.height);
    return result;
}

static Rect getImageRect_(CvWindow& window)
{
    RECT rect = { 0 };
    GetClientRect(window.hwnd, &rect);
    POINT pt = {rect.left, rect.top};
    ClientToScreen(window.hwnd, &pt);
    Rect result(pt.x, pt.y, rect.right - rect.left, rect.bottom - rect.top);
    return result;
}

double cvGetModeWindow_W32(const char* name)//YV
{
    CV_FUNCNAME("cvGetModeWindow_W32");

    AutoLock lock(getWindowMutex());

    if (!name)
        CV_Error(Error::StsNullPtr, "NULL name string");

    auto window = icvFindWindowByName(name);
    if (!window)
        CV_Error_(Error::StsNullPtr, ("NULL window: '%s'", name));

    return window->status;
}

static bool setModeWindow_(CvWindow& window, int mode);

void cvSetModeWindow_W32(const char* name, double prop_value)//Yannick Verdie
{
    CV_FUNCNAME("cvSetModeWindow_W32");

    AutoLock lock(getWindowMutex());

    if (!name)
        CV_Error(Error::StsNullPtr, "NULL name string");

    auto window = icvFindWindowByName(name);
    if (!window)
         CV_Error_(Error::StsNullPtr, ("NULL window: '%s'", name));

    (void)setModeWindow_(*window, (int)prop_value);
}

static bool setModeWindow_(CvWindow& window, int mode)
{
    if (window.flags & CV_WINDOW_AUTOSIZE)//if the flag CV_WINDOW_AUTOSIZE is set
        return false;

    if (window.status == mode)
        return true;

    {
        DWORD dwStyle = (DWORD)GetWindowLongPtr(window.frame, GWL_STYLE);
        CvRect position;

        if (window.status == CV_WINDOW_FULLSCREEN && mode == CV_WINDOW_NORMAL)
        {
            icvLoadWindowPos(window.name.c_str(), position);
            SetWindowLongPtr(window.frame, GWL_STYLE, dwStyle | WS_CAPTION | WS_THICKFRAME);

            SetWindowPos(window.frame, HWND_TOP, position.x, position.y , position.width,position.height, SWP_NOZORDER | SWP_FRAMECHANGED);
            window.status=CV_WINDOW_NORMAL;

            return true;
        }

        if (window.status == CV_WINDOW_NORMAL && mode == CV_WINDOW_FULLSCREEN)
        {
            //save dimension
            RECT rect = { 0 };
            GetWindowRect(window.frame, &rect);
            CvRect rectCV = cvRect(rect.left, rect.top,rect.right - rect.left, rect.bottom - rect.top);
            icvSaveWindowPos(window.name.c_str(), rectCV);

            //Look at coordinate for fullscreen
            HMONITOR hMonitor;
            MONITORINFO mi;
            hMonitor = MonitorFromRect(&rect, MONITOR_DEFAULTTONEAREST);

            mi.cbSize = sizeof(mi);
            GetMonitorInfo(hMonitor, &mi);

            //fullscreen
            position.x=mi.rcMonitor.left;position.y=mi.rcMonitor.top;
            position.width=mi.rcMonitor.right - mi.rcMonitor.left;position.height=mi.rcMonitor.bottom - mi.rcMonitor.top;
            SetWindowLongPtr(window.frame, GWL_STYLE, dwStyle & ~WS_CAPTION & ~WS_THICKFRAME);

            SetWindowPos(window.frame, HWND_TOP, position.x, position.y , position.width,position.height, SWP_NOZORDER | SWP_FRAMECHANGED);
            window.status=CV_WINDOW_FULLSCREEN;

            return true;
        }
    }

    return false;
}

static double getPropTopmost_(CvWindow& window);

double cvGetPropTopmost_W32(const char* name)
{
    CV_Assert(name);

    auto window = icvFindWindowByName(name);
    if (!window)
        CV_Error(Error::StsNullPtr, "NULL window");

    return getPropTopmost_(*window);
}

static double getPropTopmost_(CvWindow& window)
{
    LONG style = GetWindowLongA(window.frame, GWL_EXSTYLE); // -20
    if (!style)
    {
        std::ostringstream errorMsg;
        errorMsg << "window(" << window.name << "): failed to retrieve extended window style using GetWindowLongA(); error code: " << GetLastError();
        CV_Error(Error::StsError, errorMsg.str());
    }

    bool result = (style & WS_EX_TOPMOST) == WS_EX_TOPMOST;
    return result ? 1.0 : 0.0;
}

static bool setPropTopmost_(CvWindow& window, bool topmost);

void cvSetPropTopmost_W32(const char* name, const bool topmost)
{
    CV_Assert(name);

    auto window = icvFindWindowByName(name);
    if (!window)
        CV_Error(Error::StsNullPtr, "NULL window");

    (void)setPropTopmost_(*window, topmost);
}

static bool setPropTopmost_(CvWindow& window, bool topmost)
{
    HWND flag    = topmost ? HWND_TOPMOST : HWND_TOP;
    BOOL success = SetWindowPos(window.frame, flag, 0, 0, 0, 0, SWP_NOMOVE | SWP_NOSIZE);

    if (!success)
    {
        std::ostringstream errorMsg;
        errorMsg << "window(" << window.name << "): error reported by SetWindowPos(" << (topmost ? "HWND_TOPMOST" : "HWND_TOP") << "), error code:  " << GetLastError();
        CV_Error(Error::StsError, errorMsg.str());
        return false;
    }
    return true;
}

static double getPropVsync_(CvWindow& window);

double cvGetPropVsync_W32(const char* name)
{
#ifndef HAVE_OPENGL
    CV_UNUSED(name);
    CV_Error(Error::OpenGlNotSupported, "Library was built without OpenGL support");
#else
    if (!name)
        CV_Error(Error::StsNullPtr, "'name' argument must not be NULL");

    auto window = icvFindWindowByName(name);
    if (!window)
        CV_Error_(Error::StsBadArg, ("there is no window named '%s'", name));

    double result = getPropVsync_(*window);
    return cvIsNaN(result) ? -1.0 : result;
#endif
}

static double getPropVsync_(CvWindow& window)
{
#ifndef HAVE_OPENGL
    CV_UNUSED(window);
    CV_Error(Error::OpenGlNotSupported, "Library was built without OpenGL support");
#else
    // https://www.khronos.org/opengl/wiki/Swap_Interval
    // https://www.khronos.org/registry/OpenGL/extensions/EXT/WGL_EXT_extensions_string.txt
    // https://www.khronos.org/registry/OpenGL/extensions/EXT/WGL_EXT_swap_control.txt

    if (!wglMakeCurrent(window.dc, window.hGLRC))
        CV_Error(Error::OpenGlApiCallError, "Can't Activate The GL Rendering Context");

    typedef const char* (APIENTRY* PFNWGLGETEXTENSIONSSTRINGEXTPROC)(void);
    PFNWGLGETEXTENSIONSSTRINGEXTPROC wglGetExtensionsString = NULL;
    wglGetExtensionsString = (PFNWGLGETEXTENSIONSSTRINGEXTPROC)wglGetProcAddress("wglGetExtensionsStringEXT");
    if (wglGetExtensionsString == NULL)
        return std::numeric_limits<double>::quiet_NaN(); // wglGetProcAddress failed to get wglGetExtensionsStringEXT

    const char* wgl_extensions = wglGetExtensionsString();
    if (wgl_extensions == NULL)
        return std::numeric_limits<double>::quiet_NaN(); // Can't get WGL extensions string

    if (strstr(wgl_extensions, "WGL_EXT_swap_control") == NULL)
        return std::numeric_limits<double>::quiet_NaN(); // WGL extensions don't contain WGL_EXT_swap_control

    typedef int (APIENTRY* PFNWGLGETSWAPINTERVALPROC)(void);
    PFNWGLGETSWAPINTERVALPROC wglGetSwapInterval = 0;
    wglGetSwapInterval = (PFNWGLGETSWAPINTERVALPROC)wglGetProcAddress("wglGetSwapIntervalEXT");
    if (wglGetSwapInterval == NULL)
        return std::numeric_limits<double>::quiet_NaN(); // wglGetProcAddress failed to get wglGetSwapIntervalEXT

    return wglGetSwapInterval();
#endif
}

static bool setPropVsync_(CvWindow& window, bool enable_vsync);

void cvSetPropVsync_W32(const char* name, const bool enable_vsync)
{
#ifndef HAVE_OPENGL
    CV_UNUSED(name);
    CV_UNUSED(enable_vsync);
    CV_Error(Error::OpenGlNotSupported, "Library was built without OpenGL support");
#else
    if (!name)
        CV_Error(Error::StsNullPtr, "'name' argument must not be NULL");

    auto window = icvFindWindowByName(name);
    if (!window)
        CV_Error_(Error::StsBadArg, ("there is no window named '%s'", name));

    (void)setPropVsync_(*window, enable_vsync);
#endif
}

static bool setPropVsync_(CvWindow& window, bool enable_vsync)
{
#ifndef HAVE_OPENGL
    CV_UNUSED(window);
    CV_UNUSED(enable_vsync);
    CV_Error(Error::OpenGlNotSupported, "Library was built without OpenGL support");
#else
    if (!wglMakeCurrent(window.dc, window.hGLRC))
        CV_Error(Error::OpenGlApiCallError, "Can't Activate The GL Rendering Context");

    typedef const char* (APIENTRY* PFNWGLGETEXTENSIONSSTRINGEXTPROC)(void);
    PFNWGLGETEXTENSIONSSTRINGEXTPROC wglGetExtensionsString = NULL;
    wglGetExtensionsString = (PFNWGLGETEXTENSIONSSTRINGEXTPROC)wglGetProcAddress("wglGetExtensionsStringEXT");
    if (wglGetExtensionsString == NULL)
        CV_Error(Error::OpenGlApiCallError, "wglGetProcAddress failed to get wglGetExtensionsStringEXT");

    const char* wgl_extensions = wglGetExtensionsString();
    if (wgl_extensions == NULL)
        CV_Error(Error::OpenGlApiCallError, "Can't get WGL extensions string");

    if (strstr(wgl_extensions, "WGL_EXT_swap_control") == NULL)
        CV_Error(Error::OpenGlApiCallError, "WGL extensions don't contain WGL_EXT_swap_control");

    typedef BOOL(APIENTRY* PFNWGLSWAPINTERVALPROC)(int);
    PFNWGLSWAPINTERVALPROC wglSwapInterval = 0;
    wglSwapInterval = (PFNWGLSWAPINTERVALPROC)wglGetProcAddress("wglSwapIntervalEXT");
    if (wglSwapInterval == NULL)
        CV_Error(Error::OpenGlApiCallError, "wglGetProcAddress failed to get wglSwapIntervalEXT");

    wglSwapInterval(enable_vsync);
    return true;
#endif
}

void setWindowTitle_W32(const std::string& name, const std::string& title)
{
    auto window = icvFindWindowByName(name);

    if (!window)
    {
        namedWindow(name);
        window = icvFindWindowByName(name);
    }

    if (!window)
        CV_Error(Error::StsNullPtr, "NULL window");

    if (!SetWindowText(window->frame, title.c_str()))
        CV_Error_(Error::StsError, ("Failed to set \"%s\" window title to \"%s\"", name.c_str(), title.c_str()));
}

double cvGetPropWindowAutoSize_W32(const char* name)
{
    double result = -1;

    CV_FUNCNAME("cvSetCloseCallback");

    AutoLock lock(getWindowMutex());

    if (!name)
        CV_Error(Error::StsNullPtr, "NULL name string");

    auto window = icvFindWindowByName(name);
    if (!window)
        CV_Error_(Error::StsNullPtr, ("NULL window: '%s'", name));

    result = window->flags & CV_WINDOW_AUTOSIZE;

    return result;
}

double cvGetRatioWindow_W32(const char* name)
{
    double result = -1;

    CV_FUNCNAME("cvGetRatioWindow_W32");

    AutoLock lock(getWindowMutex());

    if (!name)
        CV_Error(Error::StsNullPtr, "NULL name string");

    auto window = icvFindWindowByName(name);
    if (!window)
        CV_Error_(Error::StsNullPtr, ("NULL window: '%s'", name));

    result = static_cast<double>(window->width) / window->height;

    return result;
}

double cvGetOpenGlProp_W32(const char* name)
{
    double result = -1;

#ifdef HAVE_OPENGL
    CV_FUNCNAME("cvGetOpenGlProp_W32");

    AutoLock lock(getWindowMutex());

    if (!name)
        CV_Error(Error::StsNullPtr, "NULL name string");

    auto window = icvFindWindowByName(name);
    if (!window)
        return -1;

    result = window->useGl;
#endif

    CV_UNUSED(name);

    return result;
}

double cvGetPropVisible_W32(const char* name)
{
    double result = -1;

    CV_FUNCNAME("cvGetPropVisible_W32");

    AutoLock lock(getWindowMutex());

    if (!name)
        CV_Error(Error::StsNullPtr, "NULL name string");

    auto window = icvFindWindowByName(name);
    result = (bool)window ? 1.0 : 0.0;

    return result;
}


// OpenGL support

#ifdef HAVE_OPENGL

namespace
{
    void createGlContext(HWND hWnd, HDC& hGLDC, HGLRC& hGLRC, bool& useGl)
    {
        CV_FUNCNAME("createGlContext");

        AutoLock lock(getWindowMutex());

        useGl = false;

        int PixelFormat;

        static PIXELFORMATDESCRIPTOR pfd =
        {
            sizeof(PIXELFORMATDESCRIPTOR), // Size Of This Pixel Format Descriptor
            1,                             // Version Number
            PFD_DRAW_TO_WINDOW |           // Format Must Support Window
            PFD_SUPPORT_OPENGL |           // Format Must Support OpenGL
            PFD_DOUBLEBUFFER,              // Must Support Double Buffering
            PFD_TYPE_RGBA,                 // Request An RGBA Format
            32,                            // Select Our Color Depth
            0, 0, 0, 0, 0, 0,              // Color Bits Ignored
            0,                             // No Alpha Buffer
            0,                             // Shift Bit Ignored
            0,                             // No Accumulation Buffer
            0, 0, 0, 0,                    // Accumulation Bits Ignored
            32,                            // 32 Bit Z-Buffer (Depth Buffer)
            0,                             // No Stencil Buffer
            0,                             // No Auxiliary Buffer
            PFD_MAIN_PLANE,                // Main Drawing Layer
            0,                             // Reserved
            0, 0, 0                        // Layer Masks Ignored
        };

        hGLDC = GetDC(hWnd);
        if (!hGLDC)
            CV_Error(Error::OpenGlApiCallError, "Can't Create A GL Device Context");

        PixelFormat = ChoosePixelFormat(hGLDC, &pfd);
        if (!PixelFormat)
            CV_Error(Error::OpenGlApiCallError, "Can't Find A Suitable PixelFormat");

        if (!SetPixelFormat(hGLDC, PixelFormat, &pfd))
            CV_Error(Error::OpenGlApiCallError, "Can't Set The PixelFormat");

        hGLRC = wglCreateContext(hGLDC);
        if (!hGLRC)
            CV_Error(Error::OpenGlApiCallError, "Can't Create A GL Rendering Context");

        if (!wglMakeCurrent(hGLDC, hGLRC))
            CV_Error(Error::OpenGlApiCallError, "Can't Activate The GL Rendering Context");

        useGl = true;
    }

    void releaseGlContext(CvWindow& window)
    {
        //CV_FUNCNAME("releaseGlContext");

        AutoLock lock(getWindowMutex());

        if (window.hGLRC)
        {
            wglDeleteContext(window.hGLRC);
            window.hGLRC = NULL;
        }

        if (window.dc)
        {
            ReleaseDC(window.hwnd, window.dc);
            window.dc = NULL;
        }

        window.useGl = false;
    }

    void drawGl(CvWindow& window)
    {
        CV_FUNCNAME("drawGl");

        AutoLock lock(getWindowMutex());

        if (!wglMakeCurrent(window.dc, window.hGLRC))
            CV_Error(Error::OpenGlApiCallError, "Can't Activate The GL Rendering Context");

        glClear(GL_COLOR_BUFFER_BIT | GL_DEPTH_BUFFER_BIT);

        if (window.glDrawCallback)
            window.glDrawCallback(window.glDrawData);

        if (!SwapBuffers(window.dc))
            CV_Error(Error::OpenGlApiCallError, "Can't swap OpenGL buffers");
    }

    void resizeGl(CvWindow& window)
    {
        CV_FUNCNAME("resizeGl");

        AutoLock lock(getWindowMutex());

        if (!wglMakeCurrent(window.dc, window.hGLRC))
            CV_Error(Error::OpenGlApiCallError, "Can't Activate The GL Rendering Context");

        glViewport(0, 0, window.width, window.height);
    }
}

#endif // HAVE_OPENGL

static std::shared_ptr<CvWindow> namedWindow_(const std::string& name, int flags);

CV_IMPL int cvNamedWindow(const char* name, int flags)
{
    CV_FUNCNAME("cvNamedWindow");

    AutoLock lock(getWindowMutex());

    if (!name)
        CV_Error(Error::StsNullPtr, "NULL name string");

    // Check the name in the storage
    auto window = icvFindWindowByName(name);
    if (window)
    {
        return 1;
    }

    window = namedWindow_(name, flags);
    return (bool)window;
}

static std::shared_ptr<CvWindow> namedWindow_(const std::string& name, int flags)
{
    AutoLock lock(getWindowMutex());

    cvInitSystem(0,0);

    HWND hWnd, mainhWnd;
    DWORD defStyle = WS_VISIBLE | WS_MINIMIZEBOX | WS_MAXIMIZEBOX | WS_SYSMENU;
#ifdef HAVE_OPENGL
    bool useGl;
    HDC hGLDC;
    HGLRC hGLRC;
#endif

    CvRect rect;
    icvLoadWindowPos(name.c_str(), rect);

    if (!(flags & CV_WINDOW_AUTOSIZE))//YV add border in order to resize the window
       defStyle |= WS_SIZEBOX;

#ifdef HAVE_OPENGL
    if (flags & CV_WINDOW_OPENGL)
        defStyle |= WS_CLIPCHILDREN | WS_CLIPSIBLINGS;
#endif

    mainhWnd = CreateWindow(mainHighGUIclassName, name.c_str(), defStyle | WS_OVERLAPPED,
                             rect.x, rect.y, rect.width, rect.height, 0, 0, hg_hinstance, 0);
    if (!mainhWnd)
        CV_Error_(Error::StsError, ("Frame window can not be created: '%s'", name.c_str()));

    ShowWindow(mainhWnd, SW_SHOW);

    //YV- remove one border by changing the style
    hWnd = CreateWindow(highGUIclassName, "", (defStyle & ~WS_SIZEBOX) | WS_CHILD, CW_USEDEFAULT, 0, rect.width, rect.height, mainhWnd, 0, hg_hinstance, 0);
    if (!hWnd)
        CV_Error(Error::StsError, "Frame window can not be created");

#ifndef HAVE_OPENGL
    if (flags & CV_WINDOW_OPENGL)
        CV_Error(Error::OpenGlNotSupported, "Library was built without OpenGL support");
#else
    useGl = false;
    hGLDC = 0;
    hGLRC = 0;

    if (flags & CV_WINDOW_OPENGL)
        createGlContext(hWnd, hGLDC, hGLRC, useGl);
#endif

    ShowWindow(hWnd, SW_SHOW);

    auto window = std::make_shared<CvWindow>(name);

    window->hwnd = hWnd;
    window->frame = mainhWnd;
    window->flags = flags;
    window->image = 0;

#ifndef HAVE_OPENGL
    window->dc = CreateCompatibleDC(0);
#else
    if (!useGl)
    {
        window->dc = CreateCompatibleDC(0);
        window->hGLRC = 0;
        window->useGl = false;
    }
    else
    {
        window->dc = hGLDC;
        window->hGLRC = hGLRC;
        window->useGl = true;
    }

    window->glDrawCallback = 0;
    window->glDrawData = 0;
#endif

    window->last_key = 0;
    window->status = CV_WINDOW_NORMAL;//YV

    window->on_mouse = 0;
    window->on_mouse_param = 0;

    icvSetWindowLongPtr(hWnd, CV_USERDATA, window.get());
    icvSetWindowLongPtr(mainhWnd, CV_USERDATA, window.get());

    auto& g_windows = getWindowsList();
    g_windows.push_back(window);

    // Recalculate window pos
    icvUpdateWindowPos(*window);

    return window;
}

#ifdef HAVE_OPENGL

CV_IMPL void cvSetOpenGlContext(const char* name)
{
    CV_FUNCNAME("cvSetOpenGlContext");

    AutoLock lock(getWindowMutex());

    if (!name)
        CV_Error(Error::StsNullPtr, "NULL name string");

    auto window = icvFindWindowByName(name);
    if (!window)
        CV_Error_(Error::StsNullPtr, ("NULL window: '%s'", name));

    if (!window->useGl)
        CV_Error(Error::OpenGlNotSupported, "Window doesn't support OpenGL");

    if (!wglMakeCurrent(window->dc, window->hGLRC))
        CV_Error(Error::OpenGlApiCallError, "Can't Activate The GL Rendering Context");
}

CV_IMPL void cvUpdateWindow(const char* name)
{
    CV_FUNCNAME("cvUpdateWindow");

    AutoLock lock(getWindowMutex());

    if (!name)
        CV_Error(Error::StsNullPtr, "NULL name string");

    auto window = icvFindWindowByName(name);
    if (!window)
        CV_Error_(Error::StsNullPtr, ("NULL window: '%s'", name));

    InvalidateRect(window->hwnd, 0, 0);
}

CV_IMPL void cvSetOpenGlDrawCallback(const char* name, CvOpenGlDrawCallback callback, void* userdata)
{
    CV_FUNCNAME("cvCreateOpenGLCallback");

    AutoLock lock(getWindowMutex());

    if (!name)
        CV_Error(Error::StsNullPtr, "NULL name string");

    auto window = icvFindWindowByName(name);
    if (!window)
        CV_Error_(Error::StsNullPtr, ("NULL window: '%s'", name));

    if (!window->useGl)
        CV_Error(Error::OpenGlNotSupported, "Window was created without OpenGL context");

    window->glDrawCallback = callback;
    window->glDrawData = userdata;
}

#endif // HAVE_OPENGL

static void icvRemoveWindow(const std::shared_ptr<CvWindow>& window_)
{
    CV_Assert(window_);
    AutoLock lock(getWindowMutex());
    CvWindow& window = *window_;

    RECT wrect={0,0,0,0};

    auto& g_windows = getWindowsList();
    for (auto it = g_windows.begin(); it != g_windows.end(); ++it)
    {
        const std::shared_ptr<CvWindow>& w = *it;
        if (w.get() == &window)
        {
            g_windows.erase(it);
            break;
        }
    }

#ifdef HAVE_OPENGL
    if (window.useGl)
        releaseGlContext(window);
#endif

    if (window.frame)
        GetWindowRect(window.frame, &wrect);
    icvSaveWindowPos(window.name.c_str(), cvRect(wrect.left, wrect.top, wrect.right-wrect.left, wrect.bottom-wrect.top));

    if (window.hwnd)
        icvSetWindowLongPtr(window.hwnd, CV_USERDATA, 0);
    if (window.frame)
        icvSetWindowLongPtr(window.frame, CV_USERDATA, 0);

    if (window.toolbar.toolbar)
        icvSetWindowLongPtr(window.toolbar.toolbar, CV_USERDATA, 0);

    if (window.dc && window.image)
        DeleteObject(SelectObject(window.dc, window.image));

    if (window.dc)
        DeleteDC(window.dc);

    for (auto it = window.toolbar.trackbars.begin(); it != window.toolbar.trackbars.end(); ++it)
    {
        auto trackbar = (*it).get();
        if (trackbar && trackbar->hwnd)
        {
            icvSetWindowLongPtr(trackbar->hwnd, CV_USERDATA, 0);
        }
    }
}


CV_IMPL void cvDestroyWindow(const char* name)
{
    CV_FUNCNAME("cvDestroyWindow");

    AutoLock lock(getWindowMutex());

    if (!name)
        CV_Error(Error::StsNullPtr, "NULL name string");

    auto window = icvFindWindowByName(name);
    if (!window)
        CV_Error_(Error::StsNullPtr, ("NULL window: '%s'", name));

    window->destroy();
}


void CvWindow::destroy()
{
    SendMessage(hwnd, WM_CLOSE, 0, 0);
    SendMessage(frame, WM_CLOSE, 0, 0);
    // Do NOT call _remove_window -- CvWindow list will be updated automatically ...
}

static void icvScreenToClient(HWND hwnd, RECT* rect)
{
    POINT p;
    p.x = rect->left;
    p.y = rect->top;
    ScreenToClient(hwnd, &p);
    OffsetRect(rect, p.x - rect->left, p.y - rect->top);
}


/* Calculatess the window coordinates relative to the upper left corner of the mainhWnd window */
static RECT icvCalcWindowRect(CvWindow& window)
{
    RECT crect = { 0 }, trect = { 0 }, rect = { 0 };

    GetClientRect(window.frame, &crect);
    if (window.toolbar.toolbar)
    {
        GetWindowRect(window.toolbar.toolbar, &trect);
        icvScreenToClient(window.frame, &trect);
        SubtractRect(&rect, &crect, &trect);
    }
    else
        rect = crect;

    return rect;
}
static inline RECT icvCalcWindowRect(CvWindow* window) { CV_Assert(window); return icvCalcWindowRect(*window); }


// returns FALSE if there is a problem such as ERROR_IO_PENDING.
static bool icvGetBitmapData(CvWindow& window, SIZE& size, int& channels, void*& data)
{
    GdiFlush();

    HGDIOBJ h = GetCurrentObject(window.dc, OBJ_BITMAP);
    size.cx = size.cy = 0;
    data = 0;

    if (h == NULL)
        return false;

    BITMAP bmp = {};
    if (GetObject(h, sizeof(bmp), &bmp) == 0)
        return false;

    size.cx = abs(bmp.bmWidth);
    size.cy = abs(bmp.bmHeight);

    channels = bmp.bmBitsPixel/8;

    data = bmp.bmBits;

    return true;
}
static bool icvGetBitmapData(CvWindow& window, SIZE& size)
{
    int channels = 0;
    void* data = nullptr;
    return icvGetBitmapData(window, size, channels, data);
}


static void icvUpdateWindowPos(CvWindow& window)
{
    RECT rect = { 0 };

    if ((window.flags & CV_WINDOW_AUTOSIZE) && window.image)
    {
        int i;
        SIZE size = {0,0};
        icvGetBitmapData(window, size);  // TODO check return value?

        // Repeat two times because after the first resizing of the mainhWnd window
        // toolbar may resize too
        for(i = 0; i < (window.toolbar.toolbar ? 2 : 1); i++)
        {
            RECT rmw = { 0 }, rw = icvCalcWindowRect(&window);
            MoveWindow(window.hwnd, rw.left, rw.top,
                rw.right - rw.left, rw.bottom - rw.top, FALSE);
            GetClientRect(window.hwnd, &rw);
            GetWindowRect(window.frame, &rmw);
            // Resize the mainhWnd window in order to make the bitmap fit into the child window
            MoveWindow(window.frame, rmw.left, rmw.top,
                size.cx + (rmw.right - rmw.left) - (rw.right - rw.left),
                size.cy + (rmw.bottom - rmw.top) - (rw.bottom - rw.top), TRUE);
        }
    }

    rect = icvCalcWindowRect(window);
    MoveWindow(window.hwnd, rect.left, rect.top,
               rect.right - rect.left,
               rect.bottom - rect.top, TRUE);
}

static void showImage_(CvWindow& window, const Mat& image);

CV_IMPL void
cvShowImage(const char* name, const CvArr* arr)
{
    CV_FUNCNAME("cvShowImage");

    if (!name)
        CV_Error(Error::StsNullPtr, "NULL name");

    std::shared_ptr<CvWindow> window;
    {
        AutoLock lock(getWindowMutex());

        window = icvFindWindowByName(name);
        if (!window)
        {
            cvNamedWindow(name, CV_WINDOW_AUTOSIZE);
            window = icvFindWindowByName(name);
        }
    }

    if (!window || !arr)
        return; // keep silence here.

    CvMat stub = {};
    CvMat* image_c = cvGetMat(arr, &stub);
    Mat image = cv::cvarrToMat(image_c);
#ifdef HAVE_OPENGL
    if (window->useGl)
    {
        cv::imshow(name, image);
        return;
    }
#endif
    return showImage_(*window, image);
}

static void showImage_(CvWindow& window, const Mat& image)
{
    AutoLock lock(window.mutex);

    SIZE size = { 0, 0 };
    int channels = 0;
    void* dst_ptr = 0;
    const int channels0 = 3;
    bool changed_size = false; // philipg

    if (window.image)
    {
        // if there is something wrong with these system calls, we cannot display image...
        if (!icvGetBitmapData(window, size, channels, dst_ptr))
            return;
    }

    if (size.cx != image.cols || size.cy != image.rows || channels != channels0)
    {
        changed_size = true;

        uchar buffer[sizeof(BITMAPINFO) + 255*sizeof(RGBQUAD)];
        BITMAPINFO* binfo = (BITMAPINFO*)buffer;

        DeleteObject(SelectObject(window.dc, window.image));
        window.image = 0;

        size.cx = image.cols;
        size.cy = image.rows;
        channels = channels0;

        FillBitmapInfo(binfo, size.cx, size.cy, channels*8, 1);

        window.image = SelectObject(window.dc,
                CreateDIBSection(window.dc, binfo, DIB_RGB_COLORS, &dst_ptr, 0, 0)
            );
    }

    {
        cv::Mat dst(size.cy, size.cx, CV_8UC3, dst_ptr, (size.cx * channels + 3) & -4);
        convertToShow(image, dst, false);
        CV_Assert(dst.data == (uchar*)dst_ptr);
        cv::flip(dst, dst, 0);
    }

    // only resize window if needed
    if (changed_size)
        icvUpdateWindowPos(window);
    InvalidateRect(window.hwnd, 0, 0);
    // philipg: this is not needed and just slows things down
    //    UpdateWindow(window->hwnd);
}

static void resizeWindow_(CvWindow& window, const Size& size);

CV_IMPL void cvResizeWindow(const char* name, int width, int height)
{
    CV_FUNCNAME("cvResizeWindow");

    AutoLock lock(getWindowMutex());

    if (!name)
        CV_Error(Error::StsNullPtr, "NULL name");

    auto window = icvFindWindowByName(name);
    if (!window)
        CV_Error_(Error::StsNullPtr, ("NULL window: '%s'", name));

    return resizeWindow_(*window, Size(width, height));
}

static void resizeWindow_(CvWindow& window, const Size& size)
{
    RECT rmw = { 0 }, rw = { 0 }, rect = { 0 };

    // Repeat two times because after the first resizing of the mainhWnd window
    // toolbar may resize too
    for (int i = 0; i < (window.toolbar.toolbar ? 2 : 1); i++)
    {
        rw = icvCalcWindowRect(window);
        MoveWindow(window.hwnd, rw.left, rw.top,
            rw.right - rw.left, rw.bottom - rw.top, FALSE);
        GetClientRect(window.hwnd, &rw);
        GetWindowRect(window.frame, &rmw);
        // Resize the mainhWnd window in order to make the bitmap fit into the child window
        MoveWindow(window.frame, rmw.left, rmw.top,
            size.width  + (rmw.right - rmw.left) - (rw.right - rw.left),
            size.height + (rmw.bottom - rmw.top) - (rw.bottom - rw.top), TRUE);
    }

    rect = icvCalcWindowRect(window);
    MoveWindow(window.hwnd, rect.left, rect.top,
        rect.right - rect.left, rect.bottom - rect.top, TRUE);
}

static void moveWindow_(CvWindow& window, const Point& pt);

CV_IMPL void cvMoveWindow(const char* name, int x, int y)
{
    CV_FUNCNAME("cvMoveWindow");

    AutoLock lock(getWindowMutex());

    if (!name)
        CV_Error(Error::StsNullPtr, "NULL name");

    auto window = icvFindWindowByName(name);
    if (!window)
        CV_Error_(Error::StsNullPtr, ("NULL window: '%s'", name));

    (void)moveWindow_(*window, Point(x, y));
}

static void moveWindow_(CvWindow& window, const Point& pt)
{
    RECT rect = { 0 };
    GetWindowRect(window.frame, &rect);  // TODO check return value
    MoveWindow(window.frame, pt.x, pt.y, rect.right - rect.left, rect.bottom - rect.top, TRUE);
}


static LRESULT CALLBACK
MainWindowProc(HWND hwnd, UINT uMsg, WPARAM wParam, LPARAM lParam)
{
    auto window_ = icvWindowByHWND(hwnd);
    if (!window_)
        return DefWindowProc(hwnd, uMsg, wParam, lParam);

    CvWindow& window = *window_;

    switch(uMsg)
    {
    case WM_COPY:
        ::SendMessage(window.hwnd, uMsg, wParam, lParam);
        break;

    case WM_DESTROY:

        icvRemoveWindow(window_);
        // Do nothing!!!
        //PostQuitMessage(0);
        break;

    case WM_GETMINMAXINFO:
        if (!(window.flags & CV_WINDOW_AUTOSIZE))
        {
            MINMAXINFO* minmax = (MINMAXINFO*)lParam;
            RECT rect = { 0 };
            LRESULT retval = DefWindowProc(hwnd, uMsg, wParam, lParam);

            minmax->ptMinTrackSize.y = 100;
            minmax->ptMinTrackSize.x = 100;

            if (!window.toolbar.trackbars.empty())
            {
                GetWindowRect(window.toolbar.trackbars[0]->hwnd, &rect);
                minmax->ptMinTrackSize.y += window.toolbar.rows*(rect.bottom - rect.top);
                minmax->ptMinTrackSize.x = MAX(rect.right - rect.left + HG_BUDDY_WIDTH, HG_BUDDY_WIDTH*2);
            }
            return retval;
        }
        break;

    case WM_WINDOWPOSCHANGED:
        {
            WINDOWPOS* pos = (WINDOWPOS*)lParam;

            // Update the toolbar pos/size
            if (window.toolbar.toolbar)
            {
                RECT rect = { 0 };
                GetWindowRect(window.toolbar.toolbar, &rect);
                MoveWindow(window.toolbar.toolbar, 0, 0, pos->cx, rect.bottom - rect.top, TRUE);
            }

            if (!(window.flags & CV_WINDOW_AUTOSIZE))
                icvUpdateWindowPos(window);

            break;
        }

    case WM_WINDOWPOSCHANGING:
       {
          // Snap window to screen edges with multi-monitor support. // Adi Shavit
          LPWINDOWPOS pos = (LPWINDOWPOS)lParam;

          RECT rect = { 0 };
          GetWindowRect(window.frame, &rect);

          HMONITOR hMonitor;
          hMonitor = MonitorFromRect(&rect, MONITOR_DEFAULTTONEAREST);

          MONITORINFO mi;
          mi.cbSize = sizeof(mi);
          GetMonitorInfo(hMonitor, &mi);

          const int SNAP_DISTANCE = 15;

          if (abs(pos->x - mi.rcMonitor.left) <= SNAP_DISTANCE)
             pos->x = mi.rcMonitor.left;               // snap to left edge
          else
             if (abs(pos->x + pos->cx - mi.rcMonitor.right) <= SNAP_DISTANCE)
                pos->x = mi.rcMonitor.right - pos->cx; // snap to right edge

          if (abs(pos->y - mi.rcMonitor.top) <= SNAP_DISTANCE)
             pos->y = mi.rcMonitor.top;                 // snap to top edge
          else
             if (abs(pos->y + pos->cy - mi.rcMonitor.bottom) <= SNAP_DISTANCE)
                pos->y = mi.rcMonitor.bottom - pos->cy; // snap to bottom edge
       }

    case WM_ACTIVATE:
        if (LOWORD(wParam) == WA_ACTIVE || LOWORD(wParam) == WA_CLICKACTIVE)
            SetFocus(window.hwnd);
        break;

    case WM_MOUSEWHEEL:
    case WM_MOUSEHWHEEL:
       if (window.on_mouse)
       {
          int flags = (wParam & MK_LBUTTON      ? CV_EVENT_FLAG_LBUTTON  : 0)|
                      (wParam & MK_RBUTTON      ? CV_EVENT_FLAG_RBUTTON  : 0)|
                      (wParam & MK_MBUTTON      ? CV_EVENT_FLAG_MBUTTON  : 0)|
                      (wParam & MK_CONTROL      ? CV_EVENT_FLAG_CTRLKEY  : 0)|
                      (wParam & MK_SHIFT        ? CV_EVENT_FLAG_SHIFTKEY : 0)|
                      (GetKeyState(VK_MENU) < 0 ? CV_EVENT_FLAG_ALTKEY   : 0);
          int event = (uMsg == WM_MOUSEWHEEL    ? CV_EVENT_MOUSEWHEEL    : CV_EVENT_MOUSEHWHEEL);

          // Set the wheel delta of mouse wheel to be in the upper word of 'event'
          int delta = GET_WHEEL_DELTA_WPARAM(wParam);
          flags |= (delta << 16);

          POINT pt;
          pt.x = GET_X_LPARAM(lParam);
          pt.y = GET_Y_LPARAM(lParam);
          ::ScreenToClient(hwnd, &pt); // Convert screen coordinates to client coordinates.

          RECT rect = { 0 };
          GetClientRect(window.hwnd, &rect);

          SIZE size = {0,0};
#ifdef HAVE_OPENGL
          if (window.useGl)
          {
              cv::ogl::Texture2D* texObj = static_cast<cv::ogl::Texture2D*>(window.glDrawData);
              size.cx = texObj->cols();
              size.cy = texObj->rows();
          }
          else
          {
              icvGetBitmapData(window, size);
          }
#else
          icvGetBitmapData(window, size);
#endif

          int x = cvRound((float)pt.x*size.cx/MAX(rect.right - rect.left,1));
          int y = cvRound((float)pt.y*size.cy/MAX(rect.bottom - rect.top,1));
          window.on_mouse(event, x, y, flags, window.on_mouse_param);
       }
       break;

    case WM_ERASEBKGND:
        {
            RECT cr = { 0 }, tr = { 0 }, wrc = { 0 };
            HRGN rgn, rgn1, rgn2;
            int ret;
            HDC hdc = (HDC)wParam;
            GetWindowRect(window.hwnd, &cr);
            icvScreenToClient(window.frame, &cr);
            if (window.toolbar.toolbar)
            {
                GetWindowRect(window.toolbar.toolbar, &tr);
                icvScreenToClient(window.frame, &tr);
            }
            else
                tr.left = tr.top = tr.right = tr.bottom = 0;

            GetClientRect(window.frame, &wrc);

            rgn = CreateRectRgn(0, 0, wrc.right, wrc.bottom);
            rgn1 = CreateRectRgn(cr.left, cr.top, cr.right, cr.bottom);
            rgn2 = CreateRectRgn(tr.left, tr.top, tr.right, tr.bottom);
            CV_Assert_N(rgn != 0, rgn1 != 0, rgn2 != 0);

            ret = CombineRgn(rgn, rgn, rgn1, RGN_DIFF);
            ret = CombineRgn(rgn, rgn, rgn2, RGN_DIFF);

            if (ret != NULLREGION && ret != ERROR)
                FillRgn(hdc, rgn, (HBRUSH)icvGetClassLongPtr(hwnd, CV_HBRBACKGROUND));

            DeleteObject(rgn);
            DeleteObject(rgn1);
            DeleteObject(rgn2);
        }
        return 1;
    }

    return DefWindowProc(hwnd, uMsg, wParam, lParam);
}


static LRESULT CALLBACK HighGUIProc(HWND hwnd, UINT uMsg, WPARAM wParam, LPARAM lParam)
{
    auto window_ = icvWindowByHWND(hwnd);
    if (!window_)
    {
        // This window is not mentioned in HighGUI storage
        // Actually, this should be error except for the case of calls to CreateWindow
        return DefWindowProc(hwnd, uMsg, wParam, lParam);
    }

    CvWindow& window = *window_;

    // Process the message
    switch(uMsg)
    {
    case WM_COPY:
        {
            if (!::OpenClipboard(hwnd))
                break;

            HDC hDC       = 0;
            HDC memDC     = 0;
            HBITMAP memBM = 0;

            // We'll use a do-while(0){} scope as a single-run breakable scope
            // Upon any error we can jump out of the single-time while scope to clean up the resources.
            do
            {
                if (!::EmptyClipboard())
                    break;

                if (!window.image)
                    break;

                // Get window device context
                if (0 == (hDC = ::GetDC(hwnd)))
                    break;

                // Create another DC compatible with hDC
                if (0 == (memDC = ::CreateCompatibleDC(hDC)))
                    break;

                // Determine the bitmap's dimensions
                SIZE size = {0,0};
                int nchannels = 3;
                void* data = NULL;  // unused
                icvGetBitmapData(window, size, nchannels, data);

                // Create bitmap to draw on and it in the new DC
                if (0 == (memBM = ::CreateCompatibleBitmap(hDC, size.cx, size.cy)))
                    break;

                if (!::SelectObject(memDC, memBM))
                    break;

                // Begin drawing to DC
                if (!::SetStretchBltMode(memDC, COLORONCOLOR))
                    break;

                RGBQUAD table[256];
                if (1 == nchannels)
                {
                    for(int i = 0; i < 256; ++i)
                    {
                        table[i].rgbBlue = (unsigned char)i;
                        table[i].rgbGreen = (unsigned char)i;
                        table[i].rgbRed = (unsigned char)i;
                    }
                    if (!::SetDIBColorTable(window.dc, 0, 255, table))
                        break;
                }

                // The image copied to the clipboard will be in its original size, regardless if the window itself was resized.

                // Render the image to the dc/bitmap (at original size).
                if (!::BitBlt(memDC, 0, 0, size.cx, size.cy, window.dc, 0, 0, SRCCOPY))
                    break;

                // Finally, set bitmap to clipboard
                ::SetClipboardData(CF_BITMAP, memBM);
            } while (0,0); // (0,0) instead of (0) to avoid MSVC compiler warning C4127: "conditional expression is constant"

            //////////////////////////////////////////////////////////////////////////
            // if handle is allocated (i.e. != 0) then clean-up.
            if (memBM) ::DeleteObject(memBM);
            if (memDC) ::DeleteDC(memDC);
            if (hDC)   ::ReleaseDC(hwnd, hDC);
            ::CloseClipboard();
            break;
        }

    case WM_WINDOWPOSCHANGING:
        {
            LPWINDOWPOS pos = (LPWINDOWPOS)lParam;
            RECT rect = icvCalcWindowRect(window);
            pos->x = rect.left;
            pos->y = rect.top;
            pos->cx = rect.right - rect.left;
            pos->cy = rect.bottom - rect.top;
        }
        break;

    case WM_LBUTTONDOWN:
    case WM_RBUTTONDOWN:
    case WM_MBUTTONDOWN:
    case WM_LBUTTONDBLCLK:
    case WM_RBUTTONDBLCLK:
    case WM_MBUTTONDBLCLK:
    case WM_LBUTTONUP:
    case WM_RBUTTONUP:
    case WM_MBUTTONUP:
    case WM_MOUSEMOVE:
        if (window.on_mouse)
        {
            POINT pt;

            int flags = (wParam & MK_LBUTTON ? CV_EVENT_FLAG_LBUTTON : 0)|
                        (wParam & MK_RBUTTON ? CV_EVENT_FLAG_RBUTTON : 0)|
                        (wParam & MK_MBUTTON ? CV_EVENT_FLAG_MBUTTON : 0)|
                        (wParam & MK_CONTROL ? CV_EVENT_FLAG_CTRLKEY : 0)|
                        (wParam & MK_SHIFT ? CV_EVENT_FLAG_SHIFTKEY : 0)|
                        (GetKeyState(VK_MENU) < 0 ? CV_EVENT_FLAG_ALTKEY : 0);
            int event = uMsg == WM_LBUTTONDOWN ? CV_EVENT_LBUTTONDOWN :
                        uMsg == WM_RBUTTONDOWN ? CV_EVENT_RBUTTONDOWN :
                        uMsg == WM_MBUTTONDOWN ? CV_EVENT_MBUTTONDOWN :
                        uMsg == WM_LBUTTONUP ? CV_EVENT_LBUTTONUP :
                        uMsg == WM_RBUTTONUP ? CV_EVENT_RBUTTONUP :
                        uMsg == WM_MBUTTONUP ? CV_EVENT_MBUTTONUP :
                        uMsg == WM_LBUTTONDBLCLK ? CV_EVENT_LBUTTONDBLCLK :
                        uMsg == WM_RBUTTONDBLCLK ? CV_EVENT_RBUTTONDBLCLK :
                        uMsg == WM_MBUTTONDBLCLK ? CV_EVENT_MBUTTONDBLCLK :
                                                   CV_EVENT_MOUSEMOVE;
            if (uMsg == WM_LBUTTONDOWN || uMsg == WM_RBUTTONDOWN || uMsg == WM_MBUTTONDOWN)
                SetCapture(hwnd);
            if (uMsg == WM_LBUTTONUP || uMsg == WM_RBUTTONUP || uMsg == WM_MBUTTONUP)
                ReleaseCapture();

            pt.x = GET_X_LPARAM(lParam);
            pt.y = GET_Y_LPARAM(lParam);

            if (window.flags & CV_WINDOW_AUTOSIZE)
            {
                // As user can't change window size, do not scale window coordinates. Underlying windowing system
                // may prevent full window from being displayed and in this case coordinates should not be scaled.
                window.on_mouse(event, pt.x, pt.y, flags, window.on_mouse_param);
            } else {
                // Full window is displayed using different size. Scale coordinates to match underlying positions.
                RECT rect = { 0 };
                SIZE size = {0, 0};

                GetClientRect(window.hwnd, &rect);

#ifdef HAVE_OPENGL
                if (window.useGl)
                {
                    cv::ogl::Texture2D* texObj = static_cast<cv::ogl::Texture2D*>(window.glDrawData);
                    size.cx = texObj->cols();
                    size.cy = texObj->rows();
                }
                else
                {
                    icvGetBitmapData(window, size);
                }
#else
                icvGetBitmapData(window, size);
#endif

                int x = cvRound((float)pt.x*size.cx/MAX(rect.right - rect.left,1));
                int y = cvRound((float)pt.y*size.cy/MAX(rect.bottom - rect.top,1));
                window.on_mouse(event, x, y, flags, window.on_mouse_param);
            }
        }
        break;

    case WM_PAINT:
        if (window.image != 0)
        {
            int nchannels = 3;
            SIZE size = {0,0};
            PAINTSTRUCT paint;
            HDC hdc;
            RGBQUAD table[256];

            // Determine the bitmap's dimensions
            void* data = 0;  // unused
            icvGetBitmapData(window, size, nchannels, data);

            hdc = BeginPaint(hwnd, &paint);
            SetStretchBltMode(hdc, COLORONCOLOR);

            if (nchannels == 1)
            {
                int i;
                for(i = 0; i < 256; i++)
                {
                    table[i].rgbBlue = (unsigned char)i;
                    table[i].rgbGreen = (unsigned char)i;
                    table[i].rgbRed = (unsigned char)i;
                }
                SetDIBColorTable(window.dc, 0, 255, table);
            }

            if (window.flags & CV_WINDOW_AUTOSIZE)
            {
                BitBlt(hdc, 0, 0, size.cx, size.cy, window.dc, 0, 0, SRCCOPY);
            }
            else
            {
                RECT rect = { 0 };
                GetClientRect(window.hwnd, &rect);
                StretchBlt(hdc, 0, 0, rect.right - rect.left, rect.bottom - rect.top,
                            window.dc, 0, 0, size.cx, size.cy, SRCCOPY);
            }
            //DeleteDC(hdc);
            EndPaint(hwnd, &paint);
        }
#ifdef HAVE_OPENGL
        else if (window.useGl)
        {
            drawGl(window);
            return DefWindowProc(hwnd, uMsg, wParam, lParam);
        }
#endif
        else
        {
            return DefWindowProc(hwnd, uMsg, wParam, lParam);
        }
        return 0;

    case WM_ERASEBKGND:
        if (window.image)
            return 0;
        break;

    case WM_DESTROY:

        icvRemoveWindow(window_);
        // Do nothing!!!
        //PostQuitMessage(0);
        break;

    case WM_SETCURSOR:
        SetCursor((HCURSOR)icvGetClassLongPtr(hwnd, CV_HCURSOR));
        return 0;

    case WM_KEYDOWN:
        window.last_key = (int)wParam;
        return 0;

    case WM_SIZE:
        window.width = LOWORD(lParam);
        window.height = HIWORD(lParam);

#ifdef HAVE_OPENGL
        if (window.useGl)
            resizeGl(window);
#endif
    }

    return DefWindowProc(hwnd, uMsg, wParam, lParam);
}


static LRESULT CALLBACK WindowProc(HWND hwnd, UINT uMsg, WPARAM wParam, LPARAM lParam)
{
    LRESULT ret;

    if (hg_on_preprocess)
    {
        int was_processed = 0;
        int rethg = hg_on_preprocess(hwnd, uMsg, wParam, lParam, &was_processed);
        if (was_processed)
            return rethg;
    }
    ret = HighGUIProc(hwnd, uMsg, wParam, lParam);

    if (hg_on_postprocess)
    {
        int was_processed = 0;
        int rethg = hg_on_postprocess(hwnd, uMsg, wParam, lParam, &was_processed);
        if (was_processed)
            return rethg;
    }

    return ret;
}


static void icvUpdateTrackbar(CvTrackbar& trackbar, int pos)
{
    const int max_name_len = 10;
    const char* suffix = "";
    char pos_text[32];
    int name_len;

    if (trackbar.data)
        *trackbar.data = pos;

    if (trackbar.pos != pos)
    {
        trackbar.pos = pos;
        if (trackbar.onChangeCallback)
            trackbar.onChangeCallback(pos, trackbar.userdata);
        if (trackbar.notify2)
            trackbar.notify2(pos, trackbar.userdata);
        if (trackbar.notify)
            trackbar.notify(pos);

        name_len = (int)trackbar.name.size();

        // TODO replace C strings manipulation
        if (name_len > max_name_len)
        {
            int start_len = max_name_len*2/3;
            int end_len = max_name_len - start_len - 2;
            memcpy(pos_text, trackbar.name.c_str(), start_len);
            memcpy(pos_text + start_len, "...", 3);
            memcpy(pos_text + start_len + 3, trackbar.name.c_str() + name_len - end_len, end_len + 1);
        }
        else
        {
            memcpy(pos_text, trackbar.name.c_str(), name_len + 1);
        }

        sprintf(pos_text + strlen(pos_text), "%s: %d\n", suffix, pos);
        SetWindowText(trackbar.buddy, pos_text);
    }
}


static LRESULT CALLBACK HGToolbarProc(HWND hwnd, UINT uMsg, WPARAM wParam, LPARAM lParam)
{
    auto window_ = icvWindowByHWND(hwnd);
    if (!window_)
        return DefWindowProc(hwnd, uMsg, wParam, lParam);

    CvWindow& window = *window_;

    // Control messages processing
    switch(uMsg)
    {
    // Slider processing
    case WM_HSCROLL:
        {
            HWND slider = (HWND)lParam;
            int pos = (int)SendMessage(slider, TBM_GETPOS, 0, 0);
            auto trackbar = icvTrackbarByHWND(slider);

            if (trackbar)
            {
                if (trackbar->pos != pos)
                    icvUpdateTrackbar(*trackbar, pos);
            }

            SetFocus(window.hwnd);
            return 0;
        }

    case WM_NCCALCSIZE:
        {
<<<<<<< HEAD
            LRESULT ret = CallWindowProc(window.toolbar.toolBarProc, hwnd, uMsg, wParam, lParam);
            int rows = (int)SendMessage(hwnd, TB_GETROWS, 0, 0);

            if (window.toolbar.rows != rows)
            {
                SendMessage(window.toolbar.toolbar, TB_BUTTONCOUNT, 0, 0);
                auto& trakbars = window.toolbar.trackbars;

                for (auto it = trakbars.begin(); it != trakbars.end(); ++it)
                {
                    auto trackbar = *it;
                    CV_Assert(trackbar);
                    RECT rect = { 0 };
                    SendMessage(window.toolbar.toolbar, TB_GETITEMRECT,
                               (WPARAM)trackbar->id, (LPARAM)&rect);
                    MoveWindow(trackbar->hwnd, rect.left + HG_BUDDY_WIDTH, rect.top,
                               rect.right - rect.left - HG_BUDDY_WIDTH,
                               rect.bottom - rect.top, FALSE);
                    MoveWindow(trackbar->buddy, rect.left, rect.top,
                               HG_BUDDY_WIDTH, rect.bottom - rect.top, FALSE);
                }
                window.toolbar.rows = rows;
=======
            LRESULT ret = CallWindowProc(window->toolbar.toolBarProc, hwnd, uMsg, wParam, lParam);
            CvTrackbar* trackbar = window->toolbar.first;

            for (; trackbar != 0; trackbar = trackbar->next) {
                RECT rect = { 0 };
                SendMessage(window->toolbar.toolbar, TB_GETITEMRECT,
                    (WPARAM)trackbar->id, (LPARAM)&rect);
                MoveWindow(trackbar->hwnd, rect.left + HG_BUDDY_WIDTH, rect.top,
                    rect.right - rect.left - HG_BUDDY_WIDTH,
                    rect.bottom - rect.top, FALSE);
                MoveWindow(trackbar->buddy, rect.left, rect.top,
                    HG_BUDDY_WIDTH, rect.bottom - rect.top, FALSE);
>>>>>>> 4792837f
            }
            window->toolbar.rows = static_cast<int>(SendMessage(hwnd, TB_GETROWS, 0, 0));
            return ret;
        }
    }

    return CallWindowProc(window.toolbar.toolBarProc, hwnd, uMsg, wParam, lParam);
}


CV_IMPL void
cvDestroyAllWindows(void)
{
    std::vector< std::shared_ptr<CvWindow> > g_windows;
    {
        AutoLock lock(getWindowMutex());
        g_windows = getWindowsList();  // copy
    }
    for (auto it = g_windows.begin(); it != g_windows.end(); ++it)
    {
        auto window_ = *it;
        if (!window_)
            continue;

        {
            CvWindow& window = *window_;

            HWND mainhWnd = window.frame;
            HWND hwnd = window.hwnd;

            SendMessage(hwnd, WM_CLOSE, 0, 0);
            SendMessage(mainhWnd, WM_CLOSE, 0, 0);
        }

        window_.reset();
    }
    // TODO needed?
    {
        AutoLock lock(getWindowMutex());
        getWindowsList().clear();
    }
}

static void showSaveDialog(CvWindow& window)
{
#ifdef HAVE_OPENCV_IMGCODECS
    if (!window.image)
        return;

    SIZE sz;
    int channels;
    void* data;
    if (!icvGetBitmapData(window, sz, channels, data))
        return; // nothing to save

    char szFileName[MAX_PATH] = "";
    // try to use window title as file name
    GetWindowText(window.frame, szFileName, MAX_PATH);

    OPENFILENAME ofn;
    ZeroMemory(&ofn, sizeof(ofn));
#ifdef OPENFILENAME_SIZE_VERSION_400
    // we are not going to use new fields any way
    ofn.lStructSize = OPENFILENAME_SIZE_VERSION_400;
#else
    ofn.lStructSize = sizeof(ofn);
#endif
    ofn.hwndOwner = window.hwnd;
    ofn.lpstrFilter =
#if defined(HAVE_PNG) || defined(HAVE_SPNG)
                      "Portable Network Graphics files (*.png)\0*.png\0"
#endif
                      "Windows bitmap (*.bmp;*.dib)\0*.bmp;*.dib\0"
#ifdef HAVE_JPEG
                      "JPEG files (*.jpeg;*.jpg;*.jpe)\0*.jpeg;*.jpg;*.jpe\0"
#endif
#ifdef HAVE_TIFF
                      "TIFF Files (*.tiff;*.tif)\0*.tiff;*.tif\0"
#endif
#ifdef HAVE_JASPER
                      "JPEG-2000 files (*.jp2)\0*.jp2\0"
#endif
#ifdef HAVE_WEBP
                      "WebP files (*.webp)\0*.webp\0"
#endif
                      "Portable image format (*.pbm;*.pgm;*.ppm;*.pxm;*.pnm)\0*.pbm;*.pgm;*.ppm;*.pxm;*.pnm\0"
#ifdef HAVE_OPENEXR
                      "OpenEXR Image files (*.exr)\0*.exr\0"
#endif
                      "Radiance HDR (*.hdr;*.pic)\0*.hdr;*.pic\0"
                      "Sun raster files (*.sr;*.ras)\0*.sr;*.ras\0"
                      "All Files (*.*)\0*.*\0";
    ofn.lpstrFile = szFileName;
    ofn.nMaxFile = MAX_PATH;
    ofn.Flags = OFN_EXPLORER | OFN_PATHMUSTEXIST | OFN_OVERWRITEPROMPT | OFN_NOREADONLYRETURN | OFN_NOCHANGEDIR;
#if defined(HAVE_PNG) || defined(HAVE_SPNG)
    ofn.lpstrDefExt = "png";
#else
    ofn.lpstrDefExt = "bmp";
#endif

    if (GetSaveFileName(&ofn))
    {
        cv::Mat tmp;
        cv::flip(cv::Mat(sz.cy, sz.cx, CV_8UC(channels), data, (sz.cx * channels + 3) & -4), tmp, 0);
        cv::imwrite(szFileName, tmp);
    }
#else
    CV_UNUSED(window);
    CV_LOG_WARNING("Save dialog requires enabled 'imgcodecs' module.");
    return;
#endif
}

/*
 * message received. check if it belongs to our windows (frame, hwnd).
 * returns true (and value in keyCode) if a key was pressed.
 * otherwise returns false (indication to continue event loop).
 */
static bool handleMessage(MSG& message, int& keyCode)
{
    std::shared_ptr<CvWindow> window_;
    {
        AutoLock lock(getWindowMutex());
        window_ = icvFindWindowByHandle(message.hwnd);
    }
    if (window_)
    {
        CvWindow& window = *window_;

        switch (message.message)
        {
            case WM_DESTROY:
                // fallthru
            case WM_CHAR:
                DispatchMessage(&message);
                keyCode = (int)message.wParam;
                return true;

            case WM_SYSKEYDOWN:
                if (message.wParam == VK_F10)
                {
                    keyCode = (int)(message.wParam << 16);
                    return true;
                }
                break;

            case WM_KEYDOWN:
                // Intercept Ctrl+C for copy to clipboard
                if ('C' == message.wParam && (::GetKeyState(VK_CONTROL) >> 15))
                {
                    ::SendMessage(message.hwnd, WM_COPY, 0, 0);
                    return false;
                }

                // Intercept Ctrl+S for "save as" dialog
                if ('S' == message.wParam && (::GetKeyState(VK_CONTROL) >> 15))
                {
                    showSaveDialog(window);
                    return false;
                }

                TranslateMessage(&message);
                if ((message.wParam >= VK_F1 && message.wParam <= VK_F24)      ||
                    message.wParam == VK_HOME   || message.wParam == VK_END    ||
                    message.wParam == VK_UP     || message.wParam == VK_DOWN   ||
                    message.wParam == VK_LEFT   || message.wParam == VK_RIGHT  ||
                    message.wParam == VK_INSERT || message.wParam == VK_DELETE ||
                    message.wParam == VK_PRIOR  || message.wParam == VK_NEXT)
                {
                    DispatchMessage(&message);
                    keyCode = (int)(message.wParam << 16);
                    return true;
                }

                // fallthru

            default:
                DispatchMessage(&message);
                break;
        }
    }
    else
    {
        TranslateMessage(&message);
        DispatchMessage(&message);
    }

    return false; // no keyCode to return, keep processing
}

/*
 * process until queue is empty but don't wait.
 */
int pollKey_W32()
{
    CV_TRACE_FUNCTION();
    for(;;)
    {
        MSG message;
        if (PeekMessage(&message, 0, 0, 0, PM_REMOVE) == FALSE)
            return -1;

        int keyCode = -1;
        if (handleMessage(message, keyCode))
            return keyCode;
    }
}

CV_IMPL int
cvWaitKey(int delay)
{
    int64 time0 = cv::getTickCount();
    int64 timeEnd = time0 + (int64)(delay * 0.001f * cv::getTickFrequency());

    for(;;)
    {
        MSG message;

        if ((delay <= 0) && !getWindowsList().empty())
            GetMessage(&message, 0, 0, 0);
        else if (PeekMessage(&message, 0, 0, 0, PM_REMOVE) == FALSE)
        {
            int64 t = cv::getTickCount();
            if (t - timeEnd >= 0)
                return -1;  // no messages and no more time
            Sleep(1);
            continue;
        }

        int keyCode = -1;
        if (handleMessage(message, keyCode))
            return keyCode;
    }
}


static
std::shared_ptr<CvTrackbar> icvFindTrackbarByName(CvWindow& window, const std::string& name)
{
    auto trackbars = window.toolbar.trackbars;
    for (auto it = trackbars.begin(); it != trackbars.end(); ++it)
    {
        auto& trackbar = *it;
        CV_Assert(trackbar);
        if (trackbar->name == name)
            return trackbar;
    }
    return std::shared_ptr<CvTrackbar>();
}

static
std::shared_ptr<CvTrackbar> createTrackbar_(CvWindow& window, const std::string& trackbar_name,
    int count,
    TrackbarCallback onChange, void* userdata);

static int
icvCreateTrackbar(const char* trackbar_name, const char* window_name,
                  int* val, int count, CvTrackbarCallback on_notify,
                  CvTrackbarCallback2 on_notify2, void* userdata)
{
    CV_FUNCNAME("icvCreateTrackbar");

    AutoLock lock(getWindowMutex());

    if (!window_name || !trackbar_name)
        CV_Error(Error::StsNullPtr, "NULL window or trackbar name");

    if (count < 0)
        CV_Error(Error::StsOutOfRange, "Bad trackbar maximal value");

    auto window = icvFindWindowByName(window_name);
    if (!window)
        CV_Error_(Error::StsNullPtr, ("NULL window: '%s'", window_name));

    auto trackbar = icvFindTrackbarByName(*window, trackbar_name);
    if (!trackbar)
        trackbar = createTrackbar_(*window, trackbar_name, count, nullptr, userdata);
    CV_Assert(trackbar);

    trackbar->notify = on_notify;
    trackbar->notify2 = on_notify2;
    trackbar->userdata = userdata;
    trackbar->data = val;

    return 1;
}

static void createToolbar_(CvWindow& window)
{
    CV_Assert(!window.toolbar.toolbar);

    const int default_height = 30;

    // CreateToolbarEx is deprecated and forces linking against Comctl32.lib.
    window.toolbar.toolbar = CreateWindowEx(0, TOOLBARCLASSNAME, NULL,
                                WS_CHILD | CCS_TOP | TBSTYLE_WRAPABLE | BTNS_AUTOSIZE | BTNS_BUTTON,
                                0, 0, 0, 0,
                                window.frame, NULL, GetModuleHandle(NULL), NULL);
    // CreateToolbarEx automatically sends this but CreateWindowEx doesn't.
    SendMessage(window.toolbar.toolbar, TB_BUTTONSTRUCTSIZE, (WPARAM)sizeof(TBBUTTON), 0);

    RECT rect;
    GetClientRect(window.frame, &rect);
    MoveWindow(window.toolbar.toolbar, 0, 0,
               rect.right - rect.left, default_height, TRUE);
    SendMessage(window.toolbar.toolbar, TB_AUTOSIZE, 0, 0);
    ShowWindow(window.toolbar.toolbar, SW_SHOW);

    window.toolbar.pos = 0;
    window.toolbar.rows = 0;
    window.toolbar.toolBarProc =
        (WNDPROC)icvGetWindowLongPtr(window.toolbar.toolbar, CV_WNDPROC);

    icvUpdateWindowPos(window);

    // Subclassing from toolbar
    icvSetWindowLongPtr(window.toolbar.toolbar, CV_WNDPROC, HGToolbarProc);
    icvSetWindowLongPtr(window.toolbar.toolbar, CV_USERDATA, (void*)&window);

}

static
std::shared_ptr<CvTrackbar> createTrackbar_(CvWindow& window, const std::string& trackbar_name,
    int count,
    TrackbarCallback onChange, void* userdata)
{
    // create toolbar if it is not created yet
    if (!window.toolbar.toolbar)
    {
        createToolbar_(window);
    }

    TBBUTTON tbs = {};

<<<<<<< HEAD
    /* Retrieve current buttons count */
    int bcount = (int)SendMessage(window.toolbar.toolbar, TB_BUTTONCOUNT, 0, 0);
=======
        if (bcount > 0)
        {
            /* If this is not the first button then we need to
            separate it from the previous one */
            tbs.iBitmap = 0;
            tbs.idCommand = bcount; // Set button id to it's number
            tbs.iString = 0;
            tbs.fsStyle = TBSTYLE_SEP;
            tbs.fsState = TBSTATE_ENABLED;
            SendMessage(window->toolbar.toolbar, TB_ADDBUTTONS, 1, (LPARAM)&tbs);

            // Retrieve current buttons count
            bcount = (int)SendMessage(window->toolbar.toolbar, TB_BUTTONCOUNT, 0, 0);
        }
>>>>>>> 4792837f

    if (bcount > 1)
    {
        /* If this is not the first button then we need to
        separate it from the previous one */
        tbs.iBitmap = 0;
        tbs.idCommand = bcount; // Set button id to it's number
        tbs.iString = 0;
        tbs.fsStyle = TBSTYLE_SEP;
        tbs.fsState = TBSTATE_ENABLED;
        SendMessage(window.toolbar.toolbar, TB_ADDBUTTONS, 1, (LPARAM)&tbs);

        // Retrieve current buttons count
        bcount = (int)SendMessage(window.toolbar.toolbar, TB_BUTTONCOUNT, 0, 0);
    }

    /* Add a button which we're going to cover with the slider */
    tbs.iBitmap = 0;
    tbs.idCommand = bcount; // Set button id to it's number
    tbs.fsState = TBSTATE_ENABLED;
#if 0/*!defined WIN64 && !defined EM64T*/
    tbs.fsStyle = 0;
    tbs.iString = 0;
#else

#ifndef TBSTYLE_AUTOSIZE
#define TBSTYLE_AUTOSIZE        0x0010
#endif

#ifndef TBSTYLE_GROUP
#define TBSTYLE_GROUP           0x0004
#endif
    //tbs.fsStyle = TBSTYLE_AUTOSIZE;
    tbs.fsStyle = TBSTYLE_GROUP;
    tbs.iString = (INT_PTR)trackbar_text;
#endif
<<<<<<< HEAD
    SendMessage(window.toolbar.toolbar, TB_ADDBUTTONS, 1, (LPARAM)&tbs);

    TBBUTTONINFO tbis = {};

    /* Adjust button size to the slider */
    tbis.cbSize = sizeof(tbis);
    tbis.dwMask = TBIF_SIZE;

    RECT rect = { 0 };
    GetClientRect(window.hwnd, &rect);
    tbis.cx = (unsigned short)(rect.right - rect.left);

    SendMessage(window.toolbar.toolbar, TB_SETBUTTONINFO,
        (WPARAM)tbs.idCommand, (LPARAM)&tbis);

    /* Get button pos */
    SendMessage(window.toolbar.toolbar, TB_GETITEMRECT,
        (WPARAM)tbs.idCommand, (LPARAM)&rect);

    /* Create a slider */
    auto trackbar = std::make_shared<CvTrackbar>(window, trackbar_name);
    trackbar->id = bcount;
    window.toolbar.trackbars.push_back(trackbar);

    auto slider_name = cv::format("Trackbar%p", trackbar.get());
    trackbar->hwnd = CreateWindowEx(0, TRACKBAR_CLASS, slider_name.c_str(),
                        WS_CHILD | WS_VISIBLE | TBS_AUTOTICKS |
                        TBS_FIXEDLENGTH | TBS_HORZ | TBS_BOTTOM,
                        rect.left + HG_BUDDY_WIDTH, rect.top,
                        rect.right - rect.left - HG_BUDDY_WIDTH,
                        rect.bottom - rect.top, window.toolbar.toolbar,
                        (HMENU)(size_t)bcount, hg_hinstance, 0);

    slider_name = cv::format("Buddy%p", trackbar.get());
    trackbar->buddy = CreateWindowEx(0, "STATIC", slider_name.c_str(),
                        WS_CHILD | SS_RIGHT,
                        rect.left, rect.top,
                        HG_BUDDY_WIDTH, rect.bottom - rect.top,
                        window.toolbar.toolbar, 0, hg_hinstance, 0);

    icvSetWindowLongPtr(trackbar->hwnd, CV_USERDATA, (void*)trackbar.get());

    /* Minimize the number of rows */
    SendMessage(window.toolbar.toolbar, TB_SETROWS,
                MAKEWPARAM(1, FALSE), (LPARAM)&rect);
=======
        SendMessage(window->toolbar.toolbar, TB_ADDBUTTONS, 1, (LPARAM)&tbs);

        /* Adjust button size to the slider */
        tbis.cbSize = sizeof(tbis);
        tbis.dwMask = TBIF_SIZE;

        GetClientRect(window->toolbar.toolbar, &rect);
        tbis.cx = (unsigned short)(rect.right - rect.left);

        SendMessage(window->toolbar.toolbar, TB_SETBUTTONINFO,
            (WPARAM)tbs.idCommand, (LPARAM)&tbis);

        /* Get button pos */
        SendMessage(window->toolbar.toolbar, TB_GETITEMRECT,
            (WPARAM)tbs.idCommand, (LPARAM)&rect);

        /* Create a slider */
        trackbar = (CvTrackbar*)cvAlloc( sizeof(CvTrackbar) + len + 1 );
        trackbar->signature = CV_TRACKBAR_MAGIC_VAL;
        trackbar->notify = 0;
        trackbar->notify2 = 0;
        trackbar->parent = window;
        trackbar->pos = 0;
        trackbar->data = 0;
        trackbar->id = tbs.idCommand;
        trackbar->next = window->toolbar.first;
        trackbar->name = (char*)(trackbar + 1);
        memcpy( trackbar->name, trackbar_name, len + 1 );
        window->toolbar.first = trackbar;

        sprintf(slider_name, "Trackbar%p", val);
        trackbar->hwnd = CreateWindowEx(0, TRACKBAR_CLASS, slider_name,
                            WS_CHILD | WS_VISIBLE | TBS_AUTOTICKS |
                            TBS_FIXEDLENGTH | TBS_HORZ | TBS_BOTTOM,
                            rect.left + HG_BUDDY_WIDTH, rect.top,
                            rect.right - rect.left - HG_BUDDY_WIDTH,
                            rect.bottom - rect.top, window->toolbar.toolbar,
                            (HMENU)(size_t)bcount, hg_hinstance, 0);

        sprintf(slider_name,"Buddy%p", val);
        trackbar->buddy = CreateWindowEx(0, "STATIC", slider_name,
                            WS_CHILD | SS_RIGHT,
                            rect.left, rect.top,
                            HG_BUDDY_WIDTH, rect.bottom - rect.top,
                            window->toolbar.toolbar, 0, hg_hinstance, 0);

        icvSetWindowLongPtr( trackbar->hwnd, CV_USERDATA, trackbar );

        /* Minimize the number of rows */
        SendMessage( window->toolbar.toolbar, TB_SETROWS,
                     MAKEWPARAM(1, FALSE), (LPARAM)&rect );
    }
    else
    {
        trackbar->data = 0;
        trackbar->notify = 0;
        trackbar->notify2 = 0;
    }
>>>>>>> 4792837f

    trackbar->maxval = count;

    /* Adjust slider parameters */
    SendMessage(trackbar->hwnd, TBM_SETRANGEMIN, (WPARAM)TRUE, (LPARAM)0);
    SendMessage(trackbar->hwnd, TBM_SETRANGEMAX, (WPARAM)TRUE, (LPARAM)count);
    SendMessage(trackbar->hwnd, TBM_SETTICFREQ, (WPARAM)1, (LPARAM)0);

    int pos = 0;
    SendMessage(trackbar->hwnd, TBM_SETPOS, (WPARAM)TRUE, (LPARAM)pos);
    SendMessage(window.toolbar.toolbar, TB_AUTOSIZE, 0, 0);

    trackbar->pos = -1;
    icvUpdateTrackbar(*trackbar, pos);
    ShowWindow(trackbar->buddy, SW_SHOW);
    ShowWindow(trackbar->hwnd, SW_SHOW);

    /* Resize the window to reflect the toolbar resizing*/
    icvUpdateWindowPos(window);

    trackbar->onChangeCallback = onChange;
    trackbar->userdata = userdata;

    return trackbar;
}

CV_IMPL int
cvCreateTrackbar(const char* trackbar_name, const char* window_name,
                 int* val, int count, CvTrackbarCallback on_notify)
{
    return icvCreateTrackbar(trackbar_name, window_name, val, count,
        on_notify, 0, 0);
}

CV_IMPL int
cvCreateTrackbar2(const char* trackbar_name, const char* window_name,
                  int* val, int count, CvTrackbarCallback2 on_notify2,
                  void* userdata)
{
    return icvCreateTrackbar(trackbar_name, window_name, val, count,
        0, on_notify2, userdata);
}

CV_IMPL void
cvSetMouseCallback(const char* name, CvMouseCallback on_mouse, void* param)
{
    CV_FUNCNAME("cvSetMouseCallback");

    if (!name)
        CV_Error(Error::StsNullPtr, "NULL window name");

    AutoLock lock(getWindowMutex());

    auto window = icvFindWindowByName(name);
    if (!window)
        CV_Error_(Error::StsNullPtr, ("NULL window: '%s'", name));

    window->on_mouse = on_mouse;
    window->on_mouse_param = param;
}


CV_IMPL int cvGetTrackbarPos(const char* trackbar_name, const char* window_name)
{
    CV_FUNCNAME("cvGetTrackbarPos");

    AutoLock lock(getWindowMutex());

    if (trackbar_name == 0 || window_name == 0)
        CV_Error(Error::StsNullPtr, "NULL trackbar or window name");

    auto window = icvFindWindowByName(window_name);
    if (!window)
        CV_Error_(Error::StsNullPtr, ("NULL window: '%s'", window_name));

    auto trackbar = icvFindTrackbarByName(*window, trackbar_name);
    if (!trackbar)
        CV_Error_(Error::StsNullPtr, ("NULL trackbar: '%s'", trackbar_name));

    return trackbar->pos;
}


CV_IMPL void cvSetTrackbarPos(const char* trackbar_name, const char* window_name, int pos)
{
    CV_FUNCNAME("cvSetTrackbarPos");

    AutoLock lock(getWindowMutex());

    if (trackbar_name == 0 || window_name == 0)
        CV_Error(Error::StsNullPtr, "NULL trackbar or window name");

    auto window = icvFindWindowByName(window_name);
    if (!window)
        CV_Error_(Error::StsNullPtr, ("NULL window: '%s'", window_name));

    auto trackbar = icvFindTrackbarByName(*window, trackbar_name);
    if (!trackbar)
        CV_Error_(Error::StsNullPtr, ("NULL trackbar: '%s'", trackbar_name));

    {
        if (pos < 0)
            pos = 0;

        if (pos > trackbar->maxval)
            pos = trackbar->maxval;

        SendMessage(trackbar->hwnd, TBM_SETPOS, (WPARAM)TRUE, (LPARAM)pos);
        icvUpdateTrackbar(*trackbar, pos);
    }
}


CV_IMPL void cvSetTrackbarMax(const char* trackbar_name, const char* window_name, int maxval)
{
    CV_FUNCNAME("cvSetTrackbarMax");

    if (trackbar_name == 0 || window_name == 0)
    {
        CV_Error(Error::StsNullPtr, "NULL trackbar or window name");
    }

    AutoLock lock(getWindowMutex());

    auto window = icvFindWindowByName(window_name);
    if (!window)
        CV_Error_(Error::StsNullPtr, ("NULL window: '%s'", window_name));

    auto trackbar = icvFindTrackbarByName(*window, trackbar_name);
    if (!trackbar)
        CV_Error_(Error::StsNullPtr, ("NULL trackbar: '%s'", trackbar_name));

    // FIXIT
    if (maxval >= 0)
    {
        // The position will be min(pos, maxval).
        trackbar->maxval = (trackbar->minval>maxval)?trackbar->minval:maxval;
        SendMessage(trackbar->hwnd, TBM_SETRANGEMAX, (WPARAM)TRUE, (LPARAM)maxval);
    }
}


CV_IMPL void cvSetTrackbarMin(const char* trackbar_name, const char* window_name, int minval)
{
    CV_FUNCNAME("cvSetTrackbarMin");

    if (trackbar_name == 0 || window_name == 0)
    {
        CV_Error(Error::StsNullPtr, "NULL trackbar or window name");
    }

    AutoLock lock(getWindowMutex());

    auto window = icvFindWindowByName(window_name);
    if (!window)
        CV_Error_(Error::StsNullPtr, ("NULL window: '%s'", window_name));

    auto trackbar = icvFindTrackbarByName(*window, trackbar_name);
    if (!trackbar)
        CV_Error_(Error::StsNullPtr, ("NULL trackbar: '%s'", trackbar_name));

    // FIXIT
    if (minval >= 0)
    {
        // The position will be min(pos, maxval).
        trackbar->minval = (minval<trackbar->maxval)?minval:trackbar->maxval;
        SendMessage(trackbar->hwnd, TBM_SETRANGEMIN, (WPARAM)TRUE, (LPARAM)minval);
    }
}


CV_IMPL void* cvGetWindowHandle(const char* window_name)
{
    CV_FUNCNAME("cvGetWindowHandle");

    AutoLock lock(getWindowMutex());

    if (window_name == 0)
        CV_Error(Error::StsNullPtr, "NULL window name");

    auto window = icvFindWindowByName(window_name);
    if (!window)
        CV_Error_(Error::StsNullPtr, ("NULL window: '%s'", window_name));

    return (void*)window->hwnd;
}

// FIXIT: result is not safe to use
CV_IMPL const char* cvGetWindowName(void* window_handle)
{
    CV_FUNCNAME("cvGetWindowName");

    AutoLock lock(getWindowMutex());

    if (window_handle == 0)
        CV_Error(Error::StsNullPtr, "NULL window handle");

    auto window = icvWindowByHWND((HWND)window_handle);
    if (!window)
        CV_Error_(Error::StsNullPtr, ("NULL window: '%p'", window_handle));

    return window->name.c_str();
}


CV_IMPL void
cvSetPreprocessFuncWin32_(const void* callback)
{
    hg_on_preprocess = (CvWin32WindowCallback)callback;
}

CV_IMPL void
cvSetPostprocessFuncWin32_(const void* callback)
{
    hg_on_postprocess = (CvWin32WindowCallback)callback;
}



namespace cv { namespace impl {

using namespace cv::highgui_backend;

class Win32UITrackbar;

class Win32UIWindow
        : public UIWindow
        , public std::enable_shared_from_this<Win32UIWindow>
{
protected:
    const std::string name_;
    std::weak_ptr<CvWindow> window_;
    std::map<std::string, std::shared_ptr<Win32UITrackbar> > trackbars_;
public:
    Win32UIWindow(const std::string& name, const std::shared_ptr<CvWindow>& window)
        : name_(name)
        , window_(window)
    {
        // nothing
    }

    ~Win32UIWindow() CV_OVERRIDE
    {
        if (!window_.expired())
            destroy();
        CV_LOG_DEBUG(NULL, "OpenCV/UI/Win32UI: Win32UIWindow(" << name_ << ") is disposed");
    }

    const std::string& getID() const CV_OVERRIDE { return name_; }

    bool isActive() const CV_OVERRIDE { return !window_.expired(); }

    void destroy() CV_OVERRIDE
    {
        cv::AutoLock lock(getWindowMutex());
        if (!window_.expired())
        {
            auto window = window_.lock();
            if (window)
                window->destroy();
            window_.reset();
        }
    }

    void imshow(InputArray image) CV_OVERRIDE
    {
        auto window_ptr = window_.lock();
        CV_Assert(window_ptr);
        CvWindow& window = *window_ptr;
        Mat image_mat = image.getMat();
        showImage_(window, image_mat);
    }

    double getProperty(int prop) const CV_OVERRIDE
    {
        auto window_ptr = window_.lock();
        CV_Assert(window_ptr);
        CvWindow& window = *window_ptr;
        // see cvGetWindowProperty
        switch ((WindowPropertyFlags)prop)
        {
        case WND_PROP_FULLSCREEN:
            return (double)window.status;

        case WND_PROP_AUTOSIZE:
            return (window.flags & WINDOW_AUTOSIZE) ? 1.0 : 0.0;

        case WND_PROP_ASPECT_RATIO:
            return static_cast<double>(window.width) / window.height;

#ifdef HAVE_OPENGL
        case WND_PROP_OPENGL:
            return window.useGl ? 1.0 : 0.0;
#endif

        case WND_PROP_VISIBLE:
            return 1.0;

        case WND_PROP_TOPMOST:
            return getPropTopmost_(window);

        case WND_PROP_VSYNC:
            return getPropVsync_(window);

        // don't use default, add unsupported cases below:
        // case WND_PROP_UNSUPPORTED:  // fallthru
        //    break;
        }
        return std::numeric_limits<double>::quiet_NaN();
    }

    bool setProperty(int prop, double value) CV_OVERRIDE
    {
        auto window_ptr = window_.lock();
        CV_Assert(window_ptr);
        CvWindow& window = *window_ptr;
        // see cvSetWindowProperty
        switch ((WindowPropertyFlags)prop)
        {
        case WND_PROP_FULLSCREEN:
            if (value != WINDOW_NORMAL && value != WINDOW_FULLSCREEN)  // bad arg
                break;
            setModeWindow_(window, (int)value);
            return true;

        case WND_PROP_TOPMOST:
            return setPropTopmost_(window, value != 0.0);

        case WND_PROP_VSYNC:
            return setPropVsync_(window, value != 0.0);

        // don't use default, add unsupported cases below:
        // case WND_PROP_UNSUPPORTED:  // fallthru
        case WND_PROP_AUTOSIZE:  // fallthru
        case WND_PROP_ASPECT_RATIO:  // fallthru
        case WND_PROP_OPENGL:  // fallthru
        case WND_PROP_VISIBLE:  // fallthru
            break;
        }
        return false;
    }

    void resize(int width, int height) CV_OVERRIDE
    {
        auto window_ptr = window_.lock();
        CV_Assert(window_ptr);
        CvWindow& window = *window_ptr;
        resizeWindow_(window, Size(width, height));
    }

    void move(int x, int y) CV_OVERRIDE
    {
        auto window_ptr = window_.lock();
        CV_Assert(window_ptr);
        CvWindow& window = *window_ptr;
        moveWindow_(window, Point(x, y));
    }

    Rect getImageRect() const CV_OVERRIDE
    {
        auto window_ptr = window_.lock();
        CV_Assert(window_ptr);
        CvWindow& window = *window_ptr;
        return getImageRect_(window);
    }

    void setTitle(const std::string& title) CV_OVERRIDE
    {
        auto window_ptr = window_.lock();
        CV_Assert(window_ptr);
        CvWindow& window = *window_ptr;
        if (!SetWindowText(window.frame, title.c_str()))
            CV_Error_(Error::StsError, ("Failed to set \"%s\" window title to \"%s\"", window.name.c_str(), title.c_str()));
    }

    void setMouseCallback(MouseCallback onMouse, void* userdata /*= 0*/) CV_OVERRIDE
    {
        auto window_ptr = window_.lock();
        CV_Assert(window_ptr);
        CvWindow& window = *window_ptr;
        window.on_mouse = onMouse;
        window.on_mouse_param = userdata;
    }

    std::shared_ptr<UITrackbar> createTrackbar(
        const std::string& name,
        int count,
        TrackbarCallback onChange /*= 0*/,
        void* userdata /*= 0*/
    ) CV_OVERRIDE
    {
        auto window_ptr = window_.lock();
        CV_Assert(window_ptr);
        CvWindow& window = *window_ptr;
        CV_LOG_INFO(NULL, "OpenCV/UI: Creating Win32UI trackbar at '" << name_ << "': '" << name << "'");
        auto trackbar = createTrackbar_(window, name, count, onChange, userdata);
        auto ui_trackbar = std::make_shared<Win32UITrackbar>(name, trackbar, shared_from_this());
        {
            cv::AutoLock lock(getWindowMutex());
            trackbars_.emplace(name, ui_trackbar);
        }
        return std::static_pointer_cast<UITrackbar>(ui_trackbar);
    }

    std::shared_ptr<UITrackbar> findTrackbar(const std::string& name) CV_OVERRIDE
    {
        cv::AutoLock lock(getWindowMutex());
        auto i = trackbars_.find(name);
        if (i != trackbars_.end())
        {
            return std::static_pointer_cast<UITrackbar>(i->second);
        }
        return std::shared_ptr<UITrackbar>();
    }
};  // Win32UIWindow


class Win32UITrackbar : public UITrackbar
{
protected:
    /*const*/ std::string name_;
    std::weak_ptr<CvTrackbar> trackbar_;
    std::weak_ptr<Win32UIWindow> parent_;
    std::map<std::string, std::shared_ptr<Win32UITrackbar> > trackbars_;
public:
    Win32UITrackbar(const std::string& name, const std::shared_ptr<CvTrackbar>& trackbar, const std::shared_ptr<Win32UIWindow>& parent)
        : trackbar_(trackbar)
        , parent_(parent)
    {
        name_ = std::string("<") + name + ">@" + parent->getID();
    }

    ~Win32UITrackbar() CV_OVERRIDE
    {
        if (!trackbar_.expired())
            destroy();
        CV_LOG_DEBUG(NULL, "OpenCV/UI/Win32UI: Win32UITrackbar(" << name_ << ") is disposed");
    }

    const std::string& getID() const CV_OVERRIDE { return name_; }

    bool isActive() const CV_OVERRIDE { return !trackbar_.expired(); }

    void destroy() CV_OVERRIDE
    {
        // nothing (destroyed with parent window, dedicated trackbar removal is not supported)
    }

    int getPos() const CV_OVERRIDE
    {
        auto trackbar_ptr = trackbar_.lock();
        CV_Assert(trackbar_ptr);
        CvTrackbar& trackbar = *trackbar_ptr;
        return trackbar.pos;
    }
    void setPos(int pos) CV_OVERRIDE
    {
        auto trackbar_ptr = trackbar_.lock();
        CV_Assert(trackbar_ptr);
        CvTrackbar& trackbar = *trackbar_ptr;
        SendMessage(trackbar.hwnd, TBM_SETPOS, (WPARAM)TRUE, (LPARAM)pos);
        icvUpdateTrackbar(trackbar, pos);
    }

    cv::Range getRange() const CV_OVERRIDE
    {
        auto trackbar_ptr = trackbar_.lock();
        CV_Assert(trackbar_ptr);
        CvTrackbar& trackbar = *trackbar_ptr;
        return cv::Range(trackbar.minval, trackbar.maxval);
    }

    void setRange(const cv::Range& range) CV_OVERRIDE
    {
        auto trackbar_ptr = trackbar_.lock();
        CV_Assert(trackbar_ptr);
        CvTrackbar& trackbar = *trackbar_ptr;
        CV_CheckLE(range.start, range.end, "Invalid trackbar range");
        trackbar.minval = range.start;
        trackbar.maxval = range.end;
        SendMessage(trackbar.hwnd, TBM_SETRANGEMIN, (WPARAM)TRUE, (LPARAM)trackbar.minval);
        SendMessage(trackbar.hwnd, TBM_SETRANGEMAX, (WPARAM)TRUE, (LPARAM)trackbar.maxval);
    }
};  // Win32UITrackbar


class Win32BackendUI : public UIBackend
{
public:
    ~Win32BackendUI() CV_OVERRIDE
    {
        destroyAllWindows();
    }

    void destroyAllWindows() CV_OVERRIDE
    {
        cvDestroyAllWindows();
    }

    // namedWindow
    virtual std::shared_ptr<UIWindow> createWindow(
        const std::string& winname,
        int flags
    ) CV_OVERRIDE
    {
        CV_LOG_INFO(NULL, "OpenCV/UI: Creating Win32UI window: " << winname << " (" << flags << ")");
        auto window = namedWindow_(winname, flags);
        auto ui_window = std::make_shared<Win32UIWindow>(winname, window);
        return ui_window;
    }

    int waitKeyEx(int delay) CV_OVERRIDE
    {
        return cvWaitKey(delay);
    }
    int pollKey() CV_OVERRIDE
    {
        return pollKey_W32();
    }
};  // Win32BackendUI

static
std::shared_ptr<Win32BackendUI>& getInstance()
{
    static std::shared_ptr<Win32BackendUI> g_instance = std::make_shared<Win32BackendUI>();
    return g_instance;
}

} // namespace impl

#ifndef BUILD_PLUGIN
namespace highgui_backend {

std::shared_ptr<UIBackend> createUIBackendWin32UI()
{
    return impl::getInstance();
}

}  // namespace highgui_backend
#endif

}  // namespace


#ifdef BUILD_PLUGIN

#define ABI_VERSION 0
#define API_VERSION 0
#include "plugin_api.hpp"

static
CvResult cv_getInstance(CV_OUT CvPluginUIBackend* handle) CV_NOEXCEPT
{
    try
    {
        if (!handle)
            return CV_ERROR_FAIL;
        *handle = cv::impl::getInstance().get();
        return CV_ERROR_OK;
    }
    catch (...)
    {
        return CV_ERROR_FAIL;
    }
}

static const OpenCV_UI_Plugin_API plugin_api =
{
    {
        sizeof(OpenCV_UI_Plugin_API), ABI_VERSION, API_VERSION,
        CV_VERSION_MAJOR, CV_VERSION_MINOR, CV_VERSION_REVISION, CV_VERSION_STATUS,
        "Win32 OpenCV UI plugin"
    },
    {
        /*  1*/cv_getInstance
    }
};

const OpenCV_UI_Plugin_API* CV_API_CALL opencv_ui_plugin_init_v0(int requested_abi_version, int requested_api_version, void* /*reserved=NULL*/) CV_NOEXCEPT
{
    if (requested_abi_version == ABI_VERSION && requested_api_version <= API_VERSION)
        return &plugin_api;
    return NULL;
}

#endif  // BUILD_PLUGIN

#endif  // HAVE_WIN32UI<|MERGE_RESOLUTION|>--- conflicted
+++ resolved
@@ -2066,45 +2066,24 @@
 
     case WM_NCCALCSIZE:
         {
-<<<<<<< HEAD
             LRESULT ret = CallWindowProc(window.toolbar.toolBarProc, hwnd, uMsg, wParam, lParam);
-            int rows = (int)SendMessage(hwnd, TB_GETROWS, 0, 0);
-
-            if (window.toolbar.rows != rows)
+
+            auto& trakbars = window.toolbar.trackbars;
+
+            for (auto it = trakbars.begin(); it != trakbars.end(); ++it)
             {
-                SendMessage(window.toolbar.toolbar, TB_BUTTONCOUNT, 0, 0);
-                auto& trakbars = window.toolbar.trackbars;
-
-                for (auto it = trakbars.begin(); it != trakbars.end(); ++it)
-                {
-                    auto trackbar = *it;
-                    CV_Assert(trackbar);
-                    RECT rect = { 0 };
-                    SendMessage(window.toolbar.toolbar, TB_GETITEMRECT,
-                               (WPARAM)trackbar->id, (LPARAM)&rect);
-                    MoveWindow(trackbar->hwnd, rect.left + HG_BUDDY_WIDTH, rect.top,
-                               rect.right - rect.left - HG_BUDDY_WIDTH,
-                               rect.bottom - rect.top, FALSE);
-                    MoveWindow(trackbar->buddy, rect.left, rect.top,
-                               HG_BUDDY_WIDTH, rect.bottom - rect.top, FALSE);
-                }
-                window.toolbar.rows = rows;
-=======
-            LRESULT ret = CallWindowProc(window->toolbar.toolBarProc, hwnd, uMsg, wParam, lParam);
-            CvTrackbar* trackbar = window->toolbar.first;
-
-            for (; trackbar != 0; trackbar = trackbar->next) {
+                auto trackbar = *it;
+                CV_Assert(trackbar);
                 RECT rect = { 0 };
-                SendMessage(window->toolbar.toolbar, TB_GETITEMRECT,
-                    (WPARAM)trackbar->id, (LPARAM)&rect);
+                SendMessage(window.toolbar.toolbar, TB_GETITEMRECT,
+                           (WPARAM)trackbar->id, (LPARAM)&rect);
                 MoveWindow(trackbar->hwnd, rect.left + HG_BUDDY_WIDTH, rect.top,
-                    rect.right - rect.left - HG_BUDDY_WIDTH,
-                    rect.bottom - rect.top, FALSE);
+                           rect.right - rect.left - HG_BUDDY_WIDTH,
+                           rect.bottom - rect.top, FALSE);
                 MoveWindow(trackbar->buddy, rect.left, rect.top,
-                    HG_BUDDY_WIDTH, rect.bottom - rect.top, FALSE);
->>>>>>> 4792837f
+                           HG_BUDDY_WIDTH, rect.bottom - rect.top, FALSE);
             }
-            window->toolbar.rows = static_cast<int>(SendMessage(hwnd, TB_GETROWS, 0, 0));
+            window.toolbar.rows = static_cast<int>(SendMessage(hwnd, TB_GETROWS, 0, 0));
             return ret;
         }
     }
@@ -2438,27 +2417,10 @@
 
     TBBUTTON tbs = {};
 
-<<<<<<< HEAD
     /* Retrieve current buttons count */
     int bcount = (int)SendMessage(window.toolbar.toolbar, TB_BUTTONCOUNT, 0, 0);
-=======
-        if (bcount > 0)
-        {
-            /* If this is not the first button then we need to
-            separate it from the previous one */
-            tbs.iBitmap = 0;
-            tbs.idCommand = bcount; // Set button id to it's number
-            tbs.iString = 0;
-            tbs.fsStyle = TBSTYLE_SEP;
-            tbs.fsState = TBSTATE_ENABLED;
-            SendMessage(window->toolbar.toolbar, TB_ADDBUTTONS, 1, (LPARAM)&tbs);
-
-            // Retrieve current buttons count
-            bcount = (int)SendMessage(window->toolbar.toolbar, TB_BUTTONCOUNT, 0, 0);
-        }
->>>>>>> 4792837f
-
-    if (bcount > 1)
+
+    if (bcount > 0)
     {
         /* If this is not the first button then we need to
         separate it from the previous one */
@@ -2493,7 +2455,6 @@
     tbs.fsStyle = TBSTYLE_GROUP;
     tbs.iString = (INT_PTR)trackbar_text;
 #endif
-<<<<<<< HEAD
     SendMessage(window.toolbar.toolbar, TB_ADDBUTTONS, 1, (LPARAM)&tbs);
 
     TBBUTTONINFO tbis = {};
@@ -2503,7 +2464,7 @@
     tbis.dwMask = TBIF_SIZE;
 
     RECT rect = { 0 };
-    GetClientRect(window.hwnd, &rect);
+    GetClientRect(window.toolbar.toolbar, &rect);
     tbis.cx = (unsigned short)(rect.right - rect.left);
 
     SendMessage(window.toolbar.toolbar, TB_SETBUTTONINFO,
@@ -2515,7 +2476,7 @@
 
     /* Create a slider */
     auto trackbar = std::make_shared<CvTrackbar>(window, trackbar_name);
-    trackbar->id = bcount;
+    trackbar->id = tbs.idCommand;
     window.toolbar.trackbars.push_back(trackbar);
 
     auto slider_name = cv::format("Trackbar%p", trackbar.get());
@@ -2539,66 +2500,6 @@
     /* Minimize the number of rows */
     SendMessage(window.toolbar.toolbar, TB_SETROWS,
                 MAKEWPARAM(1, FALSE), (LPARAM)&rect);
-=======
-        SendMessage(window->toolbar.toolbar, TB_ADDBUTTONS, 1, (LPARAM)&tbs);
-
-        /* Adjust button size to the slider */
-        tbis.cbSize = sizeof(tbis);
-        tbis.dwMask = TBIF_SIZE;
-
-        GetClientRect(window->toolbar.toolbar, &rect);
-        tbis.cx = (unsigned short)(rect.right - rect.left);
-
-        SendMessage(window->toolbar.toolbar, TB_SETBUTTONINFO,
-            (WPARAM)tbs.idCommand, (LPARAM)&tbis);
-
-        /* Get button pos */
-        SendMessage(window->toolbar.toolbar, TB_GETITEMRECT,
-            (WPARAM)tbs.idCommand, (LPARAM)&rect);
-
-        /* Create a slider */
-        trackbar = (CvTrackbar*)cvAlloc( sizeof(CvTrackbar) + len + 1 );
-        trackbar->signature = CV_TRACKBAR_MAGIC_VAL;
-        trackbar->notify = 0;
-        trackbar->notify2 = 0;
-        trackbar->parent = window;
-        trackbar->pos = 0;
-        trackbar->data = 0;
-        trackbar->id = tbs.idCommand;
-        trackbar->next = window->toolbar.first;
-        trackbar->name = (char*)(trackbar + 1);
-        memcpy( trackbar->name, trackbar_name, len + 1 );
-        window->toolbar.first = trackbar;
-
-        sprintf(slider_name, "Trackbar%p", val);
-        trackbar->hwnd = CreateWindowEx(0, TRACKBAR_CLASS, slider_name,
-                            WS_CHILD | WS_VISIBLE | TBS_AUTOTICKS |
-                            TBS_FIXEDLENGTH | TBS_HORZ | TBS_BOTTOM,
-                            rect.left + HG_BUDDY_WIDTH, rect.top,
-                            rect.right - rect.left - HG_BUDDY_WIDTH,
-                            rect.bottom - rect.top, window->toolbar.toolbar,
-                            (HMENU)(size_t)bcount, hg_hinstance, 0);
-
-        sprintf(slider_name,"Buddy%p", val);
-        trackbar->buddy = CreateWindowEx(0, "STATIC", slider_name,
-                            WS_CHILD | SS_RIGHT,
-                            rect.left, rect.top,
-                            HG_BUDDY_WIDTH, rect.bottom - rect.top,
-                            window->toolbar.toolbar, 0, hg_hinstance, 0);
-
-        icvSetWindowLongPtr( trackbar->hwnd, CV_USERDATA, trackbar );
-
-        /* Minimize the number of rows */
-        SendMessage( window->toolbar.toolbar, TB_SETROWS,
-                     MAKEWPARAM(1, FALSE), (LPARAM)&rect );
-    }
-    else
-    {
-        trackbar->data = 0;
-        trackbar->notify = 0;
-        trackbar->notify2 = 0;
-    }
->>>>>>> 4792837f
 
     trackbar->maxval = count;
 
