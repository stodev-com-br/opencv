/*M///////////////////////////////////////////////////////////////////////////////////////
//
//  IMPORTANT: READ BEFORE DOWNLOADING, COPYING, INSTALLING OR USING.
//
//  By downloading, copying, installing or using the software you agree to this license.
//  If you do not agree to this license, do not download, install,
//  copy or use the software.
//
//
//                           License Agreement
//                For Open Source Computer Vision Library
//
// Copyright (C) 2000-2008, Intel Corporation, all rights reserved.
// Copyright (C) 2009, Willow Garage Inc., all rights reserved.
// Third party copyrights are property of their respective owners.
//
// Redistribution and use in source and binary forms, with or without modification,
// are permitted provided that the following conditions are met:
//
//   * Redistribution's of source code must retain the above copyright notice,
//     this list of conditions and the following disclaimer.
//
//   * Redistribution's in binary form must reproduce the above copyright notice,
//     this list of conditions and the following disclaimer in the documentation
//     and/or other materials provided with the distribution.
//
//   * The name of the copyright holders may not be used to endorse or promote products
//     derived from this software without specific prior written permission.
//
// This software is provided by the copyright holders and contributors "as is" and
// any express or implied warranties, including, but not limited to, the implied
// warranties of merchantability and fitness for a particular purpose are disclaimed.
// In no event shall the Intel Corporation or contributors be liable for any direct,
// indirect, incidental, special, exemplary, or consequential damages
// (including, but not limited to, procurement of substitute goods or services;
// loss of use, data, or profits; or business interruption) however caused
// and on any theory of liability, whether in contract, strict liability,
// or tort (including negligence or otherwise) arising in any way out of
// the use of this software, even if advised of the possibility of such damage.
//
//M*/

#include "precomp.hpp"
#include <iterator>
#include <limits>

//#define DEBUG_BLOB_DETECTOR

#ifdef DEBUG_BLOB_DETECTOR
#  include "opencv2/opencv_modules.hpp"
#  ifdef HAVE_OPENCV_HIGHGUI
#    include "opencv2/highgui.hpp"
#  else
#    undef DEBUG_BLOB_DETECTOR
#  endif
#endif

namespace cv
{

class CV_EXPORTS_W SimpleBlobDetectorImpl : public SimpleBlobDetector
{
public:

  explicit SimpleBlobDetectorImpl(const SimpleBlobDetector::Params &parameters = SimpleBlobDetector::Params());

  virtual void read( const FileNode& fn );
  virtual void write( FileStorage& fs ) const;

protected:
  struct CV_EXPORTS Center
  {
      Point2d location;
      double radius;
      double confidence;
  };

  virtual void detect( InputArray image, std::vector<KeyPoint>& keypoints, InputArray mask=noArray() );
  virtual void findBlobs(InputArray image, InputArray binaryImage, std::vector<Center> &centers) const;

  Params params;
};

/*
*  SimpleBlobDetector
*/
SimpleBlobDetector::Params::Params()
{
    thresholdStep = 10;
    minThreshold = 50;
    maxThreshold = 220;
    minRepeatability = 2;
    minDistBetweenBlobs = 10;

    filterByColor = true;
    blobColor = 0;

    filterByArea = true;
    minArea = 25;
    maxArea = 5000;

    filterByCircularity = false;
    minCircularity = 0.8f;
    maxCircularity = std::numeric_limits<float>::max();

    filterByInertia = true;
    //minInertiaRatio = 0.6;
    minInertiaRatio = 0.1f;
    maxInertiaRatio = std::numeric_limits<float>::max();

    filterByConvexity = true;
    //minConvexity = 0.8;
    minConvexity = 0.95f;
    maxConvexity = std::numeric_limits<float>::max();
}

void SimpleBlobDetector::Params::read(const cv::FileNode& fn )
{
    thresholdStep = fn["thresholdStep"];
    minThreshold = fn["minThreshold"];
    maxThreshold = fn["maxThreshold"];

    minRepeatability = (size_t)(int)fn["minRepeatability"];
    minDistBetweenBlobs = fn["minDistBetweenBlobs"];

    filterByColor = (int)fn["filterByColor"] != 0 ? true : false;
    blobColor = (uchar)(int)fn["blobColor"];

    filterByArea = (int)fn["filterByArea"] != 0 ? true : false;
    minArea = fn["minArea"];
    maxArea = fn["maxArea"];

    filterByCircularity = (int)fn["filterByCircularity"] != 0 ? true : false;
    minCircularity = fn["minCircularity"];
    maxCircularity = fn["maxCircularity"];

    filterByInertia = (int)fn["filterByInertia"] != 0 ? true : false;
    minInertiaRatio = fn["minInertiaRatio"];
    maxInertiaRatio = fn["maxInertiaRatio"];

    filterByConvexity = (int)fn["filterByConvexity"] != 0 ? true : false;
    minConvexity = fn["minConvexity"];
    maxConvexity = fn["maxConvexity"];
}

void SimpleBlobDetector::Params::write(cv::FileStorage& fs) const
{
    fs << "thresholdStep" << thresholdStep;
    fs << "minThreshold" << minThreshold;
    fs << "maxThreshold" << maxThreshold;

    fs << "minRepeatability" << (int)minRepeatability;
    fs << "minDistBetweenBlobs" << minDistBetweenBlobs;

    fs << "filterByColor" << (int)filterByColor;
    fs << "blobColor" << (int)blobColor;

    fs << "filterByArea" << (int)filterByArea;
    fs << "minArea" << minArea;
    fs << "maxArea" << maxArea;

    fs << "filterByCircularity" << (int)filterByCircularity;
    fs << "minCircularity" << minCircularity;
    fs << "maxCircularity" << maxCircularity;

    fs << "filterByInertia" << (int)filterByInertia;
    fs << "minInertiaRatio" << minInertiaRatio;
    fs << "maxInertiaRatio" << maxInertiaRatio;

    fs << "filterByConvexity" << (int)filterByConvexity;
    fs << "minConvexity" << minConvexity;
    fs << "maxConvexity" << maxConvexity;
}

SimpleBlobDetectorImpl::SimpleBlobDetectorImpl(const SimpleBlobDetector::Params &parameters) :
params(parameters)
{
}

void SimpleBlobDetectorImpl::read( const cv::FileNode& fn )
{
    params.read(fn);
}

void SimpleBlobDetectorImpl::write( cv::FileStorage& fs ) const
{
    params.write(fs);
}

void SimpleBlobDetectorImpl::findBlobs(InputArray _image, InputArray _binaryImage, std::vector<Center> &centers) const
{
    Mat image = _image.getMat(), binaryImage = _binaryImage.getMat();
    (void)image;
    centers.clear();

    std::vector < std::vector<Point> > contours;
    Mat tmpBinaryImage = binaryImage.clone();
    findContours(tmpBinaryImage, contours, RETR_LIST, CHAIN_APPROX_NONE);

#ifdef DEBUG_BLOB_DETECTOR
    //  Mat keypointsImage;
    //  cvtColor( binaryImage, keypointsImage, CV_GRAY2RGB );
    //
    //  Mat contoursImage;
    //  cvtColor( binaryImage, contoursImage, CV_GRAY2RGB );
    //  drawContours( contoursImage, contours, -1, Scalar(0,255,0) );
    //  imshow("contours", contoursImage );
#endif

    for (size_t contourIdx = 0; contourIdx < contours.size(); contourIdx++)
    {
        Center center;
        center.confidence = 1;
        Moments moms = moments(Mat(contours[contourIdx]));
        if (params.filterByArea)
        {
            double area = moms.m00;
            if (area < params.minArea || area >= params.maxArea)
                continue;
        }

        if (params.filterByCircularity)
        {
            double area = moms.m00;
            double perimeter = arcLength(Mat(contours[contourIdx]), true);
            double ratio = 4 * CV_PI * area / (perimeter * perimeter);
            if (ratio < params.minCircularity || ratio >= params.maxCircularity)
                continue;
        }

        if (params.filterByInertia)
        {
            double denominator = std::sqrt(std::pow(2 * moms.mu11, 2) + std::pow(moms.mu20 - moms.mu02, 2));
            const double eps = 1e-2;
            double ratio;
            if (denominator > eps)
            {
                double cosmin = (moms.mu20 - moms.mu02) / denominator;
                double sinmin = 2 * moms.mu11 / denominator;
                double cosmax = -cosmin;
                double sinmax = -sinmin;

                double imin = 0.5 * (moms.mu20 + moms.mu02) - 0.5 * (moms.mu20 - moms.mu02) * cosmin - moms.mu11 * sinmin;
                double imax = 0.5 * (moms.mu20 + moms.mu02) - 0.5 * (moms.mu20 - moms.mu02) * cosmax - moms.mu11 * sinmax;
                ratio = imin / imax;
            }
            else
            {
                ratio = 1;
            }

            if (ratio < params.minInertiaRatio || ratio >= params.maxInertiaRatio)
                continue;

            center.confidence = ratio * ratio;
        }

        if (params.filterByConvexity)
        {
            std::vector < Point > hull;
            convexHull(Mat(contours[contourIdx]), hull);
            double area = contourArea(Mat(contours[contourIdx]));
            double hullArea = contourArea(Mat(hull));
            double ratio = area / hullArea;
            if (ratio < params.minConvexity || ratio >= params.maxConvexity)
                continue;
        }

        if(moms.m00 == 0.0)
            continue;
        center.location = Point2d(moms.m10 / moms.m00, moms.m01 / moms.m00);

        if (params.filterByColor)
        {
            if (binaryImage.at<uchar> (cvRound(center.location.y), cvRound(center.location.x)) != params.blobColor)
                continue;
        }

        //compute blob radius
        {
            std::vector<double> dists;
            for (size_t pointIdx = 0; pointIdx < contours[contourIdx].size(); pointIdx++)
            {
                Point2d pt = contours[contourIdx][pointIdx];
                dists.push_back(norm(center.location - pt));
            }
            std::sort(dists.begin(), dists.end());
            center.radius = (dists[(dists.size() - 1) / 2] + dists[dists.size() / 2]) / 2.;
        }

        centers.push_back(center);


#ifdef DEBUG_BLOB_DETECTOR
        //    circle( keypointsImage, center.location, 1, Scalar(0,0,255), 1 );
#endif
    }
#ifdef DEBUG_BLOB_DETECTOR
    //  imshow("bk", keypointsImage );
    //  waitKey();
#endif
}

void SimpleBlobDetectorImpl::detect(InputArray image, std::vector<cv::KeyPoint>& keypoints, InputArray)
{
    //TODO: support mask
    keypoints.clear();
    Mat grayscaleImage;
    if (image.channels() == 3)
        cvtColor(image, grayscaleImage, COLOR_BGR2GRAY);
    else
        grayscaleImage = image.getMat();

<<<<<<< HEAD
    std::vector < std::vector<Center> > centers;
=======
    if (grayscaleImage.type() != CV_8UC1){
        CV_Error(CV_StsUnsupportedFormat, "Blob detector only supports 8-bit images!");
    }
    vector < vector<Center> > centers;
>>>>>>> 681df840
    for (double thresh = params.minThreshold; thresh < params.maxThreshold; thresh += params.thresholdStep)
    {
        Mat binarizedImage;
        threshold(grayscaleImage, binarizedImage, thresh, 255, THRESH_BINARY);

        std::vector < Center > curCenters;
        findBlobs(grayscaleImage, binarizedImage, curCenters);
        std::vector < std::vector<Center> > newCenters;
        for (size_t i = 0; i < curCenters.size(); i++)
        {
            bool isNew = true;
            for (size_t j = 0; j < centers.size(); j++)
            {
                double dist = norm(centers[j][ centers[j].size() / 2 ].location - curCenters[i].location);
                isNew = dist >= params.minDistBetweenBlobs && dist >= centers[j][ centers[j].size() / 2 ].radius && dist >= curCenters[i].radius;
                if (!isNew)
                {
                    centers[j].push_back(curCenters[i]);

                    size_t k = centers[j].size() - 1;
                    while( k > 0 && centers[j][k].radius < centers[j][k-1].radius )
                    {
                        centers[j][k] = centers[j][k-1];
                        k--;
                    }
                    centers[j][k] = curCenters[i];

                    break;
                }
            }
            if (isNew)
                newCenters.push_back(std::vector<Center> (1, curCenters[i]));
        }
        std::copy(newCenters.begin(), newCenters.end(), std::back_inserter(centers));
    }

    for (size_t i = 0; i < centers.size(); i++)
    {
        if (centers[i].size() < params.minRepeatability)
            continue;
        Point2d sumPoint(0, 0);
        double normalizer = 0;
        for (size_t j = 0; j < centers[i].size(); j++)
        {
            sumPoint += centers[i][j].confidence * centers[i][j].location;
            normalizer += centers[i][j].confidence;
        }
        sumPoint *= (1. / normalizer);
        KeyPoint kpt(sumPoint, (float)(centers[i][centers[i].size() / 2].radius) * 2.0f);
        keypoints.push_back(kpt);
    }
}

Ptr<SimpleBlobDetector> SimpleBlobDetector::create(const SimpleBlobDetector::Params& params)
{
    return makePtr<SimpleBlobDetectorImpl>(params);
}

}<|MERGE_RESOLUTION|>--- conflicted
+++ resolved
@@ -311,14 +311,11 @@
     else
         grayscaleImage = image.getMat();
 
-<<<<<<< HEAD
+    if (grayscaleImage.type() != CV_8UC1) {
+        CV_Error(Error::StsUnsupportedFormat, "Blob detector only supports 8-bit images!");
+    }
+
     std::vector < std::vector<Center> > centers;
-=======
-    if (grayscaleImage.type() != CV_8UC1){
-        CV_Error(CV_StsUnsupportedFormat, "Blob detector only supports 8-bit images!");
-    }
-    vector < vector<Center> > centers;
->>>>>>> 681df840
     for (double thresh = params.minThreshold; thresh < params.maxThreshold; thresh += params.thresholdStep)
     {
         Mat binarizedImage;
