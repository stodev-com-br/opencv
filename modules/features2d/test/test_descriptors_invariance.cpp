// This file is part of OpenCV project.
// It is subject to the license terms in the LICENSE file found in the top-level directory
// of this distribution and at http://opencv.org/license.html

#include "test_precomp.hpp"
#include "test_invariance_utils.hpp"

#include "test_descriptors_invariance.impl.hpp"

namespace opencv_test { namespace {

const static std::string IMAGE_TSUKUBA = "features2d/tsukuba.png";
const static std::string IMAGE_BIKES = "detectors_descriptors_evaluation/images_datasets/bikes/img1.png";
<<<<<<< HEAD
#define Value(...) Values(make_tuple(__VA_ARGS__))
=======
#define Value(...) Values(String_FeatureDetector_DescriptorExtractor_Float_t(__VA_ARGS__))

static
void SetSuitableSIFTOctave(vector<KeyPoint>& keypoints,
                             int firstOctave = -1, int nOctaveLayers = 3, double sigma = 1.6)
{
    for (size_t i = 0; i < keypoints.size(); i++ )
    {
        int octv, layer;
        KeyPoint& kpt = keypoints[i];
        double octv_layer = std::log(kpt.size / sigma) / std::log(2.) - 1;
        octv = cvFloor(octv_layer);
        layer = cvRound( (octv_layer - octv) * nOctaveLayers );
        if (octv < firstOctave)
        {
            octv = firstOctave;
            layer = 0;
        }
        kpt.octave = (layer << 8) | (octv & 255);
    }
}

static
void rotateKeyPoints(const vector<KeyPoint>& src, const Mat& H, float angle, vector<KeyPoint>& dst)
{
    // suppose that H is rotation given from rotateImage() and angle has value passed to rotateImage()
    vector<Point2f> srcCenters, dstCenters;
    KeyPoint::convert(src, srcCenters);

    perspectiveTransform(srcCenters, dstCenters, H);

    dst = src;
    for(size_t i = 0; i < dst.size(); i++)
    {
        dst[i].pt = dstCenters[i];
        float dstAngle = src[i].angle + angle;
        if(dstAngle >= 360.f)
            dstAngle -= 360.f;
        dst[i].angle = dstAngle;
    }
}

class DescriptorInvariance : public TestWithParam<String_FeatureDetector_DescriptorExtractor_Float_t>
{
protected:
    virtual void SetUp() {
        // Read test data
        const std::string filename = cvtest::TS::ptr()->get_data_path() + get<0>(GetParam());
        image0 = imread(filename);
        ASSERT_FALSE(image0.empty()) << "couldn't read input image";

        featureDetector = get<1>(GetParam());
        descriptorExtractor = get<2>(GetParam());
        minInliersRatio = get<3>(GetParam());
    }

    Ptr<FeatureDetector> featureDetector;
    Ptr<DescriptorExtractor> descriptorExtractor;
    float minInliersRatio;
    Mat image0;
};

typedef DescriptorInvariance DescriptorScaleInvariance;
typedef DescriptorInvariance DescriptorRotationInvariance;

TEST_P(DescriptorRotationInvariance, rotation)
{
    Mat image1, mask1;
    const int borderSize = 16;
    Mat mask0(image0.size(), CV_8UC1, Scalar(0));
    mask0(Rect(borderSize, borderSize, mask0.cols - 2*borderSize, mask0.rows - 2*borderSize)).setTo(Scalar(255));

    vector<KeyPoint> keypoints0;
    Mat descriptors0;
    featureDetector->detect(image0, keypoints0, mask0);
    std::cout << "Keypoints: " << keypoints0.size() << std::endl;
    EXPECT_GE(keypoints0.size(), 15u);
    descriptorExtractor->compute(image0, keypoints0, descriptors0);

    BFMatcher bfmatcher(descriptorExtractor->defaultNorm());

    const float minIntersectRatio = 0.5f;
    const int maxAngle = 360, angleStep = 15;
    for(int angle = 0; angle < maxAngle; angle += angleStep)
    {
        Mat H = rotateImage(image0, mask0, static_cast<float>(angle), image1, mask1);

        vector<KeyPoint> keypoints1;
        rotateKeyPoints(keypoints0, H, static_cast<float>(angle), keypoints1);
        Mat descriptors1;
        descriptorExtractor->compute(image1, keypoints1, descriptors1);

        vector<DMatch> descMatches;
        bfmatcher.match(descriptors0, descriptors1, descMatches);

        int descInliersCount = 0;
        for(size_t m = 0; m < descMatches.size(); m++)
        {
            const KeyPoint& transformed_p0 = keypoints1[descMatches[m].queryIdx];
            const KeyPoint& p1 = keypoints1[descMatches[m].trainIdx];
            if(calcIntersectRatio(transformed_p0.pt, 0.5f * transformed_p0.size,
                                  p1.pt, 0.5f * p1.size) >= minIntersectRatio)
            {
                descInliersCount++;
            }
        }

        float descInliersRatio = static_cast<float>(descInliersCount) / keypoints0.size();
        EXPECT_GE(descInliersRatio, minInliersRatio);
#if SHOW_DEBUG_LOG
        std::cout
            << "angle = " << angle
            << ", inliers = " << descInliersCount
            << ", descInliersRatio = " << static_cast<float>(descInliersCount) / keypoints0.size()
            << std::endl;
#endif
    }
}


TEST_P(DescriptorScaleInvariance, scale)
{
    vector<KeyPoint> keypoints0;
    featureDetector->detect(image0, keypoints0);
    std::cout << "Keypoints: " << keypoints0.size() << std::endl;
    EXPECT_GE(keypoints0.size(), 15u);
    Mat descriptors0;
    descriptorExtractor->compute(image0, keypoints0, descriptors0);

    BFMatcher bfmatcher(descriptorExtractor->defaultNorm());
    for(int scaleIdx = 1; scaleIdx <= 3; scaleIdx++)
    {
        float scale = 1.f + scaleIdx * 0.5f;

        Mat image1;
        resize(image0, image1, Size(), 1./scale, 1./scale, INTER_LINEAR_EXACT);

        vector<KeyPoint> keypoints1;
        scaleKeyPoints(keypoints0, keypoints1, 1.0f/scale);
        if (featureDetector->getDefaultName() == "Feature2D.SIFT")
        {
            SetSuitableSIFTOctave(keypoints1);
        }
        Mat descriptors1;
        descriptorExtractor->compute(image1, keypoints1, descriptors1);

        vector<DMatch> descMatches;
        bfmatcher.match(descriptors0, descriptors1, descMatches);

        const float minIntersectRatio = 0.5f;
        int descInliersCount = 0;
        for(size_t m = 0; m < descMatches.size(); m++)
        {
            const KeyPoint& transformed_p0 = keypoints0[descMatches[m].queryIdx];
            const KeyPoint& p1 = keypoints0[descMatches[m].trainIdx];
            if(calcIntersectRatio(transformed_p0.pt, 0.5f * transformed_p0.size,
                                  p1.pt, 0.5f * p1.size) >= minIntersectRatio)
            {
                descInliersCount++;
            }
        }

        float descInliersRatio = static_cast<float>(descInliersCount) / keypoints0.size();
        EXPECT_GE(descInliersRatio, minInliersRatio);
#if SHOW_DEBUG_LOG
        std::cout
            << "scale = " << scale
            << ", inliers = " << descInliersCount
            << ", descInliersRatio = " << static_cast<float>(descInliersCount) / keypoints0.size()
            << std::endl;
#endif
    }
}
>>>>>>> a84afb63

/*
 * Descriptors's rotation invariance check
 */

INSTANTIATE_TEST_CASE_P(SIFT, DescriptorRotationInvariance,
                        Value(IMAGE_TSUKUBA, SIFT::create(), SIFT::create(), 0.98f));

INSTANTIATE_TEST_CASE_P(BRISK, DescriptorRotationInvariance,
                        Value(IMAGE_TSUKUBA, BRISK::create(), BRISK::create(), 0.99f));

INSTANTIATE_TEST_CASE_P(ORB, DescriptorRotationInvariance,
                        Value(IMAGE_TSUKUBA, ORB::create(), ORB::create(), 0.99f));

INSTANTIATE_TEST_CASE_P(AKAZE, DescriptorRotationInvariance,
                        Value(IMAGE_TSUKUBA, AKAZE::create(), AKAZE::create(), 0.99f));

INSTANTIATE_TEST_CASE_P(AKAZE_DESCRIPTOR_KAZE, DescriptorRotationInvariance,
                        Value(IMAGE_TSUKUBA, AKAZE::create(AKAZE::DESCRIPTOR_KAZE), AKAZE::create(AKAZE::DESCRIPTOR_KAZE), 0.99f));

/*
 * Descriptor's scale invariance check
 */

INSTANTIATE_TEST_CASE_P(SIFT, DescriptorScaleInvariance,
                        Value(IMAGE_BIKES, SIFT::create(0, 3, 0.09), SIFT::create(0, 3, 0.09), 0.78f));

INSTANTIATE_TEST_CASE_P(AKAZE, DescriptorScaleInvariance,
                        Value(IMAGE_BIKES, AKAZE::create(), AKAZE::create(), 0.6f));

INSTANTIATE_TEST_CASE_P(AKAZE_DESCRIPTOR_KAZE, DescriptorScaleInvariance,
                        Value(IMAGE_BIKES, AKAZE::create(AKAZE::DESCRIPTOR_KAZE), AKAZE::create(AKAZE::DESCRIPTOR_KAZE), 0.55f));

}} // namespace<|MERGE_RESOLUTION|>--- conflicted
+++ resolved
@@ -11,183 +11,7 @@
 
 const static std::string IMAGE_TSUKUBA = "features2d/tsukuba.png";
 const static std::string IMAGE_BIKES = "detectors_descriptors_evaluation/images_datasets/bikes/img1.png";
-<<<<<<< HEAD
 #define Value(...) Values(make_tuple(__VA_ARGS__))
-=======
-#define Value(...) Values(String_FeatureDetector_DescriptorExtractor_Float_t(__VA_ARGS__))
-
-static
-void SetSuitableSIFTOctave(vector<KeyPoint>& keypoints,
-                             int firstOctave = -1, int nOctaveLayers = 3, double sigma = 1.6)
-{
-    for (size_t i = 0; i < keypoints.size(); i++ )
-    {
-        int octv, layer;
-        KeyPoint& kpt = keypoints[i];
-        double octv_layer = std::log(kpt.size / sigma) / std::log(2.) - 1;
-        octv = cvFloor(octv_layer);
-        layer = cvRound( (octv_layer - octv) * nOctaveLayers );
-        if (octv < firstOctave)
-        {
-            octv = firstOctave;
-            layer = 0;
-        }
-        kpt.octave = (layer << 8) | (octv & 255);
-    }
-}
-
-static
-void rotateKeyPoints(const vector<KeyPoint>& src, const Mat& H, float angle, vector<KeyPoint>& dst)
-{
-    // suppose that H is rotation given from rotateImage() and angle has value passed to rotateImage()
-    vector<Point2f> srcCenters, dstCenters;
-    KeyPoint::convert(src, srcCenters);
-
-    perspectiveTransform(srcCenters, dstCenters, H);
-
-    dst = src;
-    for(size_t i = 0; i < dst.size(); i++)
-    {
-        dst[i].pt = dstCenters[i];
-        float dstAngle = src[i].angle + angle;
-        if(dstAngle >= 360.f)
-            dstAngle -= 360.f;
-        dst[i].angle = dstAngle;
-    }
-}
-
-class DescriptorInvariance : public TestWithParam<String_FeatureDetector_DescriptorExtractor_Float_t>
-{
-protected:
-    virtual void SetUp() {
-        // Read test data
-        const std::string filename = cvtest::TS::ptr()->get_data_path() + get<0>(GetParam());
-        image0 = imread(filename);
-        ASSERT_FALSE(image0.empty()) << "couldn't read input image";
-
-        featureDetector = get<1>(GetParam());
-        descriptorExtractor = get<2>(GetParam());
-        minInliersRatio = get<3>(GetParam());
-    }
-
-    Ptr<FeatureDetector> featureDetector;
-    Ptr<DescriptorExtractor> descriptorExtractor;
-    float minInliersRatio;
-    Mat image0;
-};
-
-typedef DescriptorInvariance DescriptorScaleInvariance;
-typedef DescriptorInvariance DescriptorRotationInvariance;
-
-TEST_P(DescriptorRotationInvariance, rotation)
-{
-    Mat image1, mask1;
-    const int borderSize = 16;
-    Mat mask0(image0.size(), CV_8UC1, Scalar(0));
-    mask0(Rect(borderSize, borderSize, mask0.cols - 2*borderSize, mask0.rows - 2*borderSize)).setTo(Scalar(255));
-
-    vector<KeyPoint> keypoints0;
-    Mat descriptors0;
-    featureDetector->detect(image0, keypoints0, mask0);
-    std::cout << "Keypoints: " << keypoints0.size() << std::endl;
-    EXPECT_GE(keypoints0.size(), 15u);
-    descriptorExtractor->compute(image0, keypoints0, descriptors0);
-
-    BFMatcher bfmatcher(descriptorExtractor->defaultNorm());
-
-    const float minIntersectRatio = 0.5f;
-    const int maxAngle = 360, angleStep = 15;
-    for(int angle = 0; angle < maxAngle; angle += angleStep)
-    {
-        Mat H = rotateImage(image0, mask0, static_cast<float>(angle), image1, mask1);
-
-        vector<KeyPoint> keypoints1;
-        rotateKeyPoints(keypoints0, H, static_cast<float>(angle), keypoints1);
-        Mat descriptors1;
-        descriptorExtractor->compute(image1, keypoints1, descriptors1);
-
-        vector<DMatch> descMatches;
-        bfmatcher.match(descriptors0, descriptors1, descMatches);
-
-        int descInliersCount = 0;
-        for(size_t m = 0; m < descMatches.size(); m++)
-        {
-            const KeyPoint& transformed_p0 = keypoints1[descMatches[m].queryIdx];
-            const KeyPoint& p1 = keypoints1[descMatches[m].trainIdx];
-            if(calcIntersectRatio(transformed_p0.pt, 0.5f * transformed_p0.size,
-                                  p1.pt, 0.5f * p1.size) >= minIntersectRatio)
-            {
-                descInliersCount++;
-            }
-        }
-
-        float descInliersRatio = static_cast<float>(descInliersCount) / keypoints0.size();
-        EXPECT_GE(descInliersRatio, minInliersRatio);
-#if SHOW_DEBUG_LOG
-        std::cout
-            << "angle = " << angle
-            << ", inliers = " << descInliersCount
-            << ", descInliersRatio = " << static_cast<float>(descInliersCount) / keypoints0.size()
-            << std::endl;
-#endif
-    }
-}
-
-
-TEST_P(DescriptorScaleInvariance, scale)
-{
-    vector<KeyPoint> keypoints0;
-    featureDetector->detect(image0, keypoints0);
-    std::cout << "Keypoints: " << keypoints0.size() << std::endl;
-    EXPECT_GE(keypoints0.size(), 15u);
-    Mat descriptors0;
-    descriptorExtractor->compute(image0, keypoints0, descriptors0);
-
-    BFMatcher bfmatcher(descriptorExtractor->defaultNorm());
-    for(int scaleIdx = 1; scaleIdx <= 3; scaleIdx++)
-    {
-        float scale = 1.f + scaleIdx * 0.5f;
-
-        Mat image1;
-        resize(image0, image1, Size(), 1./scale, 1./scale, INTER_LINEAR_EXACT);
-
-        vector<KeyPoint> keypoints1;
-        scaleKeyPoints(keypoints0, keypoints1, 1.0f/scale);
-        if (featureDetector->getDefaultName() == "Feature2D.SIFT")
-        {
-            SetSuitableSIFTOctave(keypoints1);
-        }
-        Mat descriptors1;
-        descriptorExtractor->compute(image1, keypoints1, descriptors1);
-
-        vector<DMatch> descMatches;
-        bfmatcher.match(descriptors0, descriptors1, descMatches);
-
-        const float minIntersectRatio = 0.5f;
-        int descInliersCount = 0;
-        for(size_t m = 0; m < descMatches.size(); m++)
-        {
-            const KeyPoint& transformed_p0 = keypoints0[descMatches[m].queryIdx];
-            const KeyPoint& p1 = keypoints0[descMatches[m].trainIdx];
-            if(calcIntersectRatio(transformed_p0.pt, 0.5f * transformed_p0.size,
-                                  p1.pt, 0.5f * p1.size) >= minIntersectRatio)
-            {
-                descInliersCount++;
-            }
-        }
-
-        float descInliersRatio = static_cast<float>(descInliersCount) / keypoints0.size();
-        EXPECT_GE(descInliersRatio, minInliersRatio);
-#if SHOW_DEBUG_LOG
-        std::cout
-            << "scale = " << scale
-            << ", inliers = " << descInliersCount
-            << ", descInliersRatio = " << static_cast<float>(descInliersCount) / keypoints0.size()
-            << std::endl;
-#endif
-    }
-}
->>>>>>> a84afb63
 
 /*
  * Descriptors's rotation invariance check
