--- conflicted
+++ resolved
@@ -62,11 +62,7 @@
     {
         ocl::oclMat oclSrc(src), oclDst(src.size(), CV_8UC4);
 
-<<<<<<< HEAD
-        TEST_CYCLE() ocl::cvtColor(oclSrc, oclDst, COLOR_RGBA2GRAY, 4);
-=======
-        OCL_TEST_CYCLE() ocl::cvtColor(oclSrc, oclDst, CV_RGBA2GRAY, 4);
->>>>>>> 99043f6f
+        OCL_TEST_CYCLE() ocl::cvtColor(oclSrc, oclDst, COLOR_RGBA2GRAY, 4);
         oclDst.download(dst);
 
         SANITY_CHECK(dst);
