/*M///////////////////////////////////////////////////////////////////////////////////////
//
//  IMPORTANT: READ BEFORE DOWNLOADING, COPYING, INSTALLING OR USING.
//
//  By downloading, copying, installing or using the software you agree to this license.
//  If you do not agree to this license, do not download, install,
//  copy or use the software.
//
//
//                          License Agreement
//                For Open Source Computer Vision Library
//
// Copyright (C) 2000-2008, Intel Corporation, all rights reserved.
// Copyright (C) 2009, Willow Garage Inc., all rights reserved.
// Copyright (C) 2013, OpenCV Foundation, all rights reserved.
// Third party copyrights are property of their respective owners.
//
// Redistribution and use in source and binary forms, with or without modification,
// are permitted provided that the following conditions are met:
//
//   * Redistribution's of source code must retain the above copyright notice,
//     this list of conditions and the following disclaimer.
//
//   * Redistribution's in binary form must reproduce the above copyright notice,
//     this list of conditions and the following disclaimer in the documentation
//     and/or other materials provided with the distribution.
//
//   * The name of the copyright holders may not be used to endorse or promote products
//     derived from this software without specific prior written permission.
//
// This software is provided by the copyright holders and contributors "as is" and
// any express or implied warranties, including, but not limited to, the implied
// warranties of merchantability and fitness for a particular purpose are disclaimed.
// In no event shall the Intel Corporation or contributors be liable for any direct,
// indirect, incidental, special, exemplary, or consequential damages
// (including, but not limited to, procurement of substitute goods or services;
// loss of use, data, or profits; or business interruption) however caused
// and on any theory of liability, whether in contract, strict liability,
// or tort (including negligence or otherwise) arising in any way out of
// the use of this software, even if advised of the possibility of such damage.
//
//M*/

#ifndef OPENCV_OBJDETECT_HPP
#define OPENCV_OBJDETECT_HPP

#include "opencv2/core.hpp"

/**
@defgroup objdetect Object Detection

@{
    @defgroup objdetect_cascade_classifier Cascade Classifier for Object Detection

The object detector described below has been initially proposed by Paul Viola @cite Viola01 and
improved by Rainer Lienhart @cite Lienhart02 .

First, a classifier (namely a *cascade of boosted classifiers working with haar-like features*) is
trained with a few hundred sample views of a particular object (i.e., a face or a car), called
positive examples, that are scaled to the same size (say, 20x20), and negative examples - arbitrary
images of the same size.

After a classifier is trained, it can be applied to a region of interest (of the same size as used
during the training) in an input image. The classifier outputs a "1" if the region is likely to show
the object (i.e., face/car), and "0" otherwise. To search for the object in the whole image one can
move the search window across the image and check every location using the classifier. The
classifier is designed so that it can be easily "resized" in order to be able to find the objects of
interest at different sizes, which is more efficient than resizing the image itself. So, to find an
object of an unknown size in the image the scan procedure should be done several times at different
scales.

The word "cascade" in the classifier name means that the resultant classifier consists of several
simpler classifiers (*stages*) that are applied subsequently to a region of interest until at some
stage the candidate is rejected or all the stages are passed. The word "boosted" means that the
classifiers at every stage of the cascade are complex themselves and they are built out of basic
classifiers using one of four different boosting techniques (weighted voting). Currently Discrete
Adaboost, Real Adaboost, Gentle Adaboost and Logitboost are supported. The basic classifiers are
decision-tree classifiers with at least 2 leaves. Haar-like features are the input to the basic
classifiers, and are calculated as described below. The current algorithm uses the following
Haar-like features:

![image](pics/haarfeatures.png)

The feature used in a particular classifier is specified by its shape (1a, 2b etc.), position within
the region of interest and the scale (this scale is not the same as the scale used at the detection
stage, though these two scales are multiplied). For example, in the case of the third line feature
(2c) the response is calculated as the difference between the sum of image pixels under the
rectangle covering the whole feature (including the two white stripes and the black stripe in the
middle) and the sum of the image pixels under the black stripe multiplied by 3 in order to
compensate for the differences in the size of areas. The sums of pixel values over a rectangular
regions are calculated rapidly using integral images (see below and the integral description).

Check @ref tutorial_cascade_classifier "the corresponding tutorial" for more details.

The following reference is for the detection part only. There is a separate application called
opencv_traincascade that can train a cascade of boosted classifiers from a set of samples.

@note In the new C++ interface it is also possible to use LBP (local binary pattern) features in
addition to Haar-like features. .. [Viola01] Paul Viola and Michael J. Jones. Rapid Object Detection
using a Boosted Cascade of Simple Features. IEEE CVPR, 2001. The paper is available online at
<https://github.com/SvHey/thesis/blob/master/Literature/ObjectDetection/violaJones_CVPR2001.pdf>

    @defgroup objdetect_hog HOG (Histogram of Oriented Gradients) descriptor and object detector
    @defgroup objdetect_qrcode QRCode detection and encoding
    @defgroup objdetect_dnn_face DNN-based face detection and recognition
Check @ref tutorial_dnn_face "the corresponding tutorial" for more details.
    @defgroup objdetect_common Common functions and classes
@}
 */

typedef struct CvHaarClassifierCascade CvHaarClassifierCascade;

namespace cv
{

//! @addtogroup objdetect_common
//! @{

///////////////////////////// Object Detection ////////////////////////////

/** @brief This class is used for grouping object candidates detected by Cascade Classifier, HOG etc.

instance of the class is to be passed to cv::partition
 */
class CV_EXPORTS SimilarRects
{
public:
    SimilarRects(double _eps) : eps(_eps) {}
    inline bool operator()(const Rect& r1, const Rect& r2) const
    {
        double delta = eps * ((std::min)(r1.width, r2.width) + (std::min)(r1.height, r2.height)) * 0.5;
        return std::abs(r1.x - r2.x) <= delta &&
            std::abs(r1.y - r2.y) <= delta &&
            std::abs(r1.x + r1.width - r2.x - r2.width) <= delta &&
            std::abs(r1.y + r1.height - r2.y - r2.height) <= delta;
    }
    double eps;
};

/** @brief Groups the object candidate rectangles.

@param rectList Input/output vector of rectangles. Output vector includes retained and grouped
rectangles. (The Python list is not modified in place.)
@param groupThreshold Minimum possible number of rectangles minus 1. The threshold is used in a
group of rectangles to retain it.
@param eps Relative difference between sides of the rectangles to merge them into a group.

The function is a wrapper for the generic function partition . It clusters all the input rectangles
using the rectangle equivalence criteria that combines rectangles with similar sizes and similar
locations. The similarity is defined by eps. When eps=0 , no clustering is done at all. If
\f$\texttt{eps}\rightarrow +\inf\f$ , all the rectangles are put in one cluster. Then, the small
clusters containing less than or equal to groupThreshold rectangles are rejected. In each other
cluster, the average rectangle is computed and put into the output rectangle list.
 */
CV_EXPORTS   void groupRectangles(std::vector<Rect>& rectList, int groupThreshold, double eps = 0.2);
/** @overload */
CV_EXPORTS_W void groupRectangles(CV_IN_OUT std::vector<Rect>& rectList, CV_OUT std::vector<int>& weights,
                                  int groupThreshold, double eps = 0.2);
/** @overload */
CV_EXPORTS   void groupRectangles(std::vector<Rect>& rectList, int groupThreshold,
                                  double eps, std::vector<int>* weights, std::vector<double>* levelWeights );
/** @overload */
CV_EXPORTS   void groupRectangles(std::vector<Rect>& rectList, std::vector<int>& rejectLevels,
                                  std::vector<double>& levelWeights, int groupThreshold, double eps = 0.2);
/** @overload */
CV_EXPORTS   void groupRectangles_meanshift(std::vector<Rect>& rectList, std::vector<double>& foundWeights,
                                            std::vector<double>& foundScales,
                                            double detectThreshold = 0.0, Size winDetSize = Size(64, 128));
//! @}

//! @addtogroup objdetect_cascade_classifier
//! @{

template<> struct DefaultDeleter<CvHaarClassifierCascade>{ CV_EXPORTS void operator ()(CvHaarClassifierCascade* obj) const; };

enum { CASCADE_DO_CANNY_PRUNING    = 1,
       CASCADE_SCALE_IMAGE         = 2,
       CASCADE_FIND_BIGGEST_OBJECT = 4,
       CASCADE_DO_ROUGH_SEARCH     = 8
     };

class CV_EXPORTS_W BaseCascadeClassifier : public Algorithm
{
public:
    virtual ~BaseCascadeClassifier();
    virtual bool empty() const CV_OVERRIDE = 0;
    virtual bool load( const String& filename ) = 0;
    virtual void detectMultiScale( InputArray image,
                           CV_OUT std::vector<Rect>& objects,
                           double scaleFactor,
                           int minNeighbors, int flags,
                           Size minSize, Size maxSize ) = 0;

    virtual void detectMultiScale( InputArray image,
                           CV_OUT std::vector<Rect>& objects,
                           CV_OUT std::vector<int>& numDetections,
                           double scaleFactor,
                           int minNeighbors, int flags,
                           Size minSize, Size maxSize ) = 0;

    virtual void detectMultiScale( InputArray image,
                                   CV_OUT std::vector<Rect>& objects,
                                   CV_OUT std::vector<int>& rejectLevels,
                                   CV_OUT std::vector<double>& levelWeights,
                                   double scaleFactor,
                                   int minNeighbors, int flags,
                                   Size minSize, Size maxSize,
                                   bool outputRejectLevels ) = 0;

    virtual bool isOldFormatCascade() const = 0;
    virtual Size getOriginalWindowSize() const = 0;
    virtual int getFeatureType() const = 0;
    virtual void* getOldCascade() = 0;

    class CV_EXPORTS MaskGenerator
    {
    public:
        virtual ~MaskGenerator() {}
        virtual Mat generateMask(const Mat& src)=0;
        virtual void initializeMask(const Mat& /*src*/) { }
    };
    virtual void setMaskGenerator(const Ptr<MaskGenerator>& maskGenerator) = 0;
    virtual Ptr<MaskGenerator> getMaskGenerator() = 0;
};

/** @example samples/cpp/facedetect.cpp
This program demonstrates usage of the Cascade classifier class
\image html Cascade_Classifier_Tutorial_Result_Haar.jpg "Sample screenshot" width=321 height=254
*/
/** @brief Cascade classifier class for object detection.
 */
class CV_EXPORTS_W CascadeClassifier
{
public:
    CV_WRAP CascadeClassifier();
    /** @brief Loads a classifier from a file.

    @param filename Name of the file from which the classifier is loaded.
     */
    CV_WRAP CascadeClassifier(const String& filename);
    ~CascadeClassifier();
    /** @brief Checks whether the classifier has been loaded.
    */
    CV_WRAP bool empty() const;
    /** @brief Loads a classifier from a file.

    @param filename Name of the file from which the classifier is loaded. The file may contain an old
    HAAR classifier trained by the haartraining application or a new cascade classifier trained by the
    traincascade application.
     */
    CV_WRAP bool load( const String& filename );
    /** @brief Reads a classifier from a FileStorage node.

    @note The file may contain a new cascade classifier (trained by the traincascade application) only.
     */
    CV_WRAP bool read( const FileNode& node );

    /** @brief Detects objects of different sizes in the input image. The detected objects are returned as a list
    of rectangles.

    @param image Matrix of the type CV_8U containing an image where objects are detected.
    @param objects Vector of rectangles where each rectangle contains the detected object, the
    rectangles may be partially outside the original image.
    @param scaleFactor Parameter specifying how much the image size is reduced at each image scale.
    @param minNeighbors Parameter specifying how many neighbors each candidate rectangle should have
    to retain it.
    @param flags Parameter with the same meaning for an old cascade as in the function
    cvHaarDetectObjects. It is not used for a new cascade.
    @param minSize Minimum possible object size. Objects smaller than that are ignored.
    @param maxSize Maximum possible object size. Objects larger than that are ignored. If `maxSize == minSize` model is evaluated on single scale.
    */
    CV_WRAP void detectMultiScale( InputArray image,
                          CV_OUT std::vector<Rect>& objects,
                          double scaleFactor = 1.1,
                          int minNeighbors = 3, int flags = 0,
                          Size minSize = Size(),
                          Size maxSize = Size() );

    /** @overload
    @param image Matrix of the type CV_8U containing an image where objects are detected.
    @param objects Vector of rectangles where each rectangle contains the detected object, the
    rectangles may be partially outside the original image.
    @param numDetections Vector of detection numbers for the corresponding objects. An object's number
    of detections is the number of neighboring positively classified rectangles that were joined
    together to form the object.
    @param scaleFactor Parameter specifying how much the image size is reduced at each image scale.
    @param minNeighbors Parameter specifying how many neighbors each candidate rectangle should have
    to retain it.
    @param flags Parameter with the same meaning for an old cascade as in the function
    cvHaarDetectObjects. It is not used for a new cascade.
    @param minSize Minimum possible object size. Objects smaller than that are ignored.
    @param maxSize Maximum possible object size. Objects larger than that are ignored. If `maxSize == minSize` model is evaluated on single scale.
    */
    CV_WRAP_AS(detectMultiScale2) void detectMultiScale( InputArray image,
                          CV_OUT std::vector<Rect>& objects,
                          CV_OUT std::vector<int>& numDetections,
                          double scaleFactor=1.1,
                          int minNeighbors=3, int flags=0,
                          Size minSize=Size(),
                          Size maxSize=Size() );

    /** @overload
    This function allows you to retrieve the final stage decision certainty of classification.
    For this, one needs to set `outputRejectLevels` on true and provide the `rejectLevels` and `levelWeights` parameter.
    For each resulting detection, `levelWeights` will then contain the certainty of classification at the final stage.
    This value can then be used to separate strong from weaker classifications.

    A code sample on how to use it efficiently can be found below:
    @code
    Mat img;
    vector<double> weights;
    vector<int> levels;
    vector<Rect> detections;
    CascadeClassifier model("/path/to/your/model.xml");
    model.detectMultiScale(img, detections, levels, weights, 1.1, 3, 0, Size(), Size(), true);
    cerr << "Detection " << detections[0] << " with weight " << weights[0] << endl;
    @endcode
    */
    CV_WRAP_AS(detectMultiScale3) void detectMultiScale( InputArray image,
                                  CV_OUT std::vector<Rect>& objects,
                                  CV_OUT std::vector<int>& rejectLevels,
                                  CV_OUT std::vector<double>& levelWeights,
                                  double scaleFactor = 1.1,
                                  int minNeighbors = 3, int flags = 0,
                                  Size minSize = Size(),
                                  Size maxSize = Size(),
                                  bool outputRejectLevels = false );

    CV_WRAP bool isOldFormatCascade() const;
    CV_WRAP Size getOriginalWindowSize() const;
    CV_WRAP int getFeatureType() const;
    void* getOldCascade();

    CV_WRAP static bool convert(const String& oldcascade, const String& newcascade);

    void setMaskGenerator(const Ptr<BaseCascadeClassifier::MaskGenerator>& maskGenerator);
    Ptr<BaseCascadeClassifier::MaskGenerator> getMaskGenerator();

    Ptr<BaseCascadeClassifier> cc;
};

CV_EXPORTS Ptr<BaseCascadeClassifier::MaskGenerator> createFaceDetectionMaskGenerator();
//! @}

//! @addtogroup objdetect_hog
//! @{
//////////////// HOG (Histogram-of-Oriented-Gradients) Descriptor and Object Detector //////////////

//! struct for detection region of interest (ROI)
struct DetectionROI
{
   //! scale(size) of the bounding box
   double scale;
   //! set of requested locations to be evaluated
   std::vector<cv::Point> locations;
   //! vector that will contain confidence values for each location
   std::vector<double> confidences;
};

/**@brief Implementation of HOG (Histogram of Oriented Gradients) descriptor and object detector.

the HOG descriptor algorithm introduced by Navneet Dalal and Bill Triggs @cite Dalal2005 .

useful links:

https://hal.inria.fr/inria-00548512/document/

https://en.wikipedia.org/wiki/Histogram_of_oriented_gradients

https://software.intel.com/en-us/ipp-dev-reference-histogram-of-oriented-gradients-hog-descriptor

http://www.learnopencv.com/histogram-of-oriented-gradients

http://www.learnopencv.com/handwritten-digits-classification-an-opencv-c-python-tutorial

 */
struct CV_EXPORTS_W HOGDescriptor
{
public:
    enum HistogramNormType { L2Hys = 0 //!< Default histogramNormType
         };
    enum { DEFAULT_NLEVELS = 64 //!< Default nlevels value.
         };
<<<<<<< HEAD
    enum DescriptorStorageFormat { DESCR_FORMAT_COL_BY_COL, DESCR_FORMAT_ROW_BY_ROW };

    /**@brief Creates the HOG descriptor and detector with default params.
=======
    /**@brief Creates the HOG descriptor and detector with default parameters.
>>>>>>> 2c83cfc1

    aqual to HOGDescriptor(Size(64,128), Size(16,16), Size(8,8), Size(8,8), 9 )
    */
    CV_WRAP HOGDescriptor() : winSize(64,128), blockSize(16,16), blockStride(8,8),
        cellSize(8,8), nbins(9), derivAperture(1), winSigma(-1),
        histogramNormType(HOGDescriptor::L2Hys), L2HysThreshold(0.2), gammaCorrection(true),
        free_coef(-1.f), nlevels(HOGDescriptor::DEFAULT_NLEVELS), signedGradient(false)
    {}

    /** @overload
    @param _winSize sets winSize with given value.
    @param _blockSize sets blockSize with given value.
    @param _blockStride sets blockStride with given value.
    @param _cellSize sets cellSize with given value.
    @param _nbins sets nbins with given value.
    @param _derivAperture sets derivAperture with given value.
    @param _winSigma sets winSigma with given value.
    @param _histogramNormType sets histogramNormType with given value.
    @param _L2HysThreshold sets L2HysThreshold with given value.
    @param _gammaCorrection sets gammaCorrection with given value.
    @param _nlevels sets nlevels with given value.
    @param _signedGradient sets signedGradient with given value.
    */
    CV_WRAP HOGDescriptor(Size _winSize, Size _blockSize, Size _blockStride,
                  Size _cellSize, int _nbins, int _derivAperture=1, double _winSigma=-1,
                  HOGDescriptor::HistogramNormType _histogramNormType=HOGDescriptor::L2Hys,
                  double _L2HysThreshold=0.2, bool _gammaCorrection=false,
                  int _nlevels=HOGDescriptor::DEFAULT_NLEVELS, bool _signedGradient=false)
    : winSize(_winSize), blockSize(_blockSize), blockStride(_blockStride), cellSize(_cellSize),
    nbins(_nbins), derivAperture(_derivAperture), winSigma(_winSigma),
    histogramNormType(_histogramNormType), L2HysThreshold(_L2HysThreshold),
    gammaCorrection(_gammaCorrection), free_coef(-1.f), nlevels(_nlevels), signedGradient(_signedGradient)
    {}

    /** @overload
<<<<<<< HEAD
    @param filename The file name containing HOGDescriptor properties and coefficients for the linear SVM classifier.
=======

    Creates the HOG descriptor and detector and loads HOGDescriptor parameters and coefficients for the linear SVM classifier from a file.
    @param filename the file name containing  HOGDescriptor properties and coefficients of the trained classifier
>>>>>>> 2c83cfc1
    */
    CV_WRAP HOGDescriptor(const String& filename)
    {
        load(filename);
    }

    /** @overload
    @param d the HOGDescriptor which cloned to create a new one.
    */
    HOGDescriptor(const HOGDescriptor& d)
    {
        d.copyTo(*this);
    }

    /**@brief Default destructor.
    */
    virtual ~HOGDescriptor() {}

    /**@brief Returns the number of coefficients required for the classification.
    */
    CV_WRAP size_t getDescriptorSize() const;

    /** @brief Checks if detector size equal to descriptor size.
    */
    CV_WRAP bool checkDetectorSize() const;

    /** @brief Returns winSigma value
    */
    CV_WRAP double getWinSigma() const;

    /**@example samples/cpp/peopledetect.cpp
    */
    /**@brief Sets coefficients for the linear SVM classifier.
    @param svmdetector coefficients for the linear SVM classifier.
    */
    CV_WRAP virtual void setSVMDetector(InputArray svmdetector);

<<<<<<< HEAD
    /** @brief Reads HOGDescriptor parameters from a cv::FileNode.
=======
    /** @brief Reads HOGDescriptor parameters and coefficients for the linear SVM classifier from a file node.
>>>>>>> 2c83cfc1
    @param fn File node
    */
    virtual bool read(FileNode& fn);

<<<<<<< HEAD
    /** @brief Stores HOGDescriptor parameters in a cv::FileStorage.
=======
    /** @brief Stores HOGDescriptor parameters and coefficients for the linear SVM classifier in a file storage.
>>>>>>> 2c83cfc1
    @param fs File storage
    @param objname Object name
    */
    virtual void write(FileStorage& fs, const String& objname) const;

<<<<<<< HEAD
    /** @brief loads HOGDescriptor parameters and coefficients for the linear SVM classifier from a file.
    @param filename Path of the file to read.
=======
    /** @brief loads HOGDescriptor parameters and coefficients for the linear SVM classifier from a file
    @param filename Name of the file to read.
>>>>>>> 2c83cfc1
    @param objname The optional name of the node to read (if empty, the first top-level node will be used).
    */
    CV_WRAP virtual bool load(const String& filename, const String& objname = String());

    /** @brief saves HOGDescriptor parameters and coefficients for the linear SVM classifier to a file
    @param filename File name
    @param objname Object name
    */
    CV_WRAP virtual void save(const String& filename, const String& objname = String()) const;

    /** @brief clones the HOGDescriptor
    @param c cloned HOGDescriptor
    */
    virtual void copyTo(HOGDescriptor& c) const;

    /**@example samples/cpp/train_HOG.cpp
    */
    /** @brief Computes HOG descriptors of given image.
    @param img Matrix of the type CV_8U containing an image where HOG features will be calculated.
    @param descriptors Matrix of the type CV_32F
    @param winStride Window stride. It must be a multiple of block stride.
    @param padding Padding
    @param locations Vector of Point
    */
    CV_WRAP virtual void compute(InputArray img,
                         CV_OUT std::vector<float>& descriptors,
                         Size winStride = Size(), Size padding = Size(),
                         const std::vector<Point>& locations = std::vector<Point>()) const;

    /** @brief Performs object detection without a multi-scale window.
    @param img Matrix of the type CV_8U or CV_8UC3 containing an image where objects are detected.
    @param foundLocations Vector of point where each point contains left-top corner point of detected object boundaries.
    @param weights Vector that will contain confidence values for each detected object.
    @param hitThreshold Threshold for the distance between features and SVM classifying plane.
    Usually it is 0 and should be specified in the detector coefficients (as the last free coefficient).
    But if the free coefficient is omitted (which is allowed), you can specify it manually here.
    @param winStride Window stride. It must be a multiple of block stride.
    @param padding Padding
    @param searchLocations Vector of Point includes set of requested locations to be evaluated.
    */
    CV_WRAP virtual void detect(InputArray img, CV_OUT std::vector<Point>& foundLocations,
                        CV_OUT std::vector<double>& weights,
                        double hitThreshold = 0, Size winStride = Size(),
                        Size padding = Size(),
                        const std::vector<Point>& searchLocations = std::vector<Point>()) const;

    /** @brief Performs object detection without a multi-scale window.
    @param img Matrix of the type CV_8U or CV_8UC3 containing an image where objects are detected.
    @param foundLocations Vector of point where each point contains left-top corner point of detected object boundaries.
    @param hitThreshold Threshold for the distance between features and SVM classifying plane.
    Usually it is 0 and should be specified in the detector coefficients (as the last free coefficient).
    But if the free coefficient is omitted (which is allowed), you can specify it manually here.
    @param winStride Window stride. It must be a multiple of block stride.
    @param padding Padding
    @param searchLocations Vector of Point includes locations to search.
    */
    virtual void detect(InputArray img, CV_OUT std::vector<Point>& foundLocations,
                        double hitThreshold = 0, Size winStride = Size(),
                        Size padding = Size(),
                        const std::vector<Point>& searchLocations=std::vector<Point>()) const;

    /** @brief Detects objects of different sizes in the input image. The detected objects are returned as a list
    of rectangles.
    @param img Matrix of the type CV_8U or CV_8UC3 containing an image where objects are detected.
    @param foundLocations Vector of rectangles where each rectangle contains the detected object.
    @param foundWeights Vector that will contain confidence values for each detected object.
    @param hitThreshold Threshold for the distance between features and SVM classifying plane.
    Usually it is 0 and should be specified in the detector coefficients (as the last free coefficient).
    But if the free coefficient is omitted (which is allowed), you can specify it manually here.
    @param winStride Window stride. It must be a multiple of block stride.
    @param padding Padding
    @param scale Coefficient of the detection window increase.
    @param groupThreshold Coefficient to regulate the similarity threshold. When detected, some objects can be covered
    by many rectangles. 0 means not to perform grouping.
    @param useMeanshiftGrouping indicates grouping algorithm
    */
    CV_WRAP virtual void detectMultiScale(InputArray img, CV_OUT std::vector<Rect>& foundLocations,
                                  CV_OUT std::vector<double>& foundWeights, double hitThreshold = 0,
                                  Size winStride = Size(), Size padding = Size(), double scale = 1.05,
                                  double groupThreshold = 2.0, bool useMeanshiftGrouping = false) const;

    /** @brief Detects objects of different sizes in the input image. The detected objects are returned as a list
    of rectangles.
    @param img Matrix of the type CV_8U or CV_8UC3 containing an image where objects are detected.
    @param foundLocations Vector of rectangles where each rectangle contains the detected object.
    @param hitThreshold Threshold for the distance between features and SVM classifying plane.
    Usually it is 0 and should be specified in the detector coefficients (as the last free coefficient).
    But if the free coefficient is omitted (which is allowed), you can specify it manually here.
    @param winStride Window stride. It must be a multiple of block stride.
    @param padding Padding
    @param scale Coefficient of the detection window increase.
    @param groupThreshold Coefficient to regulate the similarity threshold. When detected, some objects can be covered
    by many rectangles. 0 means not to perform grouping.
    @param useMeanshiftGrouping indicates grouping algorithm
    */
    virtual void detectMultiScale(InputArray img, CV_OUT std::vector<Rect>& foundLocations,
                                  double hitThreshold = 0, Size winStride = Size(),
                                  Size padding = Size(), double scale = 1.05,
                                  double groupThreshold = 2.0, bool useMeanshiftGrouping = false) const;

    /** @brief  Computes gradients and quantized gradient orientations.
    @param img Matrix contains the image to be computed
    @param grad Matrix of type CV_32FC2 contains computed gradients
    @param angleOfs Matrix of type CV_8UC2 contains quantized gradient orientations
    @param paddingTL Padding from top-left
    @param paddingBR Padding from bottom-right
    */
    CV_WRAP virtual void computeGradient(InputArray img, InputOutputArray grad, InputOutputArray angleOfs,
                                 Size paddingTL = Size(), Size paddingBR = Size()) const;

    /** @brief Returns coefficients of the classifier trained for people detection (for 64x128 windows).
    */
    CV_WRAP static std::vector<float> getDefaultPeopleDetector();

    /**@example samples/tapi/hog.cpp
    */
    /** @brief Returns coefficients of the classifier trained for people detection (for 48x96 windows).
    */
    CV_WRAP static std::vector<float> getDaimlerPeopleDetector();

    //! Detection window size. Align to block size and block stride. Default value is Size(64,128).
    CV_PROP Size winSize;

    //! Block size in pixels. Align to cell size. Default value is Size(16,16).
    CV_PROP Size blockSize;

    //! Block stride. It must be a multiple of cell size. Default value is Size(8,8).
    CV_PROP Size blockStride;

    //! Cell size. Default value is Size(8,8).
    CV_PROP Size cellSize;

    //! Number of bins used in the calculation of histogram of gradients. Default value is 9.
    CV_PROP int nbins;

    //! not documented
    CV_PROP int derivAperture;

    //! Gaussian smoothing window parameter.
    CV_PROP double winSigma;

    //! histogramNormType
    CV_PROP HOGDescriptor::HistogramNormType histogramNormType;

    //! L2-Hys normalization method shrinkage.
    CV_PROP double L2HysThreshold;

    //! Flag to specify whether the gamma correction preprocessing is required or not.
    CV_PROP bool gammaCorrection;

    //! coefficients for the linear SVM classifier.
    CV_PROP std::vector<float> svmDetector;

    //! coefficients for the linear SVM classifier used when OpenCL is enabled
    UMat oclSvmDetector;

    //! not documented
    float free_coef;

    //! Maximum number of detection window increases. Default value is 64
    CV_PROP int nlevels;

    //! Indicates signed gradient will be used or not
    CV_PROP bool signedGradient;

    /** @brief evaluate specified ROI and return confidence value for each location
    @param img Matrix of the type CV_8U or CV_8UC3 containing an image where objects are detected.
    @param locations Vector of Point
    @param foundLocations Vector of Point where each Point is detected object's top-left point.
    @param confidences confidences
    @param hitThreshold Threshold for the distance between features and SVM classifying plane. Usually
    it is 0 and should be specified in the detector coefficients (as the last free coefficient). But if
    the free coefficient is omitted (which is allowed), you can specify it manually here
    @param winStride winStride
    @param padding padding
    */
    virtual void detectROI(InputArray img, const std::vector<cv::Point> &locations,
                                   CV_OUT std::vector<cv::Point>& foundLocations, CV_OUT std::vector<double>& confidences,
                                   double hitThreshold = 0, cv::Size winStride = Size(),
                                   cv::Size padding = Size()) const;

    /** @brief evaluate specified ROI and return confidence value for each location in multiple scales
    @param img Matrix of the type CV_8U or CV_8UC3 containing an image where objects are detected.
    @param foundLocations Vector of rectangles where each rectangle contains the detected object.
    @param locations Vector of DetectionROI
    @param hitThreshold Threshold for the distance between features and SVM classifying plane. Usually it is 0 and should be specified
    in the detector coefficients (as the last free coefficient). But if the free coefficient is omitted (which is allowed), you can specify it manually here.
    @param groupThreshold Minimum possible number of rectangles minus 1. The threshold is used in a group of rectangles to retain it.
    */
    virtual void detectMultiScaleROI(InputArray img,
                                     CV_OUT std::vector<cv::Rect>& foundLocations,
                                     std::vector<DetectionROI>& locations,
                                     double hitThreshold = 0,
                                     int groupThreshold = 0) const;

    /** @brief Groups the object candidate rectangles.
    @param rectList  Input/output vector of rectangles. Output vector includes retained and grouped rectangles. (The Python list is not modified in place.)
    @param weights Input/output vector of weights of rectangles. Output vector includes weights of retained and grouped rectangles. (The Python list is not modified in place.)
    @param groupThreshold Minimum possible number of rectangles minus 1. The threshold is used in a group of rectangles to retain it.
    @param eps Relative difference between sides of the rectangles to merge them into a group.
    */
    void groupRectangles(std::vector<cv::Rect>& rectList, std::vector<double>& weights, int groupThreshold, double eps) const;
};
//! @}

//! @addtogroup objdetect_qrcode
//! @{

class CV_EXPORTS_W QRCodeEncoder {
protected:
    QRCodeEncoder();  // use ::create()
public:
    virtual ~QRCodeEncoder();

    enum EncodeMode {
        MODE_AUTO              = -1,
        MODE_NUMERIC           = 1, // 0b0001
        MODE_ALPHANUMERIC      = 2, // 0b0010
        MODE_BYTE              = 4, // 0b0100
        MODE_ECI               = 7, // 0b0111
        MODE_KANJI             = 8, // 0b1000
        MODE_STRUCTURED_APPEND = 3  // 0b0011
    };

    enum CorrectionLevel {
        CORRECT_LEVEL_L = 0,
        CORRECT_LEVEL_M = 1,
        CORRECT_LEVEL_Q = 2,
        CORRECT_LEVEL_H = 3
    };

    enum ECIEncodings {
        ECI_UTF8 = 26
    };

    /** @brief QR code encoder parameters.
     @param version The optional version of QR code (by default - maximum possible depending on
                    the length of the string).
     @param correction_level The optional level of error correction (by default - the lowest).
     @param mode The optional encoding mode - Numeric, Alphanumeric, Byte, Kanji, ECI or Structured Append.
     @param structure_number The optional number of QR codes to generate in Structured Append mode.
    */
    struct CV_EXPORTS_W_SIMPLE Params
    {
        CV_WRAP Params();
        CV_PROP_RW int version;
        CV_PROP_RW CorrectionLevel correction_level;
        CV_PROP_RW EncodeMode mode;
        CV_PROP_RW int structure_number;
    };

    /** @brief Constructor
    @param parameters QR code encoder parameters QRCodeEncoder::Params
    */
    static CV_WRAP
    Ptr<QRCodeEncoder> create(const QRCodeEncoder::Params& parameters = QRCodeEncoder::Params());

    /** @brief Generates QR code from input string.
     @param encoded_info Input string to encode.
     @param qrcode Generated QR code.
    */
    CV_WRAP virtual void encode(const String& encoded_info, OutputArray qrcode) = 0;

    /** @brief Generates QR code from input string in Structured Append mode. The encoded message is splitting over a number of QR codes.
     @param encoded_info Input string to encode.
     @param qrcodes Vector of generated QR codes.
    */
    CV_WRAP virtual void encodeStructuredAppend(const String& encoded_info, OutputArrayOfArrays qrcodes) = 0;

};

class CV_EXPORTS_W QRCodeDetector
{
public:
    CV_WRAP QRCodeDetector();
    ~QRCodeDetector();

    /** @brief sets the epsilon used during the horizontal scan of QR code stop marker detection.
     @param epsX Epsilon neighborhood, which allows you to determine the horizontal pattern
     of the scheme 1:1:3:1:1 according to QR code standard.
    */
    CV_WRAP void setEpsX(double epsX);
    /** @brief sets the epsilon used during the vertical scan of QR code stop marker detection.
     @param epsY Epsilon neighborhood, which allows you to determine the vertical pattern
     of the scheme 1:1:3:1:1 according to QR code standard.
     */
    CV_WRAP void setEpsY(double epsY);

    /** @brief Detects QR code in image and returns the quadrangle containing the code.
     @param img grayscale or color (BGR) image containing (or not) QR code.
     @param points Output vector of vertices of the minimum-area quadrangle containing the code.
     */
    CV_WRAP bool detect(InputArray img, OutputArray points) const;

    /** @brief Decodes QR code in image once it's found by the detect() method.

     Returns UTF8-encoded output string or empty string if the code cannot be decoded.
     @param img grayscale or color (BGR) image containing QR code.
     @param points Quadrangle vertices found by detect() method (or some other algorithm).
     @param straight_qrcode The optional output image containing rectified and binarized QR code
     */
    CV_WRAP std::string decode(InputArray img, InputArray points, OutputArray straight_qrcode = noArray());

    /** @brief Decodes QR code on a curved surface in image once it's found by the detect() method.

     Returns UTF8-encoded output string or empty string if the code cannot be decoded.
     @param img grayscale or color (BGR) image containing QR code.
     @param points Quadrangle vertices found by detect() method (or some other algorithm).
     @param straight_qrcode The optional output image containing rectified and binarized QR code
     */
    CV_WRAP cv::String decodeCurved(InputArray img, InputArray points, OutputArray straight_qrcode = noArray());

    /** @brief Both detects and decodes QR code

     @param img grayscale or color (BGR) image containing QR code.
     @param points optional output array of vertices of the found QR code quadrangle. Will be empty if not found.
     @param straight_qrcode The optional output image containing rectified and binarized QR code
     */
    CV_WRAP std::string detectAndDecode(InputArray img, OutputArray points=noArray(),
                                        OutputArray straight_qrcode = noArray());

    /** @brief Both detects and decodes QR code on a curved surface

     @param img grayscale or color (BGR) image containing QR code.
     @param points optional output array of vertices of the found QR code quadrangle. Will be empty if not found.
     @param straight_qrcode The optional output image containing rectified and binarized QR code
     */
    CV_WRAP std::string detectAndDecodeCurved(InputArray img, OutputArray points=noArray(),
                                              OutputArray straight_qrcode = noArray());

    /** @brief Detects QR codes in image and returns the vector of the quadrangles containing the codes.
     @param img grayscale or color (BGR) image containing (or not) QR codes.
     @param points Output vector of vector of vertices of the minimum-area quadrangle containing the codes.
     */
    CV_WRAP
    bool detectMulti(InputArray img, OutputArray points) const;

    /** @brief Decodes QR codes in image once it's found by the detect() method.
     @param img grayscale or color (BGR) image containing QR codes.
     @param decoded_info UTF8-encoded output vector of string or empty vector of string if the codes cannot be decoded.
     @param points vector of Quadrangle vertices found by detect() method (or some other algorithm).
     @param straight_qrcode The optional output vector of images containing rectified and binarized QR codes
     */
    CV_WRAP
    bool decodeMulti(
            InputArray img, InputArray points,
            CV_OUT std::vector<std::string>& decoded_info,
            OutputArrayOfArrays straight_qrcode = noArray()
    ) const;

    /** @brief Both detects and decodes QR codes
    @param img grayscale or color (BGR) image containing QR codes.
    @param decoded_info UTF8-encoded output vector of string or empty vector of string if the codes cannot be decoded.
    @param points optional output vector of vertices of the found QR code quadrangles. Will be empty if not found.
    @param straight_qrcode The optional output vector of images containing rectified and binarized QR codes
    */
    CV_WRAP
    bool detectAndDecodeMulti(
            InputArray img, CV_OUT std::vector<std::string>& decoded_info,
            OutputArray points = noArray(),
            OutputArrayOfArrays straight_qrcode = noArray()
    ) const;

protected:
    struct Impl;
    Ptr<Impl> p;
};

//! @}
}

#include "opencv2/objdetect/detection_based_tracker.hpp"
#include "opencv2/objdetect/face.hpp"

#endif<|MERGE_RESOLUTION|>--- conflicted
+++ resolved
@@ -381,13 +381,9 @@
          };
     enum { DEFAULT_NLEVELS = 64 //!< Default nlevels value.
          };
-<<<<<<< HEAD
     enum DescriptorStorageFormat { DESCR_FORMAT_COL_BY_COL, DESCR_FORMAT_ROW_BY_ROW };
 
-    /**@brief Creates the HOG descriptor and detector with default params.
-=======
     /**@brief Creates the HOG descriptor and detector with default parameters.
->>>>>>> 2c83cfc1
 
     aqual to HOGDescriptor(Size(64,128), Size(16,16), Size(8,8), Size(8,8), 9 )
     */
@@ -423,13 +419,9 @@
     {}
 
     /** @overload
-<<<<<<< HEAD
+
+    Creates the HOG descriptor and detector and loads HOGDescriptor parameters and coefficients for the linear SVM classifier from a file.
     @param filename The file name containing HOGDescriptor properties and coefficients for the linear SVM classifier.
-=======
-
-    Creates the HOG descriptor and detector and loads HOGDescriptor parameters and coefficients for the linear SVM classifier from a file.
-    @param filename the file name containing  HOGDescriptor properties and coefficients of the trained classifier
->>>>>>> 2c83cfc1
     */
     CV_WRAP HOGDescriptor(const String& filename)
     {
@@ -467,32 +459,19 @@
     */
     CV_WRAP virtual void setSVMDetector(InputArray svmdetector);
 
-<<<<<<< HEAD
-    /** @brief Reads HOGDescriptor parameters from a cv::FileNode.
-=======
     /** @brief Reads HOGDescriptor parameters and coefficients for the linear SVM classifier from a file node.
->>>>>>> 2c83cfc1
     @param fn File node
     */
     virtual bool read(FileNode& fn);
 
-<<<<<<< HEAD
-    /** @brief Stores HOGDescriptor parameters in a cv::FileStorage.
-=======
     /** @brief Stores HOGDescriptor parameters and coefficients for the linear SVM classifier in a file storage.
->>>>>>> 2c83cfc1
     @param fs File storage
     @param objname Object name
     */
     virtual void write(FileStorage& fs, const String& objname) const;
 
-<<<<<<< HEAD
-    /** @brief loads HOGDescriptor parameters and coefficients for the linear SVM classifier from a file.
-    @param filename Path of the file to read.
-=======
     /** @brief loads HOGDescriptor parameters and coefficients for the linear SVM classifier from a file
     @param filename Name of the file to read.
->>>>>>> 2c83cfc1
     @param objname The optional name of the node to read (if empty, the first top-level node will be used).
     */
     CV_WRAP virtual bool load(const String& filename, const String& objname = String());
