--- conflicted
+++ resolved
@@ -47,19 +47,10 @@
 #ifndef __OPENCV_VERSION_HPP__
 #define __OPENCV_VERSION_HPP__
 
-<<<<<<< HEAD
-#define CV_MAJOR_VERSION    2
-#define CV_MINOR_VERSION    4
-#define CV_SUBMINOR_VERSION 9
-
-#define CVAUX_STR_EXP(__A)  #__A
-#define CVAUX_STR(__A)      CVAUX_STR_EXP(__A)
-#define CV_VERSION          CVAUX_STR(CV_MAJOR_VERSION) "." CVAUX_STR(CV_MINOR_VERSION) "." CVAUX_STR(CV_SUBMINOR_VERSION)
-=======
 #define CV_VERSION_EPOCH    2
 #define CV_VERSION_MAJOR    4
-#define CV_VERSION_MINOR    3
-#define CV_VERSION_REVISION 2
+#define CV_VERSION_MINOR    9
+#define CV_VERSION_REVISION 0
 
 #define CVAUX_STR_EXP(__A)  #__A
 #define CVAUX_STR(__A)      CVAUX_STR_EXP(__A)
@@ -74,6 +65,5 @@
 #define CV_MAJOR_VERSION    CV_VERSION_EPOCH
 #define CV_MINOR_VERSION    CV_VERSION_MAJOR
 #define CV_SUBMINOR_VERSION CV_VERSION_MINOR
->>>>>>> d8f749da
 
 #endif