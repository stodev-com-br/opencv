/*M///////////////////////////////////////////////////////////////////////////////////////
//
//  IMPORTANT: READ BEFORE DOWNLOADING, COPYING, INSTALLING OR USING.
//
//  By downloading, copying, installing or using the software you agree to this license.
//  If you do not agree to this license, do not download, install,
//  copy or use the software.
//
//
//                           License Agreement
//                For Open Source Computer Vision Library
//
// Copyright (C) 2000-2008, Intel Corporation, all rights reserved.
// Copyright (C) 2009, Willow Garage Inc., all rights reserved.
// Copyright (C) 2015, Itseez Inc., all rights reserved.
// Third party copyrights are property of their respective owners.
//
// Redistribution and use in source and binary forms, with or without modification,
// are permitted provided that the following conditions are met:
//
//   * Redistribution's of source code must retain the above copyright notice,
//     this list of conditions and the following disclaimer.
//
//   * Redistribution's in binary form must reproduce the above copyright notice,
//     this list of conditions and the following disclaimer in the documentation
//     and/or other materials provided with the distribution.
//
//   * The name of the copyright holders may not be used to endorse or promote products
//     derived from this software without specific prior written permission.
//
// This software is provided by the copyright holders and contributors "as is" and
// any express or implied warranties, including, but not limited to, the implied
// warranties of merchantability and fitness for a particular purpose are disclaimed.
// In no event shall the Intel Corporation or contributors be liable for any direct,
// indirect, incidental, special, exemplary, or consequential damages
// (including, but not limited to, procurement of substitute goods or services;
// loss of use, data, or profits; or business interruption) however caused
// and on any theory of liability, whether in contract, strict liability,
// or tort (including negligence or otherwise) arising in any way out of
// the use of this software, even if advised of the possibility of such damage.
//
//M*/

#include "precomp.hpp"
#include <iostream>
#include <ostream>

#include <opencv2/core/utils/configuration.private.hpp>
#include <opencv2/core/utils/trace.private.hpp>

#include <opencv2/core/utils/logger.hpp>

#include <opencv2/core/utils/tls.hpp>
#include <opencv2/core/utils/instrumentation.hpp>

<<<<<<< HEAD
#include <opencv2/core/utils/filesystem.private.hpp>
=======
#ifndef OPENCV_WITH_THREAD_SANITIZER
  #if defined(__clang__) && defined(__has_feature)
  #if __has_feature(thread_sanitizer)
      #define OPENCV_WITH_THREAD_SANITIZER 1
      #include <atomic>  // assume C++11
  #endif
  #endif
#endif
#ifndef OPENCV_WITH_THREAD_SANITIZER
    #define OPENCV_WITH_THREAD_SANITIZER 0
#endif
>>>>>>> 17bd9a1f

namespace cv {

static void _initSystem()
{
#ifdef __ANDROID__
    // https://github.com/opencv/opencv/issues/14906
    // "ios_base::Init" object is not a part of Android's "iostream" header (in case of clang toolchain, NDK 20).
    // Ref1: https://en.cppreference.com/w/cpp/io/ios_base/Init
    //       The header <iostream> behaves as if it defines (directly or indirectly) an instance of std::ios_base::Init with static storage duration
    // Ref2: https://github.com/gcc-mirror/gcc/blob/gcc-8-branch/libstdc%2B%2B-v3/include/std/iostream#L73-L74
    static std::ios_base::Init s_iostream_initializer;
#endif
}

static Mutex* __initialization_mutex = NULL;
Mutex& getInitializationMutex()
{
    if (__initialization_mutex == NULL)
    {
        (void)_initSystem();
        __initialization_mutex = new Mutex();
    }
    return *__initialization_mutex;
}
// force initialization (single-threaded environment)
Mutex* __initialization_mutex_initializer = &getInitializationMutex();

static bool param_dumpErrors = utils::getConfigurationParameterBool("OPENCV_DUMP_ERRORS",
#if defined(_DEBUG) || defined(__ANDROID__)
    true
#else
    false
#endif
);

void* allocSingletonBuffer(size_t size) { return fastMalloc(size); }
void* allocSingletonNewBuffer(size_t size) { return malloc(size); }


} // namespace cv

#ifndef CV_ERROR_SET_TERMINATE_HANDLER  // build config option
# if defined(_WIN32)
#   define CV_ERROR_SET_TERMINATE_HANDLER 1
# endif
#endif
#if defined(CV_ERROR_SET_TERMINATE_HANDLER) && !CV_ERROR_SET_TERMINATE_HANDLER
# undef CV_ERROR_SET_TERMINATE_HANDLER
#endif

#ifdef _MSC_VER
# if _MSC_VER >= 1700
#  pragma warning(disable:4447) // Disable warning 'main' signature found without threading model
# endif
#endif

#ifdef CV_ERROR_SET_TERMINATE_HANDLER
#include <exception>      // std::set_terminate
#include <cstdlib>        // std::abort
#endif

#if defined __ANDROID__ || defined __unix__ || defined __FreeBSD__ || defined __OpenBSD__ || defined __HAIKU__ || defined __Fuchsia__
#  include <unistd.h>
#  include <fcntl.h>
#if defined __QNXNTO__
#  include <sys/elf.h>
#else
#  include <elf.h>
#endif
#if defined __ANDROID__ || defined __linux__
#  include <linux/auxvec.h>
#endif
#endif

#if defined __ANDROID__ && defined HAVE_CPUFEATURES
#  include <cpu-features.h>
#endif


#if (defined __ppc64__ || defined __PPC64__) && defined __unix__
# include "sys/auxv.h"
# ifndef AT_HWCAP2
#   define AT_HWCAP2 26
# endif
# ifndef PPC_FEATURE2_ARCH_2_07
#   define PPC_FEATURE2_ARCH_2_07 0x80000000
# endif
# ifndef PPC_FEATURE2_ARCH_3_00
#   define PPC_FEATURE2_ARCH_3_00 0x00800000
# endif
#endif

#if defined _WIN32 || defined WINCE
#ifndef _WIN32_WINNT           // This is needed for the declaration of TryEnterCriticalSection in winbase.h with Visual Studio 2005 (and older?)
  #define _WIN32_WINNT 0x0400  // http://msdn.microsoft.com/en-us/library/ms686857(VS.85).aspx
#endif
#include <windows.h>
#if (_WIN32_WINNT >= 0x0602)
  #include <synchapi.h>
#endif
#if ((_WIN32_WINNT >= 0x0600) && !defined(CV_DISABLE_FLS)) || defined(CV_FORCE_FLS)
  #include <fibersapi.h>
  #define CV_USE_FLS
#endif
#undef small
#undef min
#undef max
#undef abs
#include <tchar.h>

#ifdef WINRT
#include <wrl/client.h>
#ifndef __cplusplus_winrt
#include <windows.storage.h>
#pragma comment(lib, "runtimeobject.lib")
#endif // WINRT

std::wstring GetTempPathWinRT()
{
#ifdef __cplusplus_winrt
    return std::wstring(Windows::Storage::ApplicationData::Current->TemporaryFolder->Path->Data());
#else
    Microsoft::WRL::ComPtr<ABI::Windows::Storage::IApplicationDataStatics> appdataFactory;
    Microsoft::WRL::ComPtr<ABI::Windows::Storage::IApplicationData> appdataRef;
    Microsoft::WRL::ComPtr<ABI::Windows::Storage::IStorageFolder> storagefolderRef;
    Microsoft::WRL::ComPtr<ABI::Windows::Storage::IStorageItem> storageitemRef;
    HSTRING str;
    HSTRING_HEADER hstrHead;
    std::wstring wstr;
    if (FAILED(WindowsCreateStringReference(RuntimeClass_Windows_Storage_ApplicationData,
                                            (UINT32)wcslen(RuntimeClass_Windows_Storage_ApplicationData), &hstrHead, &str)))
        return wstr;
    if (FAILED(RoGetActivationFactory(str, IID_PPV_ARGS(appdataFactory.ReleaseAndGetAddressOf()))))
        return wstr;
    if (FAILED(appdataFactory->get_Current(appdataRef.ReleaseAndGetAddressOf())))
        return wstr;
    if (FAILED(appdataRef->get_TemporaryFolder(storagefolderRef.ReleaseAndGetAddressOf())))
        return wstr;
    if (FAILED(storagefolderRef.As(&storageitemRef)))
        return wstr;
    str = NULL;
    if (FAILED(storageitemRef->get_Path(&str)))
        return wstr;
    wstr = WindowsGetStringRawBuffer(str, NULL);
    WindowsDeleteString(str);
    return wstr;
#endif
}

std::wstring GetTempFileNameWinRT(std::wstring prefix)
{
    wchar_t guidStr[40];
    GUID g;
    CoCreateGuid(&g);
    wchar_t* mask = L"%08x_%04x_%04x_%02x%02x_%02x%02x%02x%02x%02x%02x";
    swprintf(&guidStr[0], sizeof(guidStr)/sizeof(wchar_t), mask,
             g.Data1, g.Data2, g.Data3, UINT(g.Data4[0]), UINT(g.Data4[1]),
             UINT(g.Data4[2]), UINT(g.Data4[3]), UINT(g.Data4[4]),
             UINT(g.Data4[5]), UINT(g.Data4[6]), UINT(g.Data4[7]));

    return prefix.append(std::wstring(guidStr));
}

#endif
#else
#ifndef OPENCV_DISABLE_THREAD_SUPPORT
#include <pthread.h>
#endif
#include <sys/time.h>
#include <time.h>

#if defined __MACH__ && defined __APPLE__
#include <mach/mach.h>
#include <mach/mach_time.h>
#endif

#endif

#ifdef _OPENMP
#include "omp.h"
#endif

#if defined __unix__ || defined __APPLE__ || defined __EMSCRIPTEN__ || defined __FreeBSD__ || defined __GLIBC__ || defined __HAIKU__
#include <unistd.h>
#include <stdio.h>
#include <sys/types.h>
#if defined __ANDROID__
#include <sys/sysconf.h>
#endif
#endif

#ifdef __ANDROID__
# include <android/log.h>
#endif

#ifdef DECLARE_CV_CPUID_X86
DECLARE_CV_CPUID_X86
#endif
#ifndef CV_CPUID_X86
  #if defined _MSC_VER && (defined _M_IX86 || defined _M_X64)
    #if _MSC_VER >= 1400  // MSVS 2005
      #include <intrin.h>  // __cpuidex()
      #define CV_CPUID_X86 __cpuidex
    #else
      #error "Required MSVS 2005+"
    #endif
  #elif defined __GNUC__ && (defined __i386__ || defined __x86_64__)
    static void cv_cpuid(int* cpuid_data, int reg_eax, int reg_ecx)
    {
        int __eax = reg_eax, __ebx = 0, __ecx = reg_ecx, __edx = 0;
// tested with available compilers (-fPIC -O2 -m32/-m64): https://godbolt.org/
#if !defined(__PIC__) \
    || defined(__x86_64__) || __GNUC__ >= 5 \
    || defined(__clang__) || defined(__INTEL_COMPILER)
        __asm__("cpuid\n\t"
                : "+a" (__eax), "=b" (__ebx), "+c" (__ecx), "=d" (__edx)
        );
#elif defined(__i386__)  // ebx may be reserved as the PIC register
        __asm__("xchg{l}\t{%%}ebx, %1\n\t"
                "cpuid\n\t"
                "xchg{l}\t{%%}ebx, %1\n\t"
                : "+a" (__eax), "=&r" (__ebx), "+c" (__ecx), "=d" (__edx)
        );
#else
#error "Configuration error"
#endif
        cpuid_data[0] = __eax; cpuid_data[1] = __ebx; cpuid_data[2] = __ecx; cpuid_data[3] = __edx;
    }
    #define CV_CPUID_X86 cv_cpuid
  #endif
#endif


namespace cv
{

Exception::Exception() { code = 0; line = 0; }

Exception::Exception(int _code, const String& _err, const String& _func, const String& _file, int _line)
: code(_code), err(_err), func(_func), file(_file), line(_line)
{
    formatMessage();
}

Exception::~Exception() throw() {}

/*!
 \return the error description and the context as a text string.
 */
const char* Exception::what() const throw() { return msg.c_str(); }

void Exception::formatMessage()
{
    size_t pos = err.find('\n');
    bool multiline = pos != cv::String::npos;
    if (multiline)
    {
        std::stringstream ss;
        size_t prev_pos = 0;
        while (pos != cv::String::npos)
        {
           ss << "> " << err.substr(prev_pos, pos - prev_pos) << std::endl;
           prev_pos = pos + 1;
           pos = err.find('\n', prev_pos);
        }
        ss << "> " << err.substr(prev_pos);
        if (err[err.size() - 1] != '\n')
            ss << std::endl;
        err = ss.str();
    }
    if (func.size() > 0)
    {
        if (multiline)
            msg = format("OpenCV(%s) %s:%d: error: (%d:%s) in function '%s'\n%s", CV_VERSION, file.c_str(), line, code, cvErrorStr(code), func.c_str(), err.c_str());
        else
            msg = format("OpenCV(%s) %s:%d: error: (%d:%s) %s in function '%s'\n", CV_VERSION, file.c_str(), line, code, cvErrorStr(code), err.c_str(), func.c_str());
    }
    else
    {
        msg = format("OpenCV(%s) %s:%d: error: (%d:%s) %s%s", CV_VERSION, file.c_str(), line, code, cvErrorStr(code), err.c_str(), multiline ? "" : "\n");
    }
}

static const char* g_hwFeatureNames[CV_HARDWARE_MAX_FEATURE] = { NULL };

static const char* getHWFeatureName(int id)
{
    return (id < CV_HARDWARE_MAX_FEATURE) ? g_hwFeatureNames[id] : NULL;
}
static const char* getHWFeatureNameSafe(int id)
{
    const char* name = getHWFeatureName(id);
    return name ? name : "Unknown feature";
}

struct HWFeatures
{
    enum { MAX_FEATURE = CV_HARDWARE_MAX_FEATURE };

    HWFeatures(bool run_initialize = false)
    {
        if (run_initialize)
            initialize();
    }

    static void initializeNames()
    {
        for (int i = 0; i < CV_HARDWARE_MAX_FEATURE; i++)
        {
            g_hwFeatureNames[i] = 0;
        }
        g_hwFeatureNames[CPU_MMX] = "MMX";
        g_hwFeatureNames[CPU_SSE] = "SSE";
        g_hwFeatureNames[CPU_SSE2] = "SSE2";
        g_hwFeatureNames[CPU_SSE3] = "SSE3";
        g_hwFeatureNames[CPU_SSSE3] = "SSSE3";
        g_hwFeatureNames[CPU_SSE4_1] = "SSE4.1";
        g_hwFeatureNames[CPU_SSE4_2] = "SSE4.2";
        g_hwFeatureNames[CPU_POPCNT] = "POPCNT";
        g_hwFeatureNames[CPU_FP16] = "FP16";
        g_hwFeatureNames[CPU_AVX] = "AVX";
        g_hwFeatureNames[CPU_AVX2] = "AVX2";
        g_hwFeatureNames[CPU_FMA3] = "FMA3";

        g_hwFeatureNames[CPU_AVX_512F] = "AVX512F";
        g_hwFeatureNames[CPU_AVX_512BW] = "AVX512BW";
        g_hwFeatureNames[CPU_AVX_512CD] = "AVX512CD";
        g_hwFeatureNames[CPU_AVX_512DQ] = "AVX512DQ";
        g_hwFeatureNames[CPU_AVX_512ER] = "AVX512ER";
        g_hwFeatureNames[CPU_AVX_512IFMA] = "AVX512IFMA";
        g_hwFeatureNames[CPU_AVX_512PF] = "AVX512PF";
        g_hwFeatureNames[CPU_AVX_512VBMI] = "AVX512VBMI";
        g_hwFeatureNames[CPU_AVX_512VL] = "AVX512VL";
        g_hwFeatureNames[CPU_AVX_512VBMI2] = "AVX512VBMI2";
        g_hwFeatureNames[CPU_AVX_512VNNI] = "AVX512VNNI";
        g_hwFeatureNames[CPU_AVX_512BITALG] = "AVX512BITALG";
        g_hwFeatureNames[CPU_AVX_512VPOPCNTDQ] = "AVX512VPOPCNTDQ";
        g_hwFeatureNames[CPU_AVX_5124VNNIW] = "AVX5124VNNIW";
        g_hwFeatureNames[CPU_AVX_5124FMAPS] = "AVX5124FMAPS";

        g_hwFeatureNames[CPU_NEON] = "NEON";

        g_hwFeatureNames[CPU_VSX] = "VSX";
        g_hwFeatureNames[CPU_VSX3] = "VSX3";

        g_hwFeatureNames[CPU_MSA] = "CPU_MSA";
        g_hwFeatureNames[CPU_RISCVV] = "RISCVV";

        g_hwFeatureNames[CPU_AVX512_COMMON] = "AVX512-COMMON";
        g_hwFeatureNames[CPU_AVX512_SKX] = "AVX512-SKX";
        g_hwFeatureNames[CPU_AVX512_KNL] = "AVX512-KNL";
        g_hwFeatureNames[CPU_AVX512_KNM] = "AVX512-KNM";
        g_hwFeatureNames[CPU_AVX512_CNL] = "AVX512-CNL";
        g_hwFeatureNames[CPU_AVX512_CLX] = "AVX512-CLX";
        g_hwFeatureNames[CPU_AVX512_ICL] = "AVX512-ICL";

        g_hwFeatureNames[CPU_RVV] = "RVV";
    }

    void initialize(void)
    {
#ifndef NO_GETENV
        if (getenv("OPENCV_DUMP_CONFIG"))
        {
            fprintf(stderr, "\nOpenCV build configuration is:\n%s\n",
                cv::getBuildInformation().c_str());
        }
#endif

        initializeNames();

    #ifdef CV_CPUID_X86
        int cpuid_data[4] = { 0, 0, 0, 0 };
        int cpuid_data_ex[4] = { 0, 0, 0, 0 };

        CV_CPUID_X86(cpuid_data, 1, 0/*unused*/);

        int x86_family = (cpuid_data[0] >> 8) & 15;
        if( x86_family >= 6 )
        {
            have[CV_CPU_MMX]    = (cpuid_data[3] & (1<<23)) != 0;
            have[CV_CPU_SSE]    = (cpuid_data[3] & (1<<25)) != 0;
            have[CV_CPU_SSE2]   = (cpuid_data[3] & (1<<26)) != 0;
            have[CV_CPU_SSE3]   = (cpuid_data[2] & (1<<0)) != 0;
            have[CV_CPU_SSSE3]  = (cpuid_data[2] & (1<<9)) != 0;
            have[CV_CPU_FMA3]   = (cpuid_data[2] & (1<<12)) != 0;
            have[CV_CPU_SSE4_1] = (cpuid_data[2] & (1<<19)) != 0;
            have[CV_CPU_SSE4_2] = (cpuid_data[2] & (1<<20)) != 0;
            have[CV_CPU_POPCNT] = (cpuid_data[2] & (1<<23)) != 0;
            have[CV_CPU_AVX]    = (cpuid_data[2] & (1<<28)) != 0;
            have[CV_CPU_FP16]   = (cpuid_data[2] & (1<<29)) != 0;

            // make the second call to the cpuid command in order to get
            // information about extended features like AVX2
            CV_CPUID_X86(cpuid_data_ex, 7, 0);

            have[CV_CPU_AVX2]   = (cpuid_data_ex[1] & (1<<5)) != 0;

            have[CV_CPU_AVX_512F]         = (cpuid_data_ex[1] & (1<<16)) != 0;
            have[CV_CPU_AVX_512DQ]        = (cpuid_data_ex[1] & (1<<17)) != 0;
            have[CV_CPU_AVX_512IFMA]      = (cpuid_data_ex[1] & (1<<21)) != 0;
            have[CV_CPU_AVX_512PF]        = (cpuid_data_ex[1] & (1<<26)) != 0;
            have[CV_CPU_AVX_512ER]        = (cpuid_data_ex[1] & (1<<27)) != 0;
            have[CV_CPU_AVX_512CD]        = (cpuid_data_ex[1] & (1<<28)) != 0;
            have[CV_CPU_AVX_512BW]        = (cpuid_data_ex[1] & (1<<30)) != 0;
            have[CV_CPU_AVX_512VL]        = (cpuid_data_ex[1] & (1<<31)) != 0;
            have[CV_CPU_AVX_512VBMI]      = (cpuid_data_ex[2] & (1<<1))  != 0;
            have[CV_CPU_AVX_512VBMI2]     = (cpuid_data_ex[2] & (1<<6))  != 0;
            have[CV_CPU_AVX_512VNNI]      = (cpuid_data_ex[2] & (1<<11)) != 0;
            have[CV_CPU_AVX_512BITALG]    = (cpuid_data_ex[2] & (1<<12)) != 0;
            have[CV_CPU_AVX_512VPOPCNTDQ] = (cpuid_data_ex[2] & (1<<14)) != 0;
            have[CV_CPU_AVX_5124VNNIW]    = (cpuid_data_ex[3] & (1<<2))  != 0;
            have[CV_CPU_AVX_5124FMAPS]    = (cpuid_data_ex[3] & (1<<3))  != 0;

            bool have_AVX_OS_support = true;
            bool have_AVX512_OS_support = true;
            if (!(cpuid_data[2] & (1<<27)))
                have_AVX_OS_support = false; // OS uses XSAVE_XRSTORE and CPU support AVX
            else
            {
                int xcr0 = 0;
            #ifdef _XCR_XFEATURE_ENABLED_MASK // requires immintrin.h
                xcr0 = (int)_xgetbv(_XCR_XFEATURE_ENABLED_MASK);
            #elif defined __GNUC__ && (defined __i386__ || defined __x86_64__)
                __asm__ ("xgetbv\n\t" : "=a" (xcr0) : "c" (0) : "%edx" );
            #endif
                if ((xcr0 & 0x6) != 0x6)
                    have_AVX_OS_support = false; // YMM registers
                if ((xcr0 & 0xe6) != 0xe6)
                    have_AVX512_OS_support = false; // ZMM registers
            }

            if (!have_AVX_OS_support)
            {
                have[CV_CPU_AVX] = false;
                have[CV_CPU_FP16] = false;
                have[CV_CPU_AVX2] = false;
                have[CV_CPU_FMA3] = false;
            }
            if (!have_AVX_OS_support || !have_AVX512_OS_support)
            {
                have[CV_CPU_AVX_512F] = false;
                have[CV_CPU_AVX_512BW] = false;
                have[CV_CPU_AVX_512CD] = false;
                have[CV_CPU_AVX_512DQ] = false;
                have[CV_CPU_AVX_512ER] = false;
                have[CV_CPU_AVX_512IFMA] = false;
                have[CV_CPU_AVX_512PF] = false;
                have[CV_CPU_AVX_512VBMI] = false;
                have[CV_CPU_AVX_512VL] = false;
                have[CV_CPU_AVX_512VBMI2] = false;
                have[CV_CPU_AVX_512VNNI] = false;
                have[CV_CPU_AVX_512BITALG] = false;
                have[CV_CPU_AVX_512VPOPCNTDQ] = false;
                have[CV_CPU_AVX_5124VNNIW] = false;
                have[CV_CPU_AVX_5124FMAPS] = false;
            }

            have[CV_CPU_AVX512_COMMON] = have[CV_CPU_AVX_512F] && have[CV_CPU_AVX_512CD];
            if (have[CV_CPU_AVX512_COMMON])
            {
                have[CV_CPU_AVX512_KNL] = have[CV_CPU_AVX_512ER]  && have[CV_CPU_AVX_512PF];
                have[CV_CPU_AVX512_KNM] = have[CV_CPU_AVX512_KNL] && have[CV_CPU_AVX_5124FMAPS] &&
                                          have[CV_CPU_AVX_5124VNNIW] && have[CV_CPU_AVX_512VPOPCNTDQ];
                have[CV_CPU_AVX512_SKX] = have[CV_CPU_AVX_512BW] && have[CV_CPU_AVX_512DQ] && have[CV_CPU_AVX_512VL];
                have[CV_CPU_AVX512_CNL] = have[CV_CPU_AVX512_SKX] && have[CV_CPU_AVX_512IFMA] && have[CV_CPU_AVX_512VBMI];
                have[CV_CPU_AVX512_CLX] = have[CV_CPU_AVX512_SKX] && have[CV_CPU_AVX_512VNNI];
                have[CV_CPU_AVX512_ICL] = have[CV_CPU_AVX512_SKX] &&
                                          have[CV_CPU_AVX_512IFMA] && have[CV_CPU_AVX_512VBMI] &&
                                          have[CV_CPU_AVX_512VNNI] &&
                                          have[CV_CPU_AVX_512VBMI2] && have[CV_CPU_AVX_512BITALG] && have[CV_CPU_AVX_512VPOPCNTDQ];
            }
            else
            {
                have[CV_CPU_AVX512_KNL] = false;
                have[CV_CPU_AVX512_KNM] = false;
                have[CV_CPU_AVX512_SKX] = false;
                have[CV_CPU_AVX512_CNL] = false;
                have[CV_CPU_AVX512_CLX] = false;
                have[CV_CPU_AVX512_ICL] = false;
            }
        }
    #endif // CV_CPUID_X86

    #if defined __ANDROID__ || defined __linux__ || defined __FreeBSD__
    #ifdef __aarch64__
        have[CV_CPU_NEON] = true;
        have[CV_CPU_FP16] = true;
    #elif defined __arm__ && defined __ANDROID__
      #if defined HAVE_CPUFEATURES
        CV_LOG_INFO(NULL, "calling android_getCpuFeatures() ...");
        uint64_t features = android_getCpuFeatures();
        CV_LOG_INFO(NULL, cv::format("calling android_getCpuFeatures() ... Done (%llx)", (long long)features));
        have[CV_CPU_NEON] = (features & ANDROID_CPU_ARM_FEATURE_NEON) != 0;
        have[CV_CPU_FP16] = (features & ANDROID_CPU_ARM_FEATURE_VFP_FP16) != 0;
      #else
        CV_LOG_INFO(NULL, "cpufeatures library is not available for CPU detection");
        #if CV_NEON
        CV_LOG_INFO(NULL, "- NEON instructions is enabled via build flags");
        have[CV_CPU_NEON] = true;
        #else
        CV_LOG_INFO(NULL, "- NEON instructions is NOT enabled via build flags");
        #endif
        #if CV_FP16
        CV_LOG_INFO(NULL, "- FP16 instructions is enabled via build flags");
        have[CV_CPU_FP16] = true;
        #else
        CV_LOG_INFO(NULL, "- FP16 instructions is NOT enabled via build flags");
        #endif
      #endif
    #elif defined __arm__ && !defined __FreeBSD__
        int cpufile = open("/proc/self/auxv", O_RDONLY);

        if (cpufile >= 0)
        {
            Elf32_auxv_t auxv;
            const size_t size_auxv_t = sizeof(auxv);

            while ((size_t)read(cpufile, &auxv, size_auxv_t) == size_auxv_t)
            {
                if (auxv.a_type == AT_HWCAP)
                {
                    have[CV_CPU_NEON] = (auxv.a_un.a_val & 4096) != 0;
                    have[CV_CPU_FP16] = (auxv.a_un.a_val & 2) != 0;
                    break;
                }
            }

            close(cpufile);
        }
    #endif
    #elif (defined __clang__ || defined __APPLE__)
    #if (defined __ARM_NEON__ || (defined __ARM_NEON && defined __aarch64__))
        have[CV_CPU_NEON] = true;
    #endif
    #if (defined __ARM_FP  && (((__ARM_FP & 0x2) != 0) && defined __ARM_NEON__))
        have[CV_CPU_FP16] = true;
    #endif
    #endif
    #if defined _ARM_ && (defined(_WIN32_WCE) && _WIN32_WCE >= 0x800)
        have[CV_CPU_NEON] = true;
    #endif
    #ifdef __riscv_vector
        have[CV_CPU_RISCVV] = true;
    #endif
    #ifdef __mips_msa
        have[CV_CPU_MSA] = true;
    #endif

    #if (defined __ppc64__ || defined __PPC64__) && defined __unix__
        unsigned int hwcap = getauxval(AT_HWCAP);
        if (hwcap & PPC_FEATURE_HAS_VSX) {
            hwcap = getauxval(AT_HWCAP2);
            if (hwcap & PPC_FEATURE2_ARCH_3_00) {
                have[CV_CPU_VSX] = have[CV_CPU_VSX3] = true;
            } else {
                have[CV_CPU_VSX] = (hwcap & PPC_FEATURE2_ARCH_2_07) != 0;
            }
        }
    #else
        // TODO: AIX, FreeBSD
        #if CV_VSX || defined _ARCH_PWR8 || defined __POWER9_VECTOR__
            have[CV_CPU_VSX] = true;
        #endif
        #if CV_VSX3 || defined __POWER9_VECTOR__
            have[CV_CPU_VSX3] = true;
        #endif
    #endif

    #if defined __riscv && defined __riscv_vector
        have[CV_CPU_RVV] = true;
    #endif

        bool skip_baseline_check = false;
#ifndef NO_GETENV
        if (getenv("OPENCV_SKIP_CPU_BASELINE_CHECK"))
        {
            skip_baseline_check = true;
        }
#endif
        int baseline_features[] = { CV_CPU_BASELINE_FEATURES };
        if (!checkFeatures(baseline_features, sizeof(baseline_features) / sizeof(baseline_features[0]))
            && !skip_baseline_check)
        {
            fprintf(stderr, "\n"
                    "******************************************************************\n"
                    "* FATAL ERROR:                                                   *\n"
                    "* This OpenCV build doesn't support current CPU/HW configuration *\n"
                    "*                                                                *\n"
                    "* Use OPENCV_DUMP_CONFIG=1 environment variable for details      *\n"
                    "******************************************************************\n");
            fprintf(stderr, "\nRequired baseline features:\n");
            checkFeatures(baseline_features, sizeof(baseline_features) / sizeof(baseline_features[0]), true);
            CV_Error(cv::Error::StsAssert, "Missing support for required CPU baseline features. Check OpenCV build configuration and required CPU/HW setup.");
        }

        readSettings(baseline_features, sizeof(baseline_features) / sizeof(baseline_features[0]));
    }

    bool checkFeatures(const int* features, int count, bool dump = false)
    {
        bool result = true;
        for (int i = 0; i < count; i++)
        {
            int feature = features[i];
            if (feature)
            {
                if (have[feature])
                {
                    if (dump) fprintf(stderr, "    ID=%3d (%s) - OK\n", feature, getHWFeatureNameSafe(feature));
                }
                else
                {
                    result = false;
                    if (dump) fprintf(stderr, "    ID=%3d (%s) - NOT AVAILABLE\n", feature, getHWFeatureNameSafe(feature));
                }
            }
        }
        return result;
    }

    static inline bool isSymbolSeparator(char c)
    {
        return c == ',' || c == ';';
    }

    void readSettings(const int* baseline_features, int baseline_count)
    {
        bool dump = true;
        const char* disabled_features =
#ifdef NO_GETENV
                NULL;
#else
                getenv("OPENCV_CPU_DISABLE");
#endif
        if (disabled_features && disabled_features[0] != 0)
        {
            const char* start = disabled_features;
            for (;;)
            {
                while (start[0] != 0 && isSymbolSeparator(start[0]))
                {
                    start++;
                }
                if (start[0] == 0)
                    break;
                const char* end = start;
                while (end[0] != 0 && !isSymbolSeparator(end[0]))
                {
                    end++;
                }
                if (end == start)
                    continue;
                cv::String feature(start, end);
                start = end;

                CV_Assert(feature.size() > 0);

                bool found = false;
                for (int i = 0; i < CV_HARDWARE_MAX_FEATURE; i++)
                {
                    if (!g_hwFeatureNames[i]) continue;
                    size_t len = strlen(g_hwFeatureNames[i]);
                    if (len != feature.size()) continue;
                    if (feature.compare(g_hwFeatureNames[i]) == 0)
                    {
                        bool isBaseline = false;
                        for (int k = 0; k < baseline_count; k++)
                        {
                            if (baseline_features[k] == i)
                            {
                                isBaseline = true;
                                break;
                            }
                        }
                        if (isBaseline)
                        {
                            if (dump) fprintf(stderr, "OPENCV: Trying to disable baseline CPU feature: '%s'."
                                                      "This has very limited effect, because code optimizations for this feature are executed unconditionally "
                                                      "in the most cases.\n", getHWFeatureNameSafe(i));
                        }
                        if (!have[i])
                        {
                            if (dump) fprintf(stderr, "OPENCV: Trying to disable unavailable CPU feature on the current platform: '%s'.\n",
                                getHWFeatureNameSafe(i));
                        }
                        have[i] = false;

                        found = true;
                        break;
                    }
                }
                if (!found)
                {
                    if (dump) fprintf(stderr, "OPENCV: Trying to disable unknown CPU feature: '%s'.\n", feature.c_str());
                }
            }
        }
    }

    bool have[MAX_FEATURE+1]{};
};

static HWFeatures  featuresEnabled(true), featuresDisabled = HWFeatures(false);
static HWFeatures* currentFeatures = &featuresEnabled;

bool checkHardwareSupport(int feature)
{
    CV_DbgAssert( 0 <= feature && feature <= CV_HARDWARE_MAX_FEATURE );
    return currentFeatures->have[feature];
}

String getHardwareFeatureName(int feature)
{
    const char* name = getHWFeatureName(feature);
    return name ? String(name) : String();
}

std::string getCPUFeaturesLine()
{
    const int features[] = { CV_CPU_BASELINE_FEATURES, CV_CPU_DISPATCH_FEATURES };
    const int sz = sizeof(features) / sizeof(features[0]);
    std::string result;
    std::string prefix;
    for (int i = 1; i < sz; ++i)
    {
        if (features[i] == 0)
        {
            prefix = "*";
            continue;
        }
        if (i != 1) result.append(" ");
        result.append(prefix);
        result.append(getHWFeatureNameSafe(features[i]));
        if (!checkHardwareSupport(features[i])) result.append("?");
    }
    return result;
}

volatile bool useOptimizedFlag = true;

void setUseOptimized( bool flag )
{
    useOptimizedFlag = flag;
    currentFeatures = flag ? &featuresEnabled : &featuresDisabled;

    ipp::setUseIPP(flag);
#ifdef HAVE_OPENCL
    ocl::setUseOpenCL(flag);
#endif
}

bool useOptimized(void)
{
    return useOptimizedFlag;
}

int64 getTickCount(void)
{
#if defined _WIN32 || defined WINCE
    LARGE_INTEGER counter;
    QueryPerformanceCounter( &counter );
    return (int64)counter.QuadPart;
#elif defined __MACH__ && defined __APPLE__
    return (int64)mach_absolute_time();
#elif defined __unix__
    struct timespec tp;
    clock_gettime(CLOCK_MONOTONIC, &tp);
    return (int64)tp.tv_sec*1000000000 + tp.tv_nsec;
#else
    struct timeval tv;
    gettimeofday(&tv, NULL);
    return (int64)tv.tv_sec*1000000 + tv.tv_usec;
#endif
}

double getTickFrequency(void)
{
#if defined _WIN32 || defined WINCE
    LARGE_INTEGER freq;
    QueryPerformanceFrequency(&freq);
    return (double)freq.QuadPart;
#elif defined __MACH__ && defined __APPLE__
    static double freq = 0;
    if( freq == 0 )
    {
        mach_timebase_info_data_t sTimebaseInfo;
        mach_timebase_info(&sTimebaseInfo);
        freq = sTimebaseInfo.denom*1e9/sTimebaseInfo.numer;
    }
    return freq;
#elif defined __unix__
    return 1e9;
#else
    return 1e6;
#endif
}

#if defined __GNUC__ && (defined __i386__ || defined __x86_64__ || defined __ppc__)
#if defined(__i386__)

int64 getCPUTickCount(void)
{
    int64 x;
    __asm__ volatile (".byte 0x0f, 0x31" : "=A" (x));
    return x;
}
#elif defined(__x86_64__)

int64 getCPUTickCount(void)
{
    unsigned hi, lo;
    __asm__ __volatile__ ("rdtsc" : "=a"(lo), "=d"(hi));
    return (int64)lo | ((int64)hi << 32);
}

#elif defined(__ppc__)

int64 getCPUTickCount(void)
{
    unsigned upper, lower, tmp;
    __asm__ volatile(
                     "0:                  \n"
                     "\tmftbu   %0           \n"
                     "\tmftb    %1           \n"
                     "\tmftbu   %2           \n"
                     "\tcmpw    %2,%0        \n"
                     "\tbne     0b         \n"
                     : "=r"(upper),"=r"(lower),"=r"(tmp)
                     );
    return lower | ((int64)upper << 32);
}

#else

#error "RDTSC not defined"

#endif

#elif defined _MSC_VER && defined _WIN32 && defined _M_IX86

int64 getCPUTickCount(void)
{
    __asm _emit 0x0f;
    __asm _emit 0x31;
}

#else

//#ifdef HAVE_IPP
//int64 getCPUTickCount(void)
//{
//    return ippGetCpuClocks();
//}
//#else
int64 getCPUTickCount(void)
{
    return getTickCount();
}
//#endif

#endif

const String& getBuildInformation()
{
    static String build_info =
#include "version_string.inc"
    ;
    return build_info;
}

String getVersionString() { return String(CV_VERSION); }

int getVersionMajor() { return CV_VERSION_MAJOR; }

int getVersionMinor() { return CV_VERSION_MINOR; }

int getVersionRevision() { return CV_VERSION_REVISION; }

String format( const char* fmt, ... )
{
    AutoBuffer<char, 1024> buf;

    for ( ; ; )
    {
        va_list va;
        va_start(va, fmt);
        int bsize = static_cast<int>(buf.size());
        int len = cv_vsnprintf(buf.data(), bsize, fmt, va);
        va_end(va);

        CV_Assert(len >= 0 && "Check format string for errors");
        if (len >= bsize)
        {
            buf.resize(len + 1);
            continue;
        }
        buf[bsize - 1] = 0;
        return String(buf.data(), len);
    }
}

String tempfile( const char* suffix )
{
#if OPENCV_HAVE_FILESYSTEM_SUPPORT
    String fname;
#ifndef NO_GETENV
    const char *temp_dir = getenv("OPENCV_TEMP_PATH");
#endif

#if defined _WIN32
#ifdef WINRT
    RoInitialize(RO_INIT_MULTITHREADED);
    std::wstring temp_dir = GetTempPathWinRT();

    std::wstring temp_file = GetTempFileNameWinRT(L"ocv");
    if (temp_file.empty())
        return String();

    temp_file = temp_dir.append(std::wstring(L"\\")).append(temp_file);
    DeleteFileW(temp_file.c_str());

    char aname[MAX_PATH];
    size_t copied = wcstombs(aname, temp_file.c_str(), MAX_PATH);
    CV_Assert((copied != MAX_PATH) && (copied != (size_t)-1));
    fname = String(aname);
    RoUninitialize();
#elif defined(_WIN32_WCE)
    const auto kMaxPathSize = MAX_PATH+1;
    wchar_t temp_dir[kMaxPathSize] = {0};
    wchar_t temp_file[kMaxPathSize] = {0};

    ::GetTempPathW(kMaxPathSize, temp_dir);

    if(0 != ::GetTempFileNameW(temp_dir, L"ocv", 0, temp_file)) {
        DeleteFileW(temp_file);
        char aname[MAX_PATH];
        size_t copied = wcstombs(aname, temp_file, MAX_PATH);
        CV_Assert((copied != MAX_PATH) && (copied != (size_t)-1));
        fname = String(aname);
    }
#else
    char temp_dir2[MAX_PATH] = { 0 };
    char temp_file[MAX_PATH] = { 0 };

    if (temp_dir == 0 || temp_dir[0] == 0)
    {
        ::GetTempPathA(sizeof(temp_dir2), temp_dir2);
        temp_dir = temp_dir2;
    }
    if(0 == ::GetTempFileNameA(temp_dir, "ocv", 0, temp_file))
        return String();

    DeleteFileA(temp_file);

    fname = temp_file;
#endif
# else
#  ifdef __ANDROID__
    //char defaultTemplate[] = "/mnt/sdcard/__opencv_temp.XXXXXX";
    char defaultTemplate[] = "/data/local/tmp/__opencv_temp.XXXXXX";
#  else
    char defaultTemplate[] = "/tmp/__opencv_temp.XXXXXX";
#  endif

    if (temp_dir == 0 || temp_dir[0] == 0)
        fname = defaultTemplate;
    else
    {
        fname = temp_dir;
        char ech = fname[fname.size() - 1];
        if(ech != '/' && ech != '\\')
            fname = fname + "/";
        fname = fname + "__opencv_temp.XXXXXX";
    }

    const int fd = mkstemp((char*)fname.c_str());
    if (fd == -1) return String();

    close(fd);
    remove(fname.c_str());
# endif

    if (suffix)
    {
        if (suffix[0] != '.')
            return fname + "." + suffix;
        else
            return fname + suffix;
    }
    return fname;
#else // OPENCV_HAVE_FILESYSTEM_SUPPORT
    CV_UNUSED(suffix);
    CV_Error(Error::StsNotImplemented, "File system support is disabled in this OpenCV build!");
#endif // OPENCV_HAVE_FILESYSTEM_SUPPORT
}

static ErrorCallback customErrorCallback = 0;
static void* customErrorCallbackData = 0;
static bool breakOnError = false;

bool setBreakOnError(bool value)
{
    bool prevVal = breakOnError;
    breakOnError = value;
    return prevVal;
}

int cv_snprintf(char* buf, int len, const char* fmt, ...)
{
    va_list va;
    va_start(va, fmt);
    int res = cv_vsnprintf(buf, len, fmt, va);
    va_end(va);
    return res;
}

int cv_vsnprintf(char* buf, int len, const char* fmt, va_list args)
{
#if defined _MSC_VER
    if (len <= 0) return len == 0 ? 1024 : -1;
    int res = _vsnprintf_s(buf, len, _TRUNCATE, fmt, args);
    // ensure null terminating on VS
    if (res >= 0 && res < len)
    {
        buf[res] = 0;
        return res;
    }
    else
    {
        buf[len - 1] = 0; // truncate happened
        return res >= len ? res : (len * 2);
    }
#else
    return vsnprintf(buf, len, fmt, args);
#endif
}

static void dumpException(const Exception& exc)
{
    const char* errorStr = cvErrorStr(exc.code);
    char buf[1 << 12];

    cv_snprintf(buf, sizeof(buf),
        "OpenCV(%s) Error: %s (%s) in %s, file %s, line %d",
        CV_VERSION,
        errorStr, exc.err.c_str(), exc.func.size() > 0 ?
        exc.func.c_str() : "unknown function", exc.file.c_str(), exc.line);
#ifdef __ANDROID__
    __android_log_print(ANDROID_LOG_ERROR, "cv::error()", "%s", buf);
#else
    fflush(stdout); fflush(stderr);
    fprintf(stderr, "%s\n", buf);
    fflush(stderr);
#endif
}

#ifdef CV_ERROR_SET_TERMINATE_HANDLER
static bool cv_terminate_handler_installed = false;
static std::terminate_handler cv_old_terminate_handler;
static cv::Exception cv_terminate_handler_exception;
static bool param_setupTerminateHandler = utils::getConfigurationParameterBool("OPENCV_SETUP_TERMINATE_HANDLER", true);
static void cv_terminate_handler() {
    std::cerr << "OpenCV: terminate handler is called! The last OpenCV error is:\n";
    dumpException(cv_terminate_handler_exception);
    if (false /*cv_old_terminate_handler*/)  // buggy behavior is observed with doubled "abort/retry/ignore" windows
        cv_old_terminate_handler();
    abort();
}

#endif

#ifdef __GNUC__
# if defined __clang__ || defined __APPLE__
#   pragma GCC diagnostic push
#   pragma GCC diagnostic ignored "-Winvalid-noreturn"
# endif
#endif

void error( const Exception& exc )
{
#ifdef CV_ERROR_SET_TERMINATE_HANDLER
    {
        cv::AutoLock lock(getInitializationMutex());
        if (!cv_terminate_handler_installed)
        {
            if (param_setupTerminateHandler)
                cv_old_terminate_handler = std::set_terminate(cv_terminate_handler);
            cv_terminate_handler_installed = true;
        }
        cv_terminate_handler_exception = exc;
    }
#endif

    if (customErrorCallback != 0)
        customErrorCallback(exc.code, exc.func.c_str(), exc.err.c_str(),
                            exc.file.c_str(), exc.line, customErrorCallbackData);
    else if (param_dumpErrors)
    {
        dumpException(exc);
    }

    if(breakOnError)
    {
        static volatile int* p = 0;
        *p = 0;
    }

    throw exc;
#ifdef __GNUC__
# if !defined __clang__ && !defined __APPLE__
    // this suppresses this warning: "noreturn" function does return [enabled by default]
    __builtin_trap();
    // or use infinite loop: for (;;) {}
# endif
#endif
}

void error(int _code, const String& _err, const char* _func, const char* _file, int _line)
{
    error(cv::Exception(_code, _err, _func, _file, _line));
#ifdef __GNUC__
# if !defined __clang__ && !defined __APPLE__
    // this suppresses this warning: "noreturn" function does return [enabled by default]
    __builtin_trap();
    // or use infinite loop: for (;;) {}
# endif
#endif
}

#ifdef __GNUC__
# if defined __clang__ || defined __APPLE__
#   pragma GCC diagnostic pop
# endif
#endif


ErrorCallback
redirectError( ErrorCallback errCallback, void* userdata, void** prevUserdata)
{
    if( prevUserdata )
        *prevUserdata = customErrorCallbackData;

    ErrorCallback prevCallback = customErrorCallback;

    customErrorCallback     = errCallback;
    customErrorCallbackData = userdata;

    return prevCallback;
}

}

CV_IMPL int cvCheckHardwareSupport(int feature)
{
    CV_DbgAssert( 0 <= feature && feature <= CV_HARDWARE_MAX_FEATURE );
    return cv::currentFeatures->have[feature];
}

CV_IMPL int cvUseOptimized( int flag )
{
    int prevMode = cv::useOptimizedFlag;
    cv::setUseOptimized( flag != 0 );
    return prevMode;
}

CV_IMPL int64  cvGetTickCount(void)
{
    return cv::getTickCount();
}

CV_IMPL double cvGetTickFrequency(void)
{
    return cv::getTickFrequency()*1e-6;
}

CV_IMPL CvErrorCallback
cvRedirectError( CvErrorCallback errCallback, void* userdata, void** prevUserdata)
{
    return cv::redirectError(errCallback, userdata, prevUserdata);
}

CV_IMPL int cvNulDevReport( int, const char*, const char*,
                            const char*, int, void* )
{
    return 0;
}

CV_IMPL int cvStdErrReport( int, const char*, const char*,
                            const char*, int, void* )
{
    return 0;
}

CV_IMPL int cvGuiBoxReport( int, const char*, const char*,
                            const char*, int, void* )
{
    return 0;
}

CV_IMPL int cvGetErrInfo( const char**, const char**, const char**, int* )
{
    return 0;
}


CV_IMPL const char* cvErrorStr( int status )
{
    static char buf[256];

    switch (status)
    {
    case CV_StsOk :                  return "No Error";
    case CV_StsBackTrace :           return "Backtrace";
    case CV_StsError :               return "Unspecified error";
    case CV_StsInternal :            return "Internal error";
    case CV_StsNoMem :               return "Insufficient memory";
    case CV_StsBadArg :              return "Bad argument";
    case CV_StsNoConv :              return "Iterations do not converge";
    case CV_StsAutoTrace :           return "Autotrace call";
    case CV_StsBadSize :             return "Incorrect size of input array";
    case CV_StsNullPtr :             return "Null pointer";
    case CV_StsDivByZero :           return "Division by zero occurred";
    case CV_BadStep :                return "Image step is wrong";
    case CV_StsInplaceNotSupported : return "Inplace operation is not supported";
    case CV_StsObjectNotFound :      return "Requested object was not found";
    case CV_BadDepth :               return "Input image depth is not supported by function";
    case CV_StsUnmatchedFormats :    return "Formats of input arguments do not match";
    case CV_StsUnmatchedSizes :      return "Sizes of input arguments do not match";
    case CV_StsOutOfRange :          return "One of the arguments\' values is out of range";
    case CV_StsUnsupportedFormat :   return "Unsupported format or combination of formats";
    case CV_BadCOI :                 return "Input COI is not supported";
    case CV_BadNumChannels :         return "Bad number of channels";
    case CV_StsBadFlag :             return "Bad flag (parameter or structure field)";
    case CV_StsBadPoint :            return "Bad parameter of type CvPoint";
    case CV_StsBadMask :             return "Bad type of mask argument";
    case CV_StsParseError :          return "Parsing error";
    case CV_StsNotImplemented :      return "The function/feature is not implemented";
    case CV_StsBadMemBlock :         return "Memory block has been corrupted";
    case CV_StsAssert :              return "Assertion failed";
    case CV_GpuNotSupported :        return "No CUDA support";
    case CV_GpuApiCallError :        return "Gpu API call";
    case CV_OpenGlNotSupported :     return "No OpenGL support";
    case CV_OpenGlApiCallError :     return "OpenGL API call";
    };

    sprintf(buf, "Unknown %s code %d", status >= 0 ? "status":"error", status);
    return buf;
}

CV_IMPL int cvGetErrMode(void)
{
    return 0;
}

CV_IMPL int cvSetErrMode(int)
{
    return 0;
}

CV_IMPL int cvGetErrStatus(void)
{
    return 0;
}

CV_IMPL void cvSetErrStatus(int)
{
}


CV_IMPL void cvError( int code, const char* func_name,
                      const char* err_msg,
                      const char* file_name, int line )
{
    cv::error(cv::Exception(code, err_msg, func_name, file_name, line));
}

/* function, which converts int to int */
CV_IMPL int
cvErrorFromIppStatus( int status )
{
    switch (status)
    {
    case CV_BADSIZE_ERR:               return CV_StsBadSize;
    case CV_BADMEMBLOCK_ERR:           return CV_StsBadMemBlock;
    case CV_NULLPTR_ERR:               return CV_StsNullPtr;
    case CV_DIV_BY_ZERO_ERR:           return CV_StsDivByZero;
    case CV_BADSTEP_ERR:               return CV_BadStep;
    case CV_OUTOFMEM_ERR:              return CV_StsNoMem;
    case CV_BADARG_ERR:                return CV_StsBadArg;
    case CV_NOTDEFINED_ERR:            return CV_StsError;
    case CV_INPLACE_NOT_SUPPORTED_ERR: return CV_StsInplaceNotSupported;
    case CV_NOTFOUND_ERR:              return CV_StsObjectNotFound;
    case CV_BADCONVERGENCE_ERR:        return CV_StsNoConv;
    case CV_BADDEPTH_ERR:              return CV_BadDepth;
    case CV_UNMATCHED_FORMATS_ERR:     return CV_StsUnmatchedFormats;
    case CV_UNSUPPORTED_COI_ERR:       return CV_BadCOI;
    case CV_UNSUPPORTED_CHANNELS_ERR:  return CV_BadNumChannels;
    case CV_BADFLAG_ERR:               return CV_StsBadFlag;
    case CV_BADRANGE_ERR:              return CV_StsBadArg;
    case CV_BADCOEF_ERR:               return CV_StsBadArg;
    case CV_BADFACTOR_ERR:             return CV_StsBadArg;
    case CV_BADPOINT_ERR:              return CV_StsBadPoint;

    default:
      return CV_StsError;
    }
}

namespace cv {
bool __termination = false;


//////////////////////////////// thread-local storage ////////////////////////////////

namespace details {

#ifndef OPENCV_DISABLE_THREAD_SUPPORT

#ifdef _WIN32
#ifdef _MSC_VER
#pragma warning(disable:4505) // unreferenced local function has been removed
#endif
#ifndef TLS_OUT_OF_INDEXES
#define TLS_OUT_OF_INDEXES ((DWORD)0xFFFFFFFF)
#endif
#endif

// TLS platform abstraction layer
class TlsAbstraction
{
public:
    TlsAbstraction();
    ~TlsAbstraction()
    {
        // TlsAbstraction singleton should not be released
        // There is no reliable way to avoid problems caused by static initialization order fiasco
        // NB: Do NOT use logging here
        fprintf(stderr, "OpenCV FATAL: TlsAbstraction::~TlsAbstraction() call is not expected\n");
        fflush(stderr);
    }

    void* getData() const;
    void setData(void *pData);

    void releaseSystemResources();

private:

#ifdef _WIN32
#ifndef WINRT
    DWORD tlsKey;
    bool disposed;
#endif
#else // _WIN32
    pthread_key_t  tlsKey;
#if OPENCV_WITH_THREAD_SANITIZER
    std::atomic<bool> disposed;
#else
    bool disposed;
#endif
#endif
};

class TlsAbstractionReleaseGuard
{
    TlsAbstraction& tls_;
public:
    TlsAbstractionReleaseGuard(TlsAbstraction& tls) : tls_(tls)
    {
        /* nothing */
    }
    ~TlsAbstractionReleaseGuard()
    {
        tls_.releaseSystemResources();
    }
};

// TODO use reference
static TlsAbstraction* getTlsAbstraction()
{
<<<<<<< HEAD
    static TlsAbstraction* instance = &getTlsAbstraction_();
    return DisposedSingletonMark<TlsAbstraction>::isDisposed() ? NULL : instance;
=======
#ifdef CV_CXX11
    static TlsAbstraction *g_tls = new TlsAbstraction();  // memory leak is intended here to avoid disposing of TLS container
    static TlsAbstractionReleaseGuard g_tlsReleaseGuard(*g_tls);
#else
    static TlsAbstraction* volatile g_tls = NULL;
    if (g_tls == NULL)
    {
        cv::AutoLock lock(cv::getInitializationMutex());
        if (g_tls == NULL)
        {
            g_tls = new TlsAbstraction();
            static TlsAbstractionReleaseGuard g_tlsReleaseGuard(*g_tls);
        }
    }
#endif
    return g_tls;
>>>>>>> 17bd9a1f
}


#ifdef _WIN32
#ifdef WINRT
static __declspec( thread ) void* tlsData = NULL; // using C++11 thread attribute for local thread data
TlsAbstraction::TlsAbstraction() {}
<<<<<<< HEAD
TlsAbstraction::~TlsAbstraction()
{
    cv::__termination = true;  // DllMain is missing in static builds
}
void* TlsAbstraction::getData_() const
=======
void TlsAbstraction::releaseSystemResources()
{
    cv::__termination = true;  // DllMain is missing in static builds
}
void* TlsAbstraction::getData() const
>>>>>>> 17bd9a1f
{
    return tlsData;
}
void TlsAbstraction::setData(void *pData)
{
    tlsData = pData;
}
#else //WINRT
#ifdef CV_USE_FLS
static void NTAPI opencv_fls_destructor(void* pData);
#endif // CV_USE_FLS
TlsAbstraction::TlsAbstraction()
    : disposed(false)
{
#ifndef CV_USE_FLS
    tlsKey = TlsAlloc();
#else // CV_USE_FLS
    tlsKey = FlsAlloc(opencv_fls_destructor);
#endif // CV_USE_FLS
    CV_Assert(tlsKey != TLS_OUT_OF_INDEXES);
}
void TlsAbstraction::releaseSystemResources()
{
    cv::__termination = true;  // DllMain is missing in static builds
<<<<<<< HEAD
=======
    disposed = true;
>>>>>>> 17bd9a1f
#ifndef CV_USE_FLS
    TlsFree(tlsKey);
#else // CV_USE_FLS
    FlsFree(tlsKey);
#endif // CV_USE_FLS
    tlsKey = TLS_OUT_OF_INDEXES;
}
void* TlsAbstraction::getData() const
{
    if (disposed)
        return NULL;
#ifndef CV_USE_FLS
    return TlsGetValue(tlsKey);
#else // CV_USE_FLS
    return FlsGetValue(tlsKey);
#endif // CV_USE_FLS
}
void TlsAbstraction::setData(void *pData)
{
    if (disposed)
        return;  // no-op
#ifndef CV_USE_FLS
    CV_Assert(TlsSetValue(tlsKey, pData) == TRUE);
#else // CV_USE_FLS
    CV_Assert(FlsSetValue(tlsKey, pData) == TRUE);
#endif // CV_USE_FLS
}
#endif // WINRT
#else // _WIN32
static void opencv_tls_destructor(void* pData);
TlsAbstraction::TlsAbstraction()
    : disposed(false)
{
    CV_Assert(pthread_key_create(&tlsKey, opencv_tls_destructor) == 0);
}
void TlsAbstraction::releaseSystemResources()
{
    cv::__termination = true;  // DllMain is missing in static builds
<<<<<<< HEAD
=======
    disposed = true;
>>>>>>> 17bd9a1f
    if (pthread_key_delete(tlsKey) != 0)
    {
        // Don't use logging here
        fprintf(stderr, "OpenCV ERROR: TlsAbstraction::~TlsAbstraction(): pthread_key_delete() call failed\n");
        fflush(stderr);
    }
}
void* TlsAbstraction::getData() const
{
    if (disposed)
        return NULL;
    return pthread_getspecific(tlsKey);
}
void TlsAbstraction::setData(void *pData)
{
    if (disposed)
        return;  // no-op
    CV_Assert(pthread_setspecific(tlsKey, pData) == 0);
}
#endif

// Per-thread data structure
struct ThreadData
{
    ThreadData()
    {
        idx = 0;
        slots.reserve(32);
    }

    std::vector<void*> slots; // Data array for a thread
    size_t idx;               // Thread index in TLS storage. This is not OS thread ID!
};


static bool g_isTlsStorageInitialized = false;

// Main TLS storage class
class TlsStorage
{
public:
    TlsStorage() :
        tlsSlotsSize(0)
    {
        (void)getTlsAbstraction();  // ensure singeton initialization (for correct order of atexit calls)
        tlsSlots.reserve(32);
        threads.reserve(32);
        g_isTlsStorageInitialized = true;
    }
    ~TlsStorage()
    {
        // TlsStorage object should not be released
        // There is no reliable way to avoid problems caused by static initialization order fiasco
        // Don't use logging here
        fprintf(stderr, "OpenCV FATAL: TlsStorage::~TlsStorage() call is not expected\n");
        fflush(stderr);
    }

    void releaseThread(void* tlsValue = NULL)
    {
        TlsAbstraction* tls = getTlsAbstraction();
        if (NULL == tls)
            return;  // TLS singleton is not available (terminated)
        ThreadData *pTD = tlsValue == NULL ? (ThreadData*)tls->getData() : (ThreadData*)tlsValue;
        if (pTD == NULL)
            return;  // no OpenCV TLS data for this thread
        AutoLock guard(mtxGlobalAccess);
        for (size_t i = 0; i < threads.size(); i++)
        {
            if (pTD == threads[i])
            {
                threads[i] = NULL;
                if (tlsValue == NULL)
                    tls->setData(0);
                std::vector<void*>& thread_slots = pTD->slots;
                for (size_t slotIdx = 0; slotIdx < thread_slots.size(); slotIdx++)
                {
                    void* pData = thread_slots[slotIdx];
                    thread_slots[slotIdx] = NULL;
                    if (!pData)
                        continue;
                    TLSDataContainer* container = tlsSlots[slotIdx].container;
                    if (container)
                        container->deleteDataInstance(pData);
                    else
                    {
                        fprintf(stderr, "OpenCV ERROR: TLS: container for slotIdx=%d is NULL. Can't release thread data\n", (int)slotIdx);
                        fflush(stderr);
                    }
                }
                delete pTD;
                return;
            }
        }
        fprintf(stderr, "OpenCV WARNING: TLS: Can't release thread TLS data (unknown pointer or data race): %p\n", (void*)pTD); fflush(stderr);
    }

    // Reserve TLS storage index
    size_t reserveSlot(TLSDataContainer* container)
    {
        AutoLock guard(mtxGlobalAccess);
        CV_Assert(tlsSlotsSize == tlsSlots.size());

        // Find unused slots
        for(size_t slot = 0; slot < tlsSlotsSize; slot++)
        {
            if (tlsSlots[slot].container == NULL)
            {
                tlsSlots[slot].container = container;
                return slot;
            }
        }

        // Create new slot
        tlsSlots.push_back(TlsSlotInfo(container)); tlsSlotsSize++;
        return tlsSlotsSize - 1;
    }

    // Release TLS storage index and pass associated data to caller
    void releaseSlot(size_t slotIdx, std::vector<void*> &dataVec, bool keepSlot = false)
    {
        AutoLock guard(mtxGlobalAccess);
        CV_Assert(tlsSlotsSize == tlsSlots.size());
        CV_Assert(tlsSlotsSize > slotIdx);

        for(size_t i = 0; i < threads.size(); i++)
        {
            if(threads[i])
            {
                std::vector<void*>& thread_slots = threads[i]->slots;
                if (thread_slots.size() > slotIdx && thread_slots[slotIdx])
                {
                    dataVec.push_back(thread_slots[slotIdx]);
                    thread_slots[slotIdx] = NULL;
                }
            }
        }

        if (!keepSlot)
        {
            tlsSlots[slotIdx].container = NULL;  // mark slot as free (see reserveSlot() implementation)
        }
    }

    // Get data by TLS storage index
    void* getData(size_t slotIdx) const
    {
#ifndef CV_THREAD_SANITIZER
        CV_Assert(tlsSlotsSize > slotIdx);
#endif

        TlsAbstraction* tls = getTlsAbstraction();
        if (NULL == tls)
            return NULL;  // TLS singleton is not available (terminated)

        ThreadData* threadData = (ThreadData*)tls->getData();
        if(threadData && threadData->slots.size() > slotIdx)
            return threadData->slots[slotIdx];

        return NULL;
    }

    // Gather data from threads by TLS storage index
    void gather(size_t slotIdx, std::vector<void*> &dataVec)
    {
        AutoLock guard(mtxGlobalAccess);
        CV_Assert(tlsSlotsSize == tlsSlots.size());
        CV_Assert(tlsSlotsSize > slotIdx);

        for(size_t i = 0; i < threads.size(); i++)
        {
            if(threads[i])
            {
                std::vector<void*>& thread_slots = threads[i]->slots;
                if (thread_slots.size() > slotIdx && thread_slots[slotIdx])
                    dataVec.push_back(thread_slots[slotIdx]);
            }
        }
    }

    // Set data to storage index
    void setData(size_t slotIdx, void* pData)
    {
#ifndef CV_THREAD_SANITIZER
        CV_Assert(tlsSlotsSize > slotIdx);
#endif

        TlsAbstraction* tls = getTlsAbstraction();
        if (NULL == tls)
            return;  // TLS singleton is not available (terminated)

        ThreadData* threadData = (ThreadData*)tls->getData();
        if(!threadData)
        {
            threadData = new ThreadData;
            tls->setData((void*)threadData);
            {
                AutoLock guard(mtxGlobalAccess);

                bool found = false;
                // Find unused slots
                for(size_t slot = 0; slot < threads.size(); slot++)
                {
                    if (threads[slot] == NULL)
                    {
                        threadData->idx = (int)slot;
                        threads[slot] = threadData;
                        found = true;
                        break;
                    }
                }

                if (!found)
                {
                    // Create new slot
                    threadData->idx = threads.size();
                    threads.push_back(threadData);
                }
            }
        }

        if(slotIdx >= threadData->slots.size())
        {
            AutoLock guard(mtxGlobalAccess); // keep synchronization with gather() calls
            threadData->slots.resize(slotIdx + 1, NULL);
        }
        threadData->slots[slotIdx] = pData;
    }

private:
    Mutex  mtxGlobalAccess;           // Shared objects operation guard
    size_t tlsSlotsSize;              // equal to tlsSlots.size() in synchronized sections
                                      // without synchronization this counter doesn't decrease - it is used for slotIdx sanity checks

    struct TlsSlotInfo
    {
        TlsSlotInfo(TLSDataContainer* _container) : container(_container) {}
        TLSDataContainer* container;  // attached container (to dispose data of terminated threads)
    };
    std::vector<struct TlsSlotInfo> tlsSlots;  // TLS keys state
    std::vector<ThreadData*> threads; // Array for all allocated data. Thread data pointers are placed here to allow data cleanup
};

// Create global TLS storage object
static TlsStorage &getTlsStorage()
{
    CV_SINGLETON_LAZY_INIT_REF(TlsStorage, new TlsStorage())
}

#ifndef _WIN32  // pthread key destructor
static void opencv_tls_destructor(void* pData)
{
    if (!g_isTlsStorageInitialized)
        return;  // nothing to release, so prefer to avoid creation of new global structures
    getTlsStorage().releaseThread(pData);
}
#else // _WIN32
#ifdef CV_USE_FLS
static void WINAPI opencv_fls_destructor(void* pData)
{
    // Empiric detection of ExitProcess call
    DWORD code = STILL_ACTIVE/*259*/;
    BOOL res = GetExitCodeProcess(GetCurrentProcess(), &code);
    if (res && code != STILL_ACTIVE)
    {
        // Looks like we are in ExitProcess() call
        // This is FLS specific only because their callback is called before DllMain.
        // TLS doesn't have similar problem, DllMain() is called first which mark __termination properly.
        // Note: this workaround conflicts with ExitProcess() steps order described in documentation, however it works:
        // 3. ... called with DLL_PROCESS_DETACH
        // 7. The termination status of the process changes from STILL_ACTIVE to the exit value of the process.
        // (ref: https://docs.microsoft.com/en-us/windows/win32/api/processthreadsapi/nf-processthreadsapi-exitprocess)
        cv::__termination = true;
    }

    if (!g_isTlsStorageInitialized)
        return;  // nothing to release, so prefer to avoid creation of new global structures
    getTlsStorage().releaseThread(pData);
}
#endif // CV_USE_FLS
#endif // _WIN32

static TlsStorage* const g_force_initialization_of_TlsStorage
#if defined __GNUC__
    __attribute__((unused))
#endif
    = &getTlsStorage();


#else  // OPENCV_DISABLE_THREAD_SUPPORT

// no threading (OPENCV_DISABLE_THREAD_SUPPORT=ON)
class TlsStorage
{
public:
    TlsStorage()
    {
        slots.reserve(32);
    }
    ~TlsStorage()
    {
        for (size_t slotIdx = 0; slotIdx < slots.size(); slotIdx++)
        {
            SlotInfo& s = slots[slotIdx];
            TLSDataContainer* container = s.container;
            if (container && s.data)
            {
                container->deleteDataInstance(s.data);  // Can't use from SlotInfo destructor
                s.data = nullptr;
            }
        }
    }

    // Reserve TLS storage index
    size_t reserveSlot(TLSDataContainer* container)
    {
        size_t slotsSize = slots.size();
        for (size_t slot = 0; slot < slotsSize; slot++)
        {
            SlotInfo& s = slots[slot];
            if (s.container == NULL)
            {
                CV_Assert(!s.data);
                s.container = container;
                return slot;
            }
        }

        // create new slot
        slots.push_back(SlotInfo(container));
        return slotsSize;
    }

    // Release TLS storage index and pass associated data to caller
    void releaseSlot(size_t slotIdx, std::vector<void*> &dataVec, bool keepSlot = false)
    {
        CV_Assert(slotIdx < slots.size());
        SlotInfo& s = slots[slotIdx];
        void* data = s.data;
        if (data)
        {
            dataVec.push_back(data);
            s.data = nullptr;
        }
        if (!keepSlot)
        {
            s.container = NULL;  // mark slot as free (see reserveSlot() implementation)
        }
    }

    // Get data by TLS storage index
    void* getData(size_t slotIdx) const
    {
        CV_Assert(slotIdx < slots.size());
        const SlotInfo& s = slots[slotIdx];
        return s.data;
    }

    // Gather data from threads by TLS storage index
    void gather(size_t slotIdx, std::vector<void*> &dataVec)
    {
        CV_Assert(slotIdx < slots.size());
        SlotInfo& s = slots[slotIdx];
        void* data = s.data;
        if (data)
            dataVec.push_back(data);
        return;
    }

    // Set data to storage index
    void setData(size_t slotIdx, void* pData)
    {
        CV_Assert(slotIdx < slots.size());
        SlotInfo& s = slots[slotIdx];
        s.data = pData;
    }

private:
    struct SlotInfo
    {
        SlotInfo(TLSDataContainer* _container) : container(_container), data(nullptr) {}
        TLSDataContainer* container;  // attached container (to dispose data)
        void* data;
    };
    std::vector<struct SlotInfo> slots;
};

static TlsStorage& getTlsStorage()
{
    static TlsStorage g_storage;  // no threading
    return g_storage;
}

#endif  // OPENCV_DISABLE_THREAD_SUPPORT

} // namespace details
using namespace details;

void releaseTlsStorageThread()
{
#ifndef OPENCV_DISABLE_THREAD_SUPPORT
    if (!g_isTlsStorageInitialized)
        return;  // nothing to release, so prefer to avoid creation of new global structures
    getTlsStorage().releaseThread();
#endif
}

TLSDataContainer::TLSDataContainer()
{
    key_ = (int)getTlsStorage().reserveSlot(this); // Reserve key from TLS storage
}

TLSDataContainer::~TLSDataContainer()
{
    CV_Assert(key_ == -1); // Key must be released in child object
}

void TLSDataContainer::gatherData(std::vector<void*> &data) const
{
    getTlsStorage().gather(key_, data);
}

void TLSDataContainer::detachData(std::vector<void*> &data)
{
    getTlsStorage().releaseSlot(key_, data, true);
}

void TLSDataContainer::release()
{
    if (key_ == -1)
        return;  // already released
    std::vector<void*> data; data.reserve(32);
    getTlsStorage().releaseSlot(key_, data, false); // Release key and get stored data for proper destruction
    key_ = -1;
    for(size_t i = 0; i < data.size(); i++)  // Delete all associated data
        deleteDataInstance(data[i]);
}

void TLSDataContainer::cleanup()
{
    std::vector<void*> data; data.reserve(32);
    getTlsStorage().releaseSlot(key_, data, true); // Extract stored data with removal from TLS tables
    for(size_t i = 0; i < data.size(); i++)  // Delete all associated data
        deleteDataInstance(data[i]);
}

void* TLSDataContainer::getData() const
{
    CV_Assert(key_ != -1 && "Can't fetch data from terminated TLS container.");
    void* pData = getTlsStorage().getData(key_); // Check if data was already allocated
    if(!pData)
    {
        // Create new data instance and save it to TLS storage
        pData = createDataInstance();
        try
        {
            getTlsStorage().setData(key_, pData);
        }
        catch (...)
        {
            deleteDataInstance(pData);
            throw;
        }
    }
    return pData;
}

static TLSData<CoreTLSData>& getCoreTlsDataTLS()
{
    CV_SINGLETON_LAZY_INIT_REF(TLSData<CoreTLSData>, new TLSData<CoreTLSData>())
}

CoreTLSData& getCoreTlsData()
{
    return getCoreTlsDataTLS().getRef();
}

#if defined CVAPI_EXPORTS && defined _WIN32 && !defined WINCE
#ifdef WINRT
    #pragma warning(disable:4447) // Disable warning 'main' signature found without threading model
#endif

extern "C"
BOOL WINAPI DllMain(HINSTANCE, DWORD fdwReason, LPVOID lpReserved);

extern "C"
BOOL WINAPI DllMain(HINSTANCE, DWORD fdwReason, LPVOID lpReserved)
{
    if (fdwReason == DLL_THREAD_DETACH || fdwReason == DLL_PROCESS_DETACH)
    {
        if (lpReserved != NULL) // called after ExitProcess() call
        {
            cv::__termination = true;
        }
        else
        {
            // Not allowed to free resources if lpReserved is non-null
            // http://msdn.microsoft.com/en-us/library/windows/desktop/ms682583.aspx
            releaseTlsStorageThread();
        }
    }
    return TRUE;
}
#endif


namespace {

#ifdef OPENCV_WITH_ITT
bool overrideThreadName()
{
    static bool param = utils::getConfigurationParameterBool("OPENCV_TRACE_ITT_SET_THREAD_NAME", false);
    return param;
}
#endif

static int g_threadNum = 0;
class ThreadID {
public:
    const int id;
    ThreadID() :
        id(CV_XADD(&g_threadNum, 1))
    {
#ifdef OPENCV_WITH_ITT
        if (overrideThreadName())
            __itt_thread_set_name(cv::format("OpenCVThread-%03d", id).c_str());
#endif
    }
};

static TLSData<ThreadID>& getThreadIDTLS()
{
    CV_SINGLETON_LAZY_INIT_REF(TLSData<ThreadID>, new TLSData<ThreadID>());
}

} // namespace
int utils::getThreadID() { return getThreadIDTLS().get()->id; }


class ParseError
{
    std::string bad_value;
public:
    ParseError(const std::string &bad_value_) :bad_value(bad_value_) {}
    std::string toString(const std::string &param) const
    {
        std::ostringstream out;
        out << "Invalid value for parameter " << param << ": " << bad_value;
        return out.str();
    }
};

template <typename T>
T parseOption(const std::string &);

template<>
inline bool parseOption(const std::string & value)
{
    if (value == "1" || value == "True" || value == "true" || value == "TRUE")
    {
        return true;
    }
    if (value == "0" || value == "False" || value == "false" || value == "FALSE")
    {
        return false;
    }
    throw ParseError(value);
}

template<>
inline size_t parseOption(const std::string &value)
{
    size_t pos = 0;
    for (; pos < value.size(); pos++)
    {
        if (!isdigit(value[pos]))
            break;
    }
    cv::String valueStr = value.substr(0, pos);
    cv::String suffixStr = value.substr(pos, value.length() - pos);
    size_t v = (size_t)std::stoull(valueStr);
    if (suffixStr.length() == 0)
        return v;
    else if (suffixStr == "MB" || suffixStr == "Mb" || suffixStr == "mb")
        return v * 1024 * 1024;
    else if (suffixStr == "KB" || suffixStr == "Kb" || suffixStr == "kb")
        return v * 1024;
    throw ParseError(value);
}

template<>
inline cv::String parseOption(const std::string &value)
{
    return value;
}

template<>
inline utils::Paths parseOption(const std::string &value)
{
    utils::Paths result;
#ifdef _WIN32
    const char sep = ';';
#else
    const char sep = ':';
#endif
    size_t start_pos = 0;
    while (start_pos != std::string::npos)
    {
        const size_t pos = value.find(sep, start_pos);
        const std::string one_piece(value, start_pos, pos == std::string::npos ? pos : pos - start_pos);
        if (!one_piece.empty())
            result.push_back(one_piece);
        start_pos = pos == std::string::npos ? pos : pos + 1;
    }
    return result;
}

static inline const char * envRead(const char * name)
{
#ifdef NO_GETENV
    CV_UNUSED(name);
    return NULL;
#else
    return getenv(name);
#endif
}

template<typename T>
inline T read(const std::string & k, const T & defaultValue)
{
    try
    {
        const char * res = envRead(k.c_str());
        if (res)
            return parseOption<T>(std::string(res));
    }
    catch (const ParseError &err)
    {
        CV_Error(cv::Error::StsBadArg, err.toString(k));
    }
    return defaultValue;
}

bool utils::getConfigurationParameterBool(const char* name, bool defaultValue)
{
    return read<bool>(name, defaultValue);
}

size_t utils::getConfigurationParameterSizeT(const char* name, size_t defaultValue)
{
    return read<size_t>(name, defaultValue);
}

cv::String utils::getConfigurationParameterString(const char* name, const char* defaultValue)
{
    return read<cv::String>(name, defaultValue ? cv::String(defaultValue) : cv::String());
}

utils::Paths utils::getConfigurationParameterPaths(const char* name, const utils::Paths &defaultValue)
{
    return read<utils::Paths>(name, defaultValue);
}


#ifdef CV_COLLECT_IMPL_DATA
ImplCollector& getImplData()
{
    CV_SINGLETON_LAZY_INIT_REF(ImplCollector, new ImplCollector())
}

void setImpl(int flags)
{
    cv::AutoLock lock(getImplData().mutex);

    getImplData().implFlags = flags;
    getImplData().implCode.clear();
    getImplData().implFun.clear();
}

void addImpl(int flag, const char* func)
{
    cv::AutoLock lock(getImplData().mutex);

    getImplData().implFlags |= flag;
    if(func) // use lazy collection if name was not specified
    {
        size_t index = getImplData().implCode.size();
        if(!index || (getImplData().implCode[index-1] != flag || getImplData().implFun[index-1].compare(func))) // avoid duplicates
        {
            getImplData().implCode.push_back(flag);
            getImplData().implFun.push_back(func);
        }
    }
}

int getImpl(std::vector<int> &impl, std::vector<String> &funName)
{
    cv::AutoLock lock(getImplData().mutex);

    impl    = getImplData().implCode;
    funName = getImplData().implFun;
    return getImplData().implFlags; // return actual flags for lazy collection
}

bool useCollection()
{
    return getImplData().useCollection;
}

void setUseCollection(bool flag)
{
    cv::AutoLock lock(getImplData().mutex);

    getImplData().useCollection = flag;
}
#endif

namespace instr
{
bool useInstrumentation()
{
#ifdef ENABLE_INSTRUMENTATION
    return getInstrumentStruct().useInstr;
#else
    return false;
#endif
}

void setUseInstrumentation(bool flag)
{
#ifdef ENABLE_INSTRUMENTATION
    getInstrumentStruct().useInstr = flag;
#else
    CV_UNUSED(flag);
#endif
}

InstrNode* getTrace()
{
#ifdef ENABLE_INSTRUMENTATION
    return &getInstrumentStruct().rootNode;
#else
    return NULL;
#endif
}

void resetTrace()
{
#ifdef ENABLE_INSTRUMENTATION
    getInstrumentStruct().rootNode.removeChilds();
    getInstrumentTLSStruct().pCurrentNode = &getInstrumentStruct().rootNode;
#endif
}

void setFlags(FLAGS modeFlags)
{
#ifdef ENABLE_INSTRUMENTATION
    getInstrumentStruct().flags = modeFlags;
#else
    CV_UNUSED(modeFlags);
#endif
}
FLAGS getFlags()
{
#ifdef ENABLE_INSTRUMENTATION
    return (FLAGS)getInstrumentStruct().flags;
#else
    return (FLAGS)0;
#endif
}

NodeData::NodeData(const char* funName, const char* fileName, int lineNum, void* retAddress, bool alwaysExpand, cv::instr::TYPE instrType, cv::instr::IMPL implType)
{
    m_funName       = funName ? cv::String(funName) : cv::String();  // std::string doesn't accept NULL
    m_instrType     = instrType;
    m_implType      = implType;
    m_fileName      = fileName;
    m_lineNum       = lineNum;
    m_retAddress    = retAddress;
    m_alwaysExpand  = alwaysExpand;

    m_threads    = 1;
    m_counter    = 0;
    m_ticksTotal = 0;

    m_funError  = false;
}
NodeData::NodeData(NodeData &ref)
{
    *this = ref;
}
NodeData& NodeData::operator=(const NodeData &right)
{
    this->m_funName      = right.m_funName;
    this->m_instrType    = right.m_instrType;
    this->m_implType     = right.m_implType;
    this->m_fileName     = right.m_fileName;
    this->m_lineNum      = right.m_lineNum;
    this->m_retAddress   = right.m_retAddress;
    this->m_alwaysExpand = right.m_alwaysExpand;

    this->m_threads     = right.m_threads;
    this->m_counter     = right.m_counter;
    this->m_ticksTotal  = right.m_ticksTotal;

    this->m_funError    = right.m_funError;

    return *this;
}
NodeData::~NodeData()
{
}
bool operator==(const NodeData& left, const NodeData& right)
{
    if(left.m_lineNum == right.m_lineNum && left.m_funName == right.m_funName && left.m_fileName == right.m_fileName)
    {
        if(left.m_retAddress == right.m_retAddress || !(cv::instr::getFlags()&cv::instr::FLAGS_EXPAND_SAME_NAMES || left.m_alwaysExpand))
            return true;
    }
    return false;
}

#ifdef ENABLE_INSTRUMENTATION
InstrStruct& getInstrumentStruct()
{
    static InstrStruct instr;
    return instr;
}

InstrTLSStruct& getInstrumentTLSStruct()
{
    return *getInstrumentStruct().tlsStruct.get();
}

InstrNode* getCurrentNode()
{
    return getInstrumentTLSStruct().pCurrentNode;
}

IntrumentationRegion::IntrumentationRegion(const char* funName, const char* fileName, int lineNum, void *retAddress, bool alwaysExpand, TYPE instrType, IMPL implType)
{
    m_disabled    = false;
    m_regionTicks = 0;

    InstrStruct *pStruct = &getInstrumentStruct();
    if(pStruct->useInstr)
    {
        InstrTLSStruct *pTLS = &getInstrumentTLSStruct();

        // Disable in case of failure
        if(!pTLS->pCurrentNode)
        {
            m_disabled = true;
            return;
        }

        int depth = pTLS->pCurrentNode->getDepth();
        if(pStruct->maxDepth && pStruct->maxDepth <= depth)
        {
            m_disabled = true;
            return;
        }

        NodeData payload(funName, fileName, lineNum, retAddress, alwaysExpand, instrType, implType);
        Node<NodeData>* pChild = NULL;

        if(pStruct->flags&FLAGS_MAPPING)
        {
            // Critical section
            cv::AutoLock guard(pStruct->mutexCreate); // Guard from concurrent child creation
            pChild = pTLS->pCurrentNode->findChild(payload);
            if(!pChild)
            {
                pChild = new Node<NodeData>(payload);
                pTLS->pCurrentNode->addChild(pChild);
            }
        }
        else
        {
            pChild = pTLS->pCurrentNode->findChild(payload);
            if(!pChild)
            {
                m_disabled = true;
                return;
            }
        }
        pTLS->pCurrentNode = pChild;

        m_regionTicks = getTickCount();
    }
}

IntrumentationRegion::~IntrumentationRegion()
{
    InstrStruct *pStruct = &getInstrumentStruct();
    if(pStruct->useInstr)
    {
        if(!m_disabled)
        {
            InstrTLSStruct *pTLS = &getInstrumentTLSStruct();

            if (pTLS->pCurrentNode->m_payload.m_implType == cv::instr::IMPL_OPENCL &&
                (pTLS->pCurrentNode->m_payload.m_instrType == cv::instr::TYPE_FUN ||
                    pTLS->pCurrentNode->m_payload.m_instrType == cv::instr::TYPE_WRAPPER))
            {
                cv::ocl::finish(); // TODO Support "async" OpenCL instrumentation
            }

            uint64 ticks = (getTickCount() - m_regionTicks);
            {
                cv::AutoLock guard(pStruct->mutexCount); // Concurrent ticks accumulation
                pTLS->pCurrentNode->m_payload.m_counter++;
                pTLS->pCurrentNode->m_payload.m_ticksTotal += ticks;
                pTLS->pCurrentNode->m_payload.m_tls.get()->m_ticksTotal += ticks;
            }

            pTLS->pCurrentNode = pTLS->pCurrentNode->m_pParent;
        }
    }
}
#endif
}

namespace ipp
{

#ifdef HAVE_IPP
struct IPPInitSingleton
{
public:
    IPPInitSingleton()
    {
        useIPP         = true;
        useIPP_NE      = false;
        ippStatus      = 0;
        funcname       = NULL;
        filename       = NULL;
        linen          = 0;
        cpuFeatures    = 0;
        ippFeatures    = 0;
        ippTopFeatures = 0;
        pIppLibInfo    = NULL;

        ippStatus = ippGetCpuFeatures(&cpuFeatures, NULL);
        if(ippStatus < 0)
        {
            std::cerr << "ERROR: IPP cannot detect CPU features, IPP was disabled " << std::endl;
            useIPP = false;
            return;
        }
        ippFeatures = cpuFeatures;

        const char* pIppEnv = getenv("OPENCV_IPP");
        cv::String env;
        if(pIppEnv != NULL)
            env = pIppEnv;
        if(env.size())
        {
#if IPP_VERSION_X100 >= 201900
            const Ipp64u minorFeatures = ippCPUID_MOVBE|ippCPUID_AES|ippCPUID_CLMUL|ippCPUID_ABR|ippCPUID_RDRAND|ippCPUID_F16C|
                ippCPUID_ADCOX|ippCPUID_RDSEED|ippCPUID_PREFETCHW|ippCPUID_SHA|ippCPUID_MPX|ippCPUID_AVX512CD|ippCPUID_AVX512ER|
                ippCPUID_AVX512PF|ippCPUID_AVX512BW|ippCPUID_AVX512DQ|ippCPUID_AVX512VL|ippCPUID_AVX512VBMI|ippCPUID_AVX512_4FMADDPS|
                ippCPUID_AVX512_4VNNIW|ippCPUID_AVX512IFMA;
#elif IPP_VERSION_X100 >= 201703
            const Ipp64u minorFeatures = ippCPUID_MOVBE|ippCPUID_AES|ippCPUID_CLMUL|ippCPUID_ABR|ippCPUID_RDRAND|ippCPUID_F16C|
                ippCPUID_ADCOX|ippCPUID_RDSEED|ippCPUID_PREFETCHW|ippCPUID_SHA|ippCPUID_MPX|ippCPUID_AVX512CD|ippCPUID_AVX512ER|
                ippCPUID_AVX512PF|ippCPUID_AVX512BW|ippCPUID_AVX512DQ|ippCPUID_AVX512VL|ippCPUID_AVX512VBMI;
#elif IPP_VERSION_X100 >= 201700
            const Ipp64u minorFeatures = ippCPUID_MOVBE|ippCPUID_AES|ippCPUID_CLMUL|ippCPUID_ABR|ippCPUID_RDRAND|ippCPUID_F16C|
                ippCPUID_ADCOX|ippCPUID_RDSEED|ippCPUID_PREFETCHW|ippCPUID_SHA|ippCPUID_AVX512CD|ippCPUID_AVX512ER|
                ippCPUID_AVX512PF|ippCPUID_AVX512BW|ippCPUID_AVX512DQ|ippCPUID_AVX512VL|ippCPUID_AVX512VBMI;
#else
            const Ipp64u minorFeatures = 0;
#endif

            env = toLowerCase(env);
            if(env.substr(0, 2) == "ne")
            {
                useIPP_NE = true;
                env = env.substr(3, env.size());
            }

            if(env == "disabled")
            {
                std::cerr << "WARNING: IPP was disabled by OPENCV_IPP environment variable" << std::endl;
                useIPP = false;
            }
            else if(env == "sse42")
                ippFeatures = minorFeatures|ippCPUID_SSE2|ippCPUID_SSE3|ippCPUID_SSSE3|ippCPUID_SSE41|ippCPUID_SSE42;
            else if(env == "avx2")
                ippFeatures = minorFeatures|ippCPUID_SSE2|ippCPUID_SSE3|ippCPUID_SSSE3|ippCPUID_SSE41|ippCPUID_SSE42|ippCPUID_AVX|ippCPUID_AVX2;
#if IPP_VERSION_X100 >= 201700
#if defined (_M_AMD64) || defined (__x86_64__)
            else if(env == "avx512")
                ippFeatures = minorFeatures|ippCPUID_SSE2|ippCPUID_SSE3|ippCPUID_SSSE3|ippCPUID_SSE41|ippCPUID_SSE42|ippCPUID_AVX|ippCPUID_AVX2|ippCPUID_AVX512F;
#endif
#endif
            else
                std::cerr << "ERROR: Improper value of OPENCV_IPP: " << env.c_str() << ". Correct values are: disabled, sse42, avx2, avx512 (Intel64 only)" << std::endl;

            // Trim unsupported features
            ippFeatures &= cpuFeatures;
        }

        // Disable AVX1 since we don't track regressions for it. SSE42 will be used instead
        if(cpuFeatures&ippCPUID_AVX && !(cpuFeatures&ippCPUID_AVX2))
            ippFeatures &= ~((Ipp64u)ippCPUID_AVX);

        // IPP integrations in OpenCV support only SSE4.2, AVX2 and AVX-512 optimizations.
        if(!(
#if IPP_VERSION_X100 >= 201700
            cpuFeatures&ippCPUID_AVX512F ||
#endif
            cpuFeatures&ippCPUID_AVX2 ||
            cpuFeatures&ippCPUID_SSE42
            ))
        {
            useIPP = false;
            return;
        }

        if(ippFeatures == cpuFeatures)
            IPP_INITIALIZER(0)
        else
            IPP_INITIALIZER(ippFeatures)
        ippFeatures = ippGetEnabledCpuFeatures();

        // Detect top level optimizations to make comparison easier for optimizations dependent conditions
#if IPP_VERSION_X100 >= 201700
        if(ippFeatures&ippCPUID_AVX512F)
        {
            if((ippFeatures&ippCPUID_AVX512_SKX) == ippCPUID_AVX512_SKX)
                ippTopFeatures = ippCPUID_AVX512_SKX;
            else if((ippFeatures&ippCPUID_AVX512_KNL) == ippCPUID_AVX512_KNL)
                ippTopFeatures = ippCPUID_AVX512_KNL;
            else
                ippTopFeatures = ippCPUID_AVX512F; // Unknown AVX512 configuration
        }
        else
#endif
        if(ippFeatures&ippCPUID_AVX2)
            ippTopFeatures = ippCPUID_AVX2;
        else if(ippFeatures&ippCPUID_SSE42)
            ippTopFeatures = ippCPUID_SSE42;

        pIppLibInfo = ippiGetLibVersion();

        // workaround: https://github.com/opencv/opencv/issues/12959
        std::string ippName(pIppLibInfo->Name ? pIppLibInfo->Name : "");
        if (ippName.find("SSE4.2") != std::string::npos)
        {
            ippTopFeatures = ippCPUID_SSE42;
        }
    }

public:
    bool        useIPP;
    bool        useIPP_NE;

    int         ippStatus;  // 0 - all is ok, -1 - IPP functions failed
    const char *funcname;
    const char *filename;
    int         linen;
    Ipp64u      ippFeatures;
    Ipp64u      cpuFeatures;
    Ipp64u      ippTopFeatures;
    const IppLibraryVersion *pIppLibInfo;
};

static IPPInitSingleton& getIPPSingleton()
{
    CV_SINGLETON_LAZY_INIT_REF(IPPInitSingleton, new IPPInitSingleton())
}
#endif

unsigned long long getIppFeatures()
{
#ifdef HAVE_IPP
    return getIPPSingleton().ippFeatures;
#else
    return 0;
#endif
}

#ifdef HAVE_IPP
unsigned long long getIppTopFeatures()
{
    return getIPPSingleton().ippTopFeatures;
}
#endif

void setIppStatus(int status, const char * const _funcname, const char * const _filename, int _line)
{
#ifdef HAVE_IPP
    getIPPSingleton().ippStatus = status;
    getIPPSingleton().funcname = _funcname;
    getIPPSingleton().filename = _filename;
    getIPPSingleton().linen = _line;
#else
    CV_UNUSED(status); CV_UNUSED(_funcname); CV_UNUSED(_filename); CV_UNUSED(_line);
#endif
}

int getIppStatus()
{
#ifdef HAVE_IPP
    return getIPPSingleton().ippStatus;
#else
    return 0;
#endif
}

String getIppErrorLocation()
{
#ifdef HAVE_IPP
    return format("%s:%d %s", getIPPSingleton().filename ? getIPPSingleton().filename : "", getIPPSingleton().linen, getIPPSingleton().funcname ? getIPPSingleton().funcname : "");
#else
    return String();
#endif
}

String getIppVersion()
{
#ifdef HAVE_IPP
    const IppLibraryVersion *pInfo = getIPPSingleton().pIppLibInfo;
    if(pInfo)
        return format("%s %s %s", pInfo->Name, pInfo->Version, pInfo->BuildDate);
    else
        return String("error");
#else
    return String("disabled");
#endif
}

bool useIPP()
{
#ifdef HAVE_IPP
    CoreTLSData& data = getCoreTlsData();
    if (data.useIPP < 0)
    {
        data.useIPP = getIPPSingleton().useIPP;
    }
    return (data.useIPP > 0);
#else
    return false;
#endif
}

void setUseIPP(bool flag)
{
    CoreTLSData& data = getCoreTlsData();
#ifdef HAVE_IPP
    data.useIPP = (getIPPSingleton().useIPP)?flag:false;
#else
    CV_UNUSED(flag);
    data.useIPP = false;
#endif
}

bool useIPP_NotExact()
{
#ifdef HAVE_IPP
    CoreTLSData& data = getCoreTlsData();
    if (data.useIPP_NE < 0)
    {
        data.useIPP_NE = getIPPSingleton().useIPP_NE;
    }
    return (data.useIPP_NE > 0);
#else
    return false;
#endif
}

void setUseIPP_NotExact(bool flag)
{
    CoreTLSData& data = getCoreTlsData();
#ifdef HAVE_IPP
    data.useIPP_NE = flag;
#else
    CV_UNUSED(flag);
    data.useIPP_NE = false;
#endif
}

} // namespace ipp

} // namespace cv

/* End of file. */<|MERGE_RESOLUTION|>--- conflicted
+++ resolved
@@ -53,9 +53,8 @@
 #include <opencv2/core/utils/tls.hpp>
 #include <opencv2/core/utils/instrumentation.hpp>
 
-<<<<<<< HEAD
 #include <opencv2/core/utils/filesystem.private.hpp>
-=======
+
 #ifndef OPENCV_WITH_THREAD_SANITIZER
   #if defined(__clang__) && defined(__has_feature)
   #if __has_feature(thread_sanitizer)
@@ -67,7 +66,6 @@
 #ifndef OPENCV_WITH_THREAD_SANITIZER
     #define OPENCV_WITH_THREAD_SANITIZER 0
 #endif
->>>>>>> 17bd9a1f
 
 namespace cv {
 
@@ -1450,27 +1448,9 @@
 // TODO use reference
 static TlsAbstraction* getTlsAbstraction()
 {
-<<<<<<< HEAD
-    static TlsAbstraction* instance = &getTlsAbstraction_();
-    return DisposedSingletonMark<TlsAbstraction>::isDisposed() ? NULL : instance;
-=======
-#ifdef CV_CXX11
     static TlsAbstraction *g_tls = new TlsAbstraction();  // memory leak is intended here to avoid disposing of TLS container
     static TlsAbstractionReleaseGuard g_tlsReleaseGuard(*g_tls);
-#else
-    static TlsAbstraction* volatile g_tls = NULL;
-    if (g_tls == NULL)
-    {
-        cv::AutoLock lock(cv::getInitializationMutex());
-        if (g_tls == NULL)
-        {
-            g_tls = new TlsAbstraction();
-            static TlsAbstractionReleaseGuard g_tlsReleaseGuard(*g_tls);
-        }
-    }
-#endif
     return g_tls;
->>>>>>> 17bd9a1f
 }
 
 
@@ -1478,19 +1458,11 @@
 #ifdef WINRT
 static __declspec( thread ) void* tlsData = NULL; // using C++11 thread attribute for local thread data
 TlsAbstraction::TlsAbstraction() {}
-<<<<<<< HEAD
-TlsAbstraction::~TlsAbstraction()
+void TlsAbstraction::releaseSystemResources()
 {
     cv::__termination = true;  // DllMain is missing in static builds
 }
-void* TlsAbstraction::getData_() const
-=======
-void TlsAbstraction::releaseSystemResources()
-{
-    cv::__termination = true;  // DllMain is missing in static builds
-}
 void* TlsAbstraction::getData() const
->>>>>>> 17bd9a1f
 {
     return tlsData;
 }
@@ -1515,10 +1487,7 @@
 void TlsAbstraction::releaseSystemResources()
 {
     cv::__termination = true;  // DllMain is missing in static builds
-<<<<<<< HEAD
-=======
     disposed = true;
->>>>>>> 17bd9a1f
 #ifndef CV_USE_FLS
     TlsFree(tlsKey);
 #else // CV_USE_FLS
@@ -1557,10 +1526,7 @@
 void TlsAbstraction::releaseSystemResources()
 {
     cv::__termination = true;  // DllMain is missing in static builds
-<<<<<<< HEAD
-=======
     disposed = true;
->>>>>>> 17bd9a1f
     if (pthread_key_delete(tlsKey) != 0)
     {
         // Don't use logging here
