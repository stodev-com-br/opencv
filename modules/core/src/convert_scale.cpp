--- conflicted
+++ resolved
@@ -1775,11 +1775,7 @@
     else
     {
         const Mat* arrays[] = {&src, &dst, 0};
-<<<<<<< HEAD
-        uchar* ptrs[2]{};
-=======
         uchar* ptrs[2] = {};
->>>>>>> 351ee2e3
         NAryMatIterator it(arrays, ptrs);
         Size sz((int)it.size*cn, 1);
 
