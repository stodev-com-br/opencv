/*M///////////////////////////////////////////////////////////////////////////////////////
//
//  IMPORTANT: READ BEFORE DOWNLOADING, COPYING, INSTALLING OR USING.
//
//  By downloading, copying, installing or using the software you agree to this license.
//  If you do not agree to this license, do not download, install,
//  copy or use the software.
//
//
//                           License Agreement
//                For Open Source Computer Vision Library
//
// Copyright (C) 2014, Itseez Inc., all rights reserved.
// Third party copyrights are property of their respective owners.
//
// Redistribution and use in source and binary forms, with or without modification,
// are permitted provided that the following conditions are met:
//
//   * Redistribution's of source code must retain the above copyright notice,
//     this list of conditions and the following disclaimer.
//
//   * Redistribution's in binary form must reproduce the above copyright notice,
//     this list of conditions and the following disclaimer in the documentation
//     and/or other materials provided with the distribution.
//
//   * The name of the copyright holders may not be used to endorse or promote products
//     derived from this software without specific prior written permission.
//
// This software is provided by the copyright holders and contributors "as is" and
// any express or implied warranties, including, but not limited to, the implied
// warranties of merchantability and fitness for a particular purpose are disclaimed.
// In no event shall the Intel Corporation or contributors be liable for any direct,
// indirect, incidental, special, exemplary, or consequential damages
// (including, but not limited to, procurement of substitute goods or services;
// loss of use, data, or profits; or business interruption) however caused
// and on any theory of liability, whether in contract, strict liability,
// or tort (including negligence or otherwise) arising in any way out of
// the use of this software, even if advised of the possibility of such damage.
//
//M*/

#include "precomp.hpp"
#include "opencl_kernels_core.hpp"
#include "umatrix.hpp"

#include <opencv2/core/utils/tls.hpp>

///////////////////////////////// UMat implementation ///////////////////////////////

namespace cv {

// forward decls, implementation is below in this file
void setSize(UMat& m, int _dims, const int* _sz, const size_t* _steps,
             bool autoSteps = false);

void updateContinuityFlag(UMat& m);
void finalizeHdr(UMat& m);

UMatData::UMatData(const MatAllocator* allocator)
{
    prevAllocator = currAllocator = allocator;
    urefcount = refcount = mapcount = 0;
    data = origdata = 0;
    size = 0;
    flags = static_cast<UMatData::MemoryFlag>(0);
    handle = 0;
    userdata = 0;
    allocatorFlags_ = 0;
    originalUMatData = NULL;
}

UMatData::~UMatData()
{
    prevAllocator = currAllocator = 0;
    urefcount = refcount = 0;
    CV_Assert(mapcount == 0);
    data = origdata = 0;
    size = 0;
    bool isAsyncCleanup = !!(flags & UMatData::ASYNC_CLEANUP);
    flags = static_cast<UMatData::MemoryFlag>(0);
    handle = 0;
    userdata = 0;
    allocatorFlags_ = 0;
    if (originalUMatData)
    {
        bool showWarn = false;
        UMatData* u = originalUMatData;
        bool zero_Ref = CV_XADD(&(u->refcount), -1) == 1;
        if (zero_Ref)
        {
            // simulate Mat::deallocate
            if (u->mapcount != 0)
            {
                (u->currAllocator ? u->currAllocator : /* TODO allocator ? allocator :*/ Mat::getDefaultAllocator())->unmap(u);
            }
            else
            {
                // we don't do "map", so we can't do "unmap"
            }
        }
        bool zero_URef = CV_XADD(&(u->urefcount), -1) == 1;
        if (zero_Ref && !zero_URef)
            showWarn = true;
        if (zero_Ref && zero_URef) // oops, we need to free resources
        {
            showWarn = !isAsyncCleanup;
            // simulate UMat::deallocate
            u->currAllocator->deallocate(u);
        }
#ifndef NDEBUG
        if (showWarn)
        {
            static int warn_message_showed = 0;
            if (warn_message_showed++ < 100)
            {
                fflush(stdout);
                fprintf(stderr, "\n! OPENCV warning: getUMat()/getMat() call chain possible problem."
                                "\n!                 Base object is dead, while nested/derived object is still alive or processed."
                                "\n!                 Please check lifetime of UMat/Mat objects!\n");
                fflush(stderr);
            }
        }
#else
        CV_UNUSED(showWarn);
#endif
        originalUMatData = NULL;
    }
}

#ifndef OPENCV_DISABLE_THREAD_SUPPORT

// it should be a prime number for the best hash function
enum { UMAT_NLOCKS = 31 };
static Mutex umatLocks[UMAT_NLOCKS];

static size_t getUMatDataLockIndex(const UMatData* u)
{
    size_t idx = ((size_t)(void*)u) % UMAT_NLOCKS;
    return idx;
}

void UMatData::lock()
{
    size_t idx = getUMatDataLockIndex(this);
    //printf("%d lock(%d)\n", cv::utils::getThreadID(), (int)idx);
    umatLocks[idx].lock();
}

void UMatData::unlock()
{
    size_t idx = getUMatDataLockIndex(this);
    //printf("%d unlock(%d)\n", cv::utils::getThreadID(), (int)idx);
    umatLocks[idx].unlock();
}


// Do not allow several lock() calls with different UMatData objects.
struct UMatDataAutoLocker
{
    int usage_count;
    UMatData* locked_objects[2];
    UMatDataAutoLocker() : usage_count(0) { locked_objects[0] = NULL; locked_objects[1] = NULL; }

    void lock(UMatData*& u1)
    {
        bool locked_1 = (u1 == locked_objects[0] || u1 == locked_objects[1]);
        if (locked_1)
        {
            u1 = NULL;
            return;
        }
        CV_Assert(usage_count == 0);  // UMatDataAutoLock can't be used multiple times from the same thread
        usage_count = 1;
        locked_objects[0] = u1;
        u1->lock();
    }
    void lock(UMatData*& u1, UMatData*& u2)
    {
        bool locked_1 = (u1 == locked_objects[0] || u1 == locked_objects[1]);
        bool locked_2 = (u2 == locked_objects[0] || u2 == locked_objects[1]);
        if (locked_1)
            u1 = NULL;
        if (locked_2)
            u2 = NULL;
        if (locked_1 && locked_2)
            return;
        CV_Assert(usage_count == 0);  // UMatDataAutoLock can't be used multiple times from the same thread
        usage_count = 1;
        locked_objects[0] = u1;
        locked_objects[1] = u2;
        if (u1)
            u1->lock();
        if (u2)
            u2->lock();
    }
    void release(UMatData* u1, UMatData* u2)
    {
        if (u1 == NULL && u2 == NULL)
            return;
        CV_Assert(usage_count == 1);
        usage_count = 0;
        if (u1)
            u1->unlock();
        if (u2)
            u2->unlock();
        locked_objects[0] = NULL; locked_objects[1] = NULL;
    }
};
static TLSData<UMatDataAutoLocker>& getUMatDataAutoLockerTLS()
{
    CV_SINGLETON_LAZY_INIT_REF(TLSData<UMatDataAutoLocker>, new TLSData<UMatDataAutoLocker>());
}
static UMatDataAutoLocker& getUMatDataAutoLocker() { return getUMatDataAutoLockerTLS().getRef(); }


UMatDataAutoLock::UMatDataAutoLock(UMatData* u) : u1(u), u2(NULL)
{
    getUMatDataAutoLocker().lock(u1);
}
UMatDataAutoLock::UMatDataAutoLock(UMatData* u1_, UMatData* u2_) : u1(u1_), u2(u2_)
{
    if (getUMatDataLockIndex(u1) > getUMatDataLockIndex(u2))
    {
        std::swap(u1, u2);
    }
    getUMatDataAutoLocker().lock(u1, u2);
}
UMatDataAutoLock::~UMatDataAutoLock()
{
    getUMatDataAutoLocker().release(u1, u2);
}

#else

void UMatData::lock()
{
    // nothing in OPENCV_DISABLE_THREAD_SUPPORT mode
}

void UMatData::unlock()
{
    // nothing in OPENCV_DISABLE_THREAD_SUPPORT mode
}

UMatDataAutoLock::UMatDataAutoLock(UMatData* u) : u1(u), u2(NULL)
{
    // nothing in OPENCV_DISABLE_THREAD_SUPPORT mode
}
UMatDataAutoLock::UMatDataAutoLock(UMatData* u1_, UMatData* u2_) : u1(u1_), u2(u2_)
{
    // nothing in OPENCV_DISABLE_THREAD_SUPPORT mode
}
UMatDataAutoLock::~UMatDataAutoLock()
{
    // nothing in OPENCV_DISABLE_THREAD_SUPPORT mode
}

#endif  // OPENCV_DISABLE_THREAD_SUPPORT

//////////////////////////////// UMat ////////////////////////////////

UMat::UMat(UMatUsageFlags _usageFlags) CV_NOEXCEPT
: flags(MAGIC_VAL), dims(0), rows(0), cols(0), allocator(0), usageFlags(_usageFlags), u(0), offset(0), size(&rows)
{}

UMat::UMat(int _rows, int _cols, int _type, UMatUsageFlags _usageFlags)
: flags(MAGIC_VAL), dims(0), rows(0), cols(0), allocator(0), usageFlags(_usageFlags), u(0), offset(0), size(&rows)
{
    create(_rows, _cols, _type);
}

UMat::UMat(int _rows, int _cols, int _type, const Scalar& _s, UMatUsageFlags _usageFlags)
: flags(MAGIC_VAL), dims(0), rows(0), cols(0), allocator(0), usageFlags(_usageFlags), u(0), offset(0), size(&rows)
{
    create(_rows, _cols, _type);
    *this = _s;
}

UMat::UMat(Size _sz, int _type, UMatUsageFlags _usageFlags)
: flags(MAGIC_VAL), dims(0), rows(0), cols(0), allocator(0), usageFlags(_usageFlags), u(0), offset(0), size(&rows)
{
    create( _sz.height, _sz.width, _type );
}

UMat::UMat(Size _sz, int _type, const Scalar& _s, UMatUsageFlags _usageFlags)
: flags(MAGIC_VAL), dims(0), rows(0), cols(0), allocator(0), usageFlags(_usageFlags), u(0), offset(0), size(&rows)
{
    create(_sz.height, _sz.width, _type);
    *this = _s;
}

UMat::UMat(int _dims, const int* _sz, int _type, UMatUsageFlags _usageFlags)
: flags(MAGIC_VAL), dims(0), rows(0), cols(0), allocator(0), usageFlags(_usageFlags), u(0), offset(0), size(&rows)
{
    create(_dims, _sz, _type);
}

UMat::UMat(int _dims, const int* _sz, int _type, const Scalar& _s, UMatUsageFlags _usageFlags)
: flags(MAGIC_VAL), dims(0), rows(0), cols(0), allocator(0), usageFlags(_usageFlags), u(0), offset(0), size(&rows)
{
    create(_dims, _sz, _type);
    *this = _s;
}

UMat::UMat(const UMat& m)
: flags(m.flags), dims(m.dims), rows(m.rows), cols(m.cols), allocator(m.allocator),
  usageFlags(m.usageFlags), u(m.u), offset(m.offset), size(&rows)
{
    addref();
    if( m.dims <= 2 )
    {
        step[0] = m.step[0]; step[1] = m.step[1];
    }
    else
    {
        dims = 0;
        copySize(m);
    }
}

UMat& UMat::operator=(const UMat& m)
{
    if( this != &m )
    {
        const_cast<UMat&>(m).addref();
        release();
        flags = m.flags;
        if( dims <= 2 && m.dims <= 2 )
        {
            dims = m.dims;
            rows = m.rows;
            cols = m.cols;
            step[0] = m.step[0];
            step[1] = m.step[1];
        }
        else
            copySize(m);
        allocator = m.allocator;
        usageFlags = m.usageFlags;
        u = m.u;
        offset = m.offset;
    }
    return *this;
}

UMat UMat::clone() const
{
    UMat m;
    copyTo(m);
    return m;
}

void UMat::assignTo(UMat& m, int _type) const
{
    if( _type < 0 )
        m = *this;
    else
        convertTo(m, _type);
}

void UMat::create(int _rows, int _cols, int _type, UMatUsageFlags _usageFlags)
{
    int sz[] = {_rows, _cols};
    create(2, sz, _type, _usageFlags);
}

void UMat::create(Size _sz, int _type, UMatUsageFlags _usageFlags)
{
    create(_sz.height, _sz.width, _type, _usageFlags);
}

void UMat::addref()
{
    if( u )
        CV_XADD(&(u->urefcount), 1);
}

void UMat::release()
{
    if( u && CV_XADD(&(u->urefcount), -1) == 1 )
        deallocate();
    for(int i = 0; i < dims; i++)
        size.p[i] = 0;
    u = 0;
}

bool UMat::empty() const
{
    return u == 0 || total() == 0 || dims == 0;
}

size_t UMat::total() const
{
    if( dims <= 2 )
        return (size_t)rows * cols;
    size_t p = 1;
    for( int i = 0; i < dims; i++ )
        p *= size[i];
    return p;
}


UMat::UMat(UMat&& m)
: flags(m.flags), dims(m.dims), rows(m.rows), cols(m.cols), allocator(m.allocator),
  usageFlags(m.usageFlags), u(m.u), offset(m.offset), size(&rows)
{
    if (m.dims <= 2)  // move new step/size info
    {
        step[0] = m.step[0];
        step[1] = m.step[1];
    }
    else
    {
        CV_DbgAssert(m.step.p != m.step.buf);
        step.p = m.step.p;
        size.p = m.size.p;
        m.step.p = m.step.buf;
        m.size.p = &m.rows;
    }
    m.flags = MAGIC_VAL; m.dims = m.rows = m.cols = 0;
    m.allocator = NULL;
    m.u = NULL;
    m.offset = 0;
}

UMat& UMat::operator=(UMat&& m)
{
    if (this == &m)
      return *this;
    release();
    flags = m.flags; dims = m.dims; rows = m.rows; cols = m.cols;
    allocator = m.allocator; usageFlags = m.usageFlags;
    u = m.u;
    offset = m.offset;
    if (step.p != step.buf) // release self step/size
    {
        fastFree(step.p);
        step.p = step.buf;
        size.p = &rows;
    }
    if (m.dims <= 2) // move new step/size info
    {
        step[0] = m.step[0];
        step[1] = m.step[1];
    }
    else
    {
        CV_DbgAssert(m.step.p != m.step.buf);
        step.p = m.step.p;
        size.p = m.size.p;
        m.step.p = m.step.buf;
        m.size.p = &m.rows;
    }
    m.flags = MAGIC_VAL;
    m.usageFlags = USAGE_DEFAULT;
    m.dims = m.rows = m.cols = 0;
    m.allocator = NULL;
    m.u = NULL;
    m.offset = 0;
    return *this;
}


MatAllocator* UMat::getStdAllocator()
{
#ifdef HAVE_OPENCL
    if (ocl::useOpenCL())
        return ocl::getOpenCLAllocator();
#endif
    return Mat::getDefaultAllocator();
}

void swap( UMat& a, UMat& b )
{
    std::swap(a.flags, b.flags);
    std::swap(a.dims, b.dims);
    std::swap(a.rows, b.rows);
    std::swap(a.cols, b.cols);
    std::swap(a.allocator, b.allocator);
    std::swap(a.u, b.u);
    std::swap(a.offset, b.offset);

    std::swap(a.size.p, b.size.p);
    std::swap(a.step.p, b.step.p);
    std::swap(a.step.buf[0], b.step.buf[0]);
    std::swap(a.step.buf[1], b.step.buf[1]);

    if( a.step.p == b.step.buf )
    {
        a.step.p = a.step.buf;
        a.size.p = &a.rows;
    }

    if( b.step.p == a.step.buf )
    {
        b.step.p = b.step.buf;
        b.size.p = &b.rows;
    }
}


void setSize( UMat& m, int _dims, const int* _sz,
                            const size_t* _steps, bool autoSteps )
{
    CV_Assert( 0 <= _dims && _dims <= CV_MAX_DIM );
    if( m.dims != _dims )
    {
        if( m.step.p != m.step.buf )
        {
            fastFree(m.step.p);
            m.step.p = m.step.buf;
            m.size.p = &m.rows;
        }
        if( _dims > 2 )
        {
            m.step.p = (size_t*)fastMalloc(_dims*sizeof(m.step.p[0]) + (_dims+1)*sizeof(m.size.p[0]));
            m.size.p = (int*)(m.step.p + _dims) + 1;
            m.size.p[-1] = _dims;
            m.rows = m.cols = -1;
        }
    }

    m.dims = _dims;
    if( !_sz )
        return;

    size_t esz = CV_ELEM_SIZE(m.flags), total = esz;
    int i;
    for( i = _dims-1; i >= 0; i-- )
    {
        int s = _sz[i];
        CV_Assert( s >= 0 );
        m.size.p[i] = s;

        if( _steps )
            m.step.p[i] = i < _dims-1 ? _steps[i] : esz;
        else if( autoSteps )
        {
            m.step.p[i] = total;
            int64 total1 = (int64)total*s;
            if( (uint64)total1 != (size_t)total1 )
                CV_Error( CV_StsOutOfRange, "The total matrix size does not fit to \"size_t\" type" );
            total = (size_t)total1;
        }
    }

    if( _dims == 1 )
    {
        m.dims = 2;
        m.cols = 1;
        m.step[1] = esz;
    }
}


void UMat::updateContinuityFlag()
{
    flags = cv::updateContinuityFlag(flags, dims, size.p, step.p);
}


void finalizeHdr(UMat& m)
{
    m.updateContinuityFlag();
    int d = m.dims;
    if( d > 2 )
        m.rows = m.cols = -1;
}


UMat Mat::getUMat(AccessFlag accessFlags, UMatUsageFlags usageFlags) const
{
    UMat hdr;
    if(!data)
        return hdr;
    if (data != datastart)
    {
        Size wholeSize;
        Point ofs;
        locateROI(wholeSize, ofs);
        Size sz(cols, rows);
        if (ofs.x != 0 || ofs.y != 0)
        {
            Mat src = *this;
            int dtop = ofs.y;
            int dbottom = wholeSize.height - src.rows - ofs.y;
            int dleft = ofs.x;
            int dright = wholeSize.width - src.cols - ofs.x;
            src.adjustROI(dtop, dbottom, dleft, dright);
            return src.getUMat(accessFlags, usageFlags)(cv::Rect(ofs.x, ofs.y, sz.width, sz.height));
        }
    }
    CV_Assert(data == datastart);

    accessFlags |= ACCESS_RW;
    UMatData* new_u = NULL;
    {
        MatAllocator *a = allocator, *a0 = getDefaultAllocator();
        if(!a)
            a = a0;
        new_u = a->allocate(dims, size.p, type(), data, step.p, accessFlags, usageFlags);
        new_u->originalUMatData = u;
    }
    bool allocated = false;
    try
    {
        allocated = UMat::getStdAllocator()->allocate(new_u, accessFlags, usageFlags);
    }
    catch (const cv::Exception& e)
    {
        fprintf(stderr, "Exception: %s\n", e.what());
    }
    if (!allocated)
    {
        allocated = getDefaultAllocator()->allocate(new_u, accessFlags, usageFlags);
        CV_Assert(allocated);
    }
    if (u != NULL)
    {
#ifdef HAVE_OPENCL
        if (ocl::useOpenCL() && new_u->currAllocator == ocl::getOpenCLAllocator())
        {
            CV_Assert(new_u->tempUMat());
        }
#endif
        CV_XADD(&(u->refcount), 1);
        CV_XADD(&(u->urefcount), 1);
    }
<<<<<<< HEAD
    hdr.flags = flags;
    hdr.usageFlags = usageFlags;
    setSize(hdr, dims, size.p, step.p);
    finalizeHdr(hdr);
    hdr.u = new_u;
    hdr.offset = 0; //data - datastart;
    hdr.addref();
    return hdr;
=======
    try
    {
        hdr.flags = flags;
        setSize(hdr, dims, size.p, step.p);
        finalizeHdr(hdr);
        hdr.u = new_u;
        hdr.offset = 0; //data - datastart;
        hdr.addref();
        return hdr;
    }
    catch(...)
    {
        if (u != NULL)
        {
            CV_XADD(&(u->refcount), -1);
            CV_XADD(&(u->urefcount), -1);
        }
        new_u->currAllocator->deallocate(new_u);
        throw;
    }
>>>>>>> 1259a474
}

void UMat::create(int d, const int* _sizes, int _type, UMatUsageFlags _usageFlags)
{
    int i;
    CV_Assert(0 <= d && d <= CV_MAX_DIM && _sizes);
    _type = CV_MAT_TYPE(_type);

    // if param value is USAGE_DEFAULT by implicit default param value -or- explicit value
    // ...then don't change the existing usageFlags
    // it is not possible to change usage from non-default to USAGE_DEFAULT through create()
    // ...instead must construct UMat()
    if (_usageFlags == cv::USAGE_DEFAULT)
    {
        _usageFlags = usageFlags;
    }

    if( u && (d == dims || (d == 1 && dims <= 2)) && _type == type() && _usageFlags == usageFlags )
    {
        for( i = 0; i < d; i++ )
            if( size[i] != _sizes[i] )
                break;
        if( i == d && (d > 1 || size[1] == 1))
            return;
    }

    int _sizes_backup[CV_MAX_DIM]; // #5991
    if (_sizes == (this->size.p))
    {
        for(i = 0; i < d; i++ )
            _sizes_backup[i] = _sizes[i];
        _sizes = _sizes_backup;
    }

    release();
    usageFlags = _usageFlags;
    if( d == 0 )
        return;
    flags = (_type & CV_MAT_TYPE_MASK) | MAGIC_VAL;
    setSize(*this, d, _sizes, 0, true);
    offset = 0;

    if( total() > 0 )
    {
        MatAllocator *a = allocator, *a0 = getStdAllocator();
        if (!a)
        {
            a = a0;
            a0 = Mat::getDefaultAllocator();
        }
        try
        {
            u = a->allocate(dims, size, _type, 0, step.p, ACCESS_RW /* ignored */, usageFlags);
            CV_Assert(u != 0);
        }
        catch(...)
        {
            if(a != a0)
                u = a0->allocate(dims, size, _type, 0, step.p, ACCESS_RW /* ignored */, usageFlags);
            CV_Assert(u != 0);
        }
        CV_Assert( step[dims-1] == (size_t)CV_ELEM_SIZE(flags) );
    }

    finalizeHdr(*this);
    addref();
}

void UMat::create(const std::vector<int>& _sizes, int _type, UMatUsageFlags _usageFlags)
{
    create((int)_sizes.size(), _sizes.data(), _type, _usageFlags);
}

void UMat::copySize(const UMat& m)
{
    setSize(*this, m.dims, 0, 0);
    for( int i = 0; i < dims; i++ )
    {
        size[i] = m.size[i];
        step[i] = m.step[i];
    }
}


UMat::~UMat()
{
    release();
    if( step.p != step.buf )
        fastFree(step.p);
}

void UMat::deallocate()
{
    UMatData* u_ = u;
    u = NULL;
    u_->currAllocator->deallocate(u_);
}


UMat::UMat(const UMat& m, const Range& _rowRange, const Range& _colRange)
    : flags(MAGIC_VAL), dims(0), rows(0), cols(0), allocator(0), usageFlags(USAGE_DEFAULT), u(0), offset(0), size(&rows)
{
    CV_Assert( m.dims >= 2 );
    if( m.dims > 2 )
    {
        AutoBuffer<Range> rs(m.dims);
        rs[0] = _rowRange;
        rs[1] = _colRange;
        for( int i = 2; i < m.dims; i++ )
            rs[i] = Range::all();
        *this = m(rs.data());
        return;
    }

    *this = m;
    if( _rowRange != Range::all() && _rowRange != Range(0,rows) )
    {
        CV_Assert( 0 <= _rowRange.start && _rowRange.start <= _rowRange.end && _rowRange.end <= m.rows );
        rows = _rowRange.size();
        offset += step*_rowRange.start;
        flags |= SUBMATRIX_FLAG;
    }

    if( _colRange != Range::all() && _colRange != Range(0,cols) )
    {
        CV_Assert( 0 <= _colRange.start && _colRange.start <= _colRange.end && _colRange.end <= m.cols );
        cols = _colRange.size();
        offset += _colRange.start*elemSize();
        flags |= SUBMATRIX_FLAG;
    }

    updateContinuityFlag();

    if( rows <= 0 || cols <= 0 )
    {
        release();
        rows = cols = 0;
    }
}


UMat::UMat(const UMat& m, const Rect& roi)
    : flags(m.flags), dims(2), rows(roi.height), cols(roi.width),
    allocator(m.allocator), usageFlags(m.usageFlags), u(m.u), offset(m.offset + roi.y*m.step[0]), size(&rows)
{
    CV_Assert( m.dims <= 2 );

    size_t esz = CV_ELEM_SIZE(flags);
    offset += roi.x*esz;
    CV_Assert( 0 <= roi.x && 0 <= roi.width && roi.x + roi.width <= m.cols &&
              0 <= roi.y && 0 <= roi.height && roi.y + roi.height <= m.rows );
    if( roi.width < m.cols || roi.height < m.rows )
        flags |= SUBMATRIX_FLAG;

    step[0] = m.step[0]; step[1] = esz;
    updateContinuityFlag();

    addref();
    if( rows <= 0 || cols <= 0 )
    {
        rows = cols = 0;
        release();
    }
}


UMat::UMat(const UMat& m, const Range* ranges)
    : flags(MAGIC_VAL), dims(0), rows(0), cols(0), allocator(0), usageFlags(USAGE_DEFAULT), u(0), offset(0), size(&rows)
{
    int i, d = m.dims;

    CV_Assert(ranges);
    for( i = 0; i < d; i++ )
    {
        Range r = ranges[i];
        CV_Assert( r == Range::all() || (0 <= r.start && r.start < r.end && r.end <= m.size[i]) );
    }
    *this = m;
    for( i = 0; i < d; i++ )
    {
        Range r = ranges[i];
        if( r != Range::all() && r != Range(0, size.p[i]))
        {
            size.p[i] = r.end - r.start;
            offset += r.start*step.p[i];
            flags |= SUBMATRIX_FLAG;
        }
    }
    updateContinuityFlag();
}

UMat::UMat(const UMat& m, const std::vector<Range>& ranges)
    : flags(MAGIC_VAL), dims(0), rows(0), cols(0), allocator(0), usageFlags(USAGE_DEFAULT), u(0), offset(0), size(&rows)
{
    int i, d = m.dims;

    CV_Assert((int)ranges.size() == d);
    for (i = 0; i < d; i++)
    {
        Range r = ranges[i];
        CV_Assert(r == Range::all() || (0 <= r.start && r.start < r.end && r.end <= m.size[i]));
    }
    *this = m;
    for (i = 0; i < d; i++)
    {
        Range r = ranges[i];
        if (r != Range::all() && r != Range(0, size.p[i]))
        {
            size.p[i] = r.end - r.start;
            offset += r.start*step.p[i];
            flags |= SUBMATRIX_FLAG;
        }
    }
    updateContinuityFlag();
}

UMat UMat::diag(int d) const
{
    CV_Assert( dims <= 2 );
    UMat m = *this;
    size_t esz = elemSize();
    int len;

    if( d >= 0 )
    {
        len = std::min(cols - d, rows);
        m.offset += esz*d;
    }
    else
    {
        len = std::min(rows + d, cols);
        m.offset -= step[0]*d;
    }
    CV_DbgAssert( len > 0 );

    m.size[0] = m.rows = len;
    m.size[1] = m.cols = 1;
    m.step[0] += (len > 1 ? esz : 0);

    m.updateContinuityFlag();

    if( size() != Size(1,1) )
        m.flags |= SUBMATRIX_FLAG;

    return m;
}

void UMat::locateROI( Size& wholeSize, Point& ofs ) const
{
    CV_Assert( dims <= 2 && step[0] > 0 );
    size_t esz = elemSize(), minstep;
    ptrdiff_t delta1 = (ptrdiff_t)offset, delta2 = (ptrdiff_t)u->size;

    if( delta1 == 0 )
        ofs.x = ofs.y = 0;
    else
    {
        ofs.y = (int)(delta1/step[0]);
        ofs.x = (int)((delta1 - step[0]*ofs.y)/esz);
        CV_DbgAssert( offset == (size_t)(ofs.y*step[0] + ofs.x*esz) );
    }
    minstep = (ofs.x + cols)*esz;
    wholeSize.height = (int)((delta2 - minstep)/step[0] + 1);
    wholeSize.height = std::max(wholeSize.height, ofs.y + rows);
    wholeSize.width = (int)((delta2 - step*(wholeSize.height-1))/esz);
    wholeSize.width = std::max(wholeSize.width, ofs.x + cols);
}


UMat& UMat::adjustROI( int dtop, int dbottom, int dleft, int dright )
{
    CV_Assert( dims <= 2 && step[0] > 0 );
    Size wholeSize; Point ofs;
    size_t esz = elemSize();
    locateROI( wholeSize, ofs );
    int row1 = std::min(std::max(ofs.y - dtop, 0), wholeSize.height), row2 = std::max(0, std::min(ofs.y + rows + dbottom, wholeSize.height));
    int col1 = std::min(std::max(ofs.x - dleft, 0), wholeSize.width), col2 = std::max(0, std::min(ofs.x + cols + dright, wholeSize.width));
    if(row1 > row2)
        std::swap(row1, row2);
    if(col1 > col2)
        std::swap(col1, col2);

    offset += (row1 - ofs.y)*step + (col1 - ofs.x)*esz;
    rows = row2 - row1; cols = col2 - col1;
    size.p[0] = rows; size.p[1] = cols;
    updateContinuityFlag();
    return *this;
}


UMat UMat::reshape(int new_cn, int new_rows) const
{
    int cn = channels();
    UMat hdr = *this;

    if( dims > 2 && new_rows == 0 && new_cn != 0 && size[dims-1]*cn % new_cn == 0 )
    {
        hdr.flags = (hdr.flags & ~CV_MAT_CN_MASK) | ((new_cn-1) << CV_CN_SHIFT);
        hdr.step[dims-1] = CV_ELEM_SIZE(hdr.flags);
        hdr.size[dims-1] = hdr.size[dims-1]*cn / new_cn;
        return hdr;
    }

    CV_Assert( dims <= 2 );

    if( new_cn == 0 )
        new_cn = cn;

    int total_width = cols * cn;

    if( (new_cn > total_width || total_width % new_cn != 0) && new_rows == 0 )
        new_rows = rows * total_width / new_cn;

    if( new_rows != 0 && new_rows != rows )
    {
        int total_size = total_width * rows;
        if( !isContinuous() )
            CV_Error( CV_BadStep,
            "The matrix is not continuous, thus its number of rows can not be changed" );

        if( (unsigned)new_rows > (unsigned)total_size )
            CV_Error( CV_StsOutOfRange, "Bad new number of rows" );

        total_width = total_size / new_rows;

        if( total_width * new_rows != total_size )
            CV_Error( CV_StsBadArg, "The total number of matrix elements "
                                    "is not divisible by the new number of rows" );

        hdr.rows = new_rows;
        hdr.step[0] = total_width * elemSize1();
    }

    int new_width = total_width / new_cn;

    if( new_width * new_cn != total_width )
        CV_Error( CV_BadNumChannels,
        "The total width is not divisible by the new number of channels" );

    hdr.cols = new_width;
    hdr.flags = (hdr.flags & ~CV_MAT_CN_MASK) | ((new_cn-1) << CV_CN_SHIFT);
    hdr.step[1] = CV_ELEM_SIZE(hdr.flags);
    return hdr;
}

UMat UMat::diag(const UMat& d, UMatUsageFlags usageFlags)
{
    CV_Assert( d.cols == 1 || d.rows == 1 );
    int len = d.rows + d.cols - 1;
    UMat m(len, len, d.type(), Scalar(0), usageFlags);
    UMat md = m.diag();
    if( d.cols == 1 )
        d.copyTo(md);
    else
        transpose(d, md);
    return m;
}

int UMat::checkVector(int _elemChannels, int _depth, bool _requireContinuous) const
{
    return (depth() == _depth || _depth <= 0) &&
        (isContinuous() || !_requireContinuous) &&
        ((dims == 2 && (((rows == 1 || cols == 1) && channels() == _elemChannels) ||
                        (cols == _elemChannels && channels() == 1))) ||
        (dims == 3 && channels() == 1 && size.p[2] == _elemChannels && (size.p[0] == 1 || size.p[1] == 1) &&
         (isContinuous() || step.p[1] == step.p[2]*size.p[2])))
    ? (int)(total()*channels()/_elemChannels) : -1;
}

UMat UMat::reshape(int _cn, int _newndims, const int* _newsz) const
{
    if(_newndims == dims)
    {
        if(_newsz == 0)
            return reshape(_cn);
        if(_newndims == 2)
            return reshape(_cn, _newsz[0]);
    }

    if (isContinuous())
    {
        CV_Assert(_cn >= 0 && _newndims > 0 && _newndims <= CV_MAX_DIM && _newsz);

        if (_cn == 0)
            _cn = this->channels();
        else
            CV_Assert(_cn <= CV_CN_MAX);

        size_t total_elem1_ref = this->total() * this->channels();
        size_t total_elem1 = _cn;

        AutoBuffer<int, 4> newsz_buf( (size_t)_newndims );

        for (int i = 0; i < _newndims; i++)
        {
            CV_Assert(_newsz[i] >= 0);

            if (_newsz[i] > 0)
                newsz_buf[i] = _newsz[i];
            else if (i < dims)
                newsz_buf[i] = this->size[i];
            else
                CV_Error(CV_StsOutOfRange, "Copy dimension (which has zero size) is not present in source matrix");

            total_elem1 *= (size_t)newsz_buf[i];
        }

        if (total_elem1 != total_elem1_ref)
            CV_Error(CV_StsUnmatchedSizes, "Requested and source matrices have different count of elements");

        UMat hdr = *this;
        hdr.flags = (hdr.flags & ~CV_MAT_CN_MASK) | ((_cn-1) << CV_CN_SHIFT);
        setSize(hdr, _newndims, newsz_buf.data(), NULL, true);

        return hdr;
    }

    CV_Error(CV_StsNotImplemented, "Reshaping of n-dimensional non-continuous matrices is not supported yet");
}

Mat UMat::getMat(AccessFlag accessFlags) const
{
    if(!u)
        return Mat();
    // TODO Support ACCESS_READ (ACCESS_WRITE) without unnecessary data transfers
    accessFlags |= ACCESS_RW;
    UMatDataAutoLock autolock(u);
    try
    {
        if(CV_XADD(&u->refcount, 1) == 0)
            u->currAllocator->map(u, accessFlags);
        if (u->data != 0)
        {
            Mat hdr(dims, size.p, type(), u->data + offset, step.p);
            hdr.flags = flags;
            hdr.u = u;
            hdr.datastart = u->data;
            hdr.data = u->data + offset;
            hdr.datalimit = hdr.dataend = u->data + u->size;
            return hdr;
        }
    }
    catch(...)
    {
        CV_XADD(&u->refcount, -1);
        throw;
    }
    CV_XADD(&u->refcount, -1);
    CV_Assert(u->data != 0 && "Error mapping of UMat to host memory.");
    return Mat();
}

void* UMat::handle(AccessFlag accessFlags) const
{
    if( !u )
        return 0;

    CV_Assert(u->refcount == 0);
    CV_Assert(!u->deviceCopyObsolete() || u->copyOnMap());
    if (u->deviceCopyObsolete())
    {
        u->currAllocator->unmap(u);
    }

    if (!!(accessFlags & ACCESS_WRITE))
        u->markHostCopyObsolete(true);

    return u->handle;
}

void UMat::ndoffset(size_t* ofs) const
{
    // offset = step[0]*ofs[0] + step[1]*ofs[1] + step[2]*ofs[2] + ...;
    size_t val = offset;
    for( int i = 0; i < dims; i++ )
    {
        size_t s = step.p[i];
        ofs[i] = val / s;
        val -= ofs[i]*s;
    }
}

void UMat::copyTo(OutputArray _dst) const
{
    CV_INSTRUMENT_REGION();

#ifdef HAVE_CUDA
    if (_dst.isGpuMat())
    {
        _dst.getGpuMat().upload(*this);
        return;
    }
#endif

    int dtype = _dst.type();
    if( _dst.fixedType() && dtype != type() )
    {
        CV_Assert( channels() == CV_MAT_CN(dtype) );
        convertTo( _dst, dtype );
        return;
    }

    if( empty() )
    {
        _dst.release();
        return;
    }

    size_t i, sz[CV_MAX_DIM] = {0}, srcofs[CV_MAX_DIM], dstofs[CV_MAX_DIM], esz = elemSize();
    for( i = 0; i < (size_t)dims; i++ )
        sz[i] = size.p[i];
    sz[dims-1] *= esz;
    ndoffset(srcofs);
    srcofs[dims-1] *= esz;

    _dst.create( dims, size.p, type() );
    if( _dst.isUMat() )
    {
        UMat dst = _dst.getUMat();
        CV_Assert(dst.u);
        if( u == dst.u && dst.offset == offset )
            return;

        if (u->currAllocator == dst.u->currAllocator)
        {
            dst.ndoffset(dstofs);
            dstofs[dims-1] *= esz;
            u->currAllocator->copy(u, dst.u, dims, sz, srcofs, step.p, dstofs, dst.step.p, false);
            return;
        }
    }

    Mat dst = _dst.getMat();
    u->currAllocator->download(u, dst.ptr(), dims, sz, srcofs, step.p, dst.step.p);
}

void UMat::copyTo(OutputArray _dst, InputArray _mask) const
{
    CV_INSTRUMENT_REGION();

    if( _mask.empty() )
    {
        copyTo(_dst);
        return;
    }
#ifdef HAVE_OPENCL
    int cn = channels(), mtype = _mask.type(), mdepth = CV_MAT_DEPTH(mtype), mcn = CV_MAT_CN(mtype);
    CV_Assert( mdepth == CV_8U && (mcn == 1 || mcn == cn) );

    if (ocl::useOpenCL() && _dst.isUMat() && dims <= 2)
    {
        UMatData * prevu = _dst.getUMat().u;
        _dst.create( dims, size, type() );

        UMat dst = _dst.getUMat();

        bool haveDstUninit = false;
        if( prevu != dst.u ) // do not leave dst uninitialized
            haveDstUninit = true;

        String opts = format("-D COPY_TO_MASK -D T1=%s -D scn=%d -D mcn=%d%s",
                             ocl::memopTypeToStr(depth()), cn, mcn,
                             haveDstUninit ? " -D HAVE_DST_UNINIT" : "");

        ocl::Kernel k("copyToMask", ocl::core::copyset_oclsrc, opts);
        if (!k.empty())
        {
            k.args(ocl::KernelArg::ReadOnlyNoSize(*this),
                   ocl::KernelArg::ReadOnlyNoSize(_mask.getUMat()),
                   haveDstUninit ? ocl::KernelArg::WriteOnly(dst) :
                                   ocl::KernelArg::ReadWrite(dst));

            size_t globalsize[2] = { (size_t)cols, (size_t)rows };
            if (k.run(2, globalsize, NULL, false))
            {
                CV_IMPL_ADD(CV_IMPL_OCL);
                return;
            }
        }
    }
#endif
    Mat src = getMat(ACCESS_READ);
    src.copyTo(_dst, _mask);
}

void UMat::convertTo(OutputArray _dst, int _type, double alpha, double beta) const
{
    CV_INSTRUMENT_REGION();

    bool noScale = std::fabs(alpha - 1) < DBL_EPSILON && std::fabs(beta) < DBL_EPSILON;
    int stype = type(), cn = CV_MAT_CN(stype);

    if( _type < 0 )
        _type = _dst.fixedType() ? _dst.type() : stype;
    else
        _type = CV_MAKETYPE(CV_MAT_DEPTH(_type), cn);

    int sdepth = CV_MAT_DEPTH(stype), ddepth = CV_MAT_DEPTH(_type);
    if( sdepth == ddepth && noScale )
    {
        copyTo(_dst);
        return;
    }
#ifdef HAVE_OPENCL
    bool doubleSupport = ocl::Device::getDefault().doubleFPConfig() > 0;
    bool needDouble = sdepth == CV_64F || ddepth == CV_64F;
    if( dims <= 2 && cn && _dst.isUMat() && ocl::useOpenCL() &&
            ((needDouble && doubleSupport) || !needDouble) )
    {
        int wdepth = std::max(CV_32F, sdepth), rowsPerWI = 4;

        char cvt[2][40];
        ocl::Kernel k("convertTo", ocl::core::convert_oclsrc,
                      format("-D srcT=%s -D WT=%s -D dstT=%s -D convertToWT=%s -D convertToDT=%s%s%s",
                             ocl::typeToStr(sdepth), ocl::typeToStr(wdepth), ocl::typeToStr(ddepth),
                             ocl::convertTypeStr(sdepth, wdepth, 1, cvt[0]),
                             ocl::convertTypeStr(wdepth, ddepth, 1, cvt[1]),
                             doubleSupport ? " -D DOUBLE_SUPPORT" : "", noScale ? " -D NO_SCALE" : ""));
        if (!k.empty())
        {
            UMat src = *this;
            _dst.create( size(), _type );
            UMat dst = _dst.getUMat();

            float alphaf = (float)alpha, betaf = (float)beta;
            ocl::KernelArg srcarg = ocl::KernelArg::ReadOnlyNoSize(src),
                    dstarg = ocl::KernelArg::WriteOnly(dst, cn);

            if (noScale)
                k.args(srcarg, dstarg, rowsPerWI);
            else if (wdepth == CV_32F)
                k.args(srcarg, dstarg, alphaf, betaf, rowsPerWI);
            else
                k.args(srcarg, dstarg, alpha, beta, rowsPerWI);

            size_t globalsize[2] = { (size_t)dst.cols * cn, ((size_t)dst.rows + rowsPerWI - 1) / rowsPerWI };
            if (k.run(2, globalsize, NULL, false))
            {
                CV_IMPL_ADD(CV_IMPL_OCL);
                return;
            }
        }
    }
#endif
    UMat src = *this;  // Fake reference to itself.
                       // Resolves issue 8693 in case of src == dst.
    Mat m = getMat(ACCESS_READ);
    m.convertTo(_dst, _type, alpha, beta);
}

UMat& UMat::setTo(InputArray _value, InputArray _mask)
{
    CV_INSTRUMENT_REGION();

    bool haveMask = !_mask.empty();
#ifdef HAVE_OPENCL
    int tp = type(), cn = CV_MAT_CN(tp), d = CV_MAT_DEPTH(tp);

    if( dims <= 2 && cn <= 4 && CV_MAT_DEPTH(tp) < CV_64F && ocl::useOpenCL() )
    {
        Mat value = _value.getMat();
        CV_Assert( checkScalar(value, type(), _value.kind(), _InputArray::UMAT) );
        int kercn = haveMask || cn == 3 ? cn : std::max(cn, ocl::predictOptimalVectorWidth(*this)),
                kertp = CV_MAKE_TYPE(d, kercn);

        double buf[16] = { 0, 0, 0, 0, 0, 0, 0, 0,
                           0, 0, 0, 0, 0, 0, 0, 0 };
        convertAndUnrollScalar(value, tp, (uchar *)buf, kercn / cn);

        int scalarcn = kercn == 3 ? 4 : kercn, rowsPerWI = ocl::Device::getDefault().isIntel() ? 4 : 1;
        String opts = format("-D dstT=%s -D rowsPerWI=%d -D dstST=%s -D dstT1=%s -D cn=%d",
                             ocl::memopTypeToStr(kertp), rowsPerWI,
                             ocl::memopTypeToStr(CV_MAKETYPE(d, scalarcn)),
                             ocl::memopTypeToStr(d), kercn);

        ocl::Kernel setK(haveMask ? "setMask" : "set", ocl::core::copyset_oclsrc, opts);
        if( !setK.empty() )
        {
            ocl::KernelArg scalararg(ocl::KernelArg::CONSTANT, 0, 0, 0, buf, CV_ELEM_SIZE(d) * scalarcn);
            UMat mask;

            if( haveMask )
            {
                mask = _mask.getUMat();
                CV_Assert( mask.size() == size() && mask.type() == CV_8UC1 );
                ocl::KernelArg maskarg = ocl::KernelArg::ReadOnlyNoSize(mask),
                        dstarg = ocl::KernelArg::ReadWrite(*this);
                setK.args(maskarg, dstarg, scalararg);
            }
            else
            {
                ocl::KernelArg dstarg = ocl::KernelArg::WriteOnly(*this, cn, kercn);
                setK.args(dstarg, scalararg);
            }

            size_t globalsize[] = { (size_t)cols * cn / kercn, ((size_t)rows + rowsPerWI - 1) / rowsPerWI };
            if( setK.run(2, globalsize, NULL, false) )
            {
                CV_IMPL_ADD(CV_IMPL_OCL);
                return *this;
            }
        }
    }
#endif
    Mat m = getMat(haveMask ? ACCESS_RW : ACCESS_WRITE);
    m.setTo(_value, _mask);
    return *this;
}

UMat& UMat::operator = (const Scalar& s)
{
    setTo(s);
    return *this;
}

UMat UMat::t() const
{
    UMat m;
    transpose(*this, m);
    return m;
}

UMat UMat::zeros(int rows, int cols, int type, UMatUsageFlags usageFlags)
{
    return UMat(rows, cols, type, Scalar::all(0), usageFlags);
}

UMat UMat::zeros(Size size, int type, UMatUsageFlags usageFlags)
{
    return UMat(size, type, Scalar::all(0), usageFlags);
}

UMat UMat::zeros(int ndims, const int* sz, int type, UMatUsageFlags usageFlags)
{
    return UMat(ndims, sz, type, Scalar::all(0), usageFlags);
}

UMat UMat::ones(int rows, int cols, int type, UMatUsageFlags usageFlags)
{
    return UMat(rows, cols, type, Scalar(1), usageFlags);
}

UMat UMat::ones(Size size, int type, UMatUsageFlags usageFlags)
{
    return UMat(size, type, Scalar(1), usageFlags);
}

UMat UMat::ones(int ndims, const int* sz, int type, UMatUsageFlags usageFlags)
{
    return UMat(ndims, sz, type, Scalar(1), usageFlags);
}

}

/* End of file. */<|MERGE_RESOLUTION|>--- conflicted
+++ resolved
@@ -626,19 +626,10 @@
         CV_XADD(&(u->refcount), 1);
         CV_XADD(&(u->urefcount), 1);
     }
-<<<<<<< HEAD
-    hdr.flags = flags;
-    hdr.usageFlags = usageFlags;
-    setSize(hdr, dims, size.p, step.p);
-    finalizeHdr(hdr);
-    hdr.u = new_u;
-    hdr.offset = 0; //data - datastart;
-    hdr.addref();
-    return hdr;
-=======
     try
     {
         hdr.flags = flags;
+        hdr.usageFlags = usageFlags;
         setSize(hdr, dims, size.p, step.p);
         finalizeHdr(hdr);
         hdr.u = new_u;
@@ -656,7 +647,7 @@
         new_u->currAllocator->deallocate(new_u);
         throw;
     }
->>>>>>> 1259a474
+
 }
 
 void UMat::create(int d, const int* _sizes, int _type, UMatUsageFlags _usageFlags)
