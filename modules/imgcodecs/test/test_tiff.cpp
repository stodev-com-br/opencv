// This file is part of OpenCV project.
// It is subject to the license terms in the LICENSE file found in the top-level directory
// of this distribution and at http://opencv.org/license.html
#include "test_precomp.hpp"

namespace opencv_test { namespace {

#ifdef HAVE_TIFF

// these defines are used to resolve conflict between tiff.h and opencv2/core/types_c.h
#define uint64 uint64_hack_
#define int64 int64_hack_
#include "tiff.h"

#ifdef __ANDROID__
// Test disabled as it uses a lot of memory.
// It is killed with SIGKILL by out of memory killer.
TEST(Imgcodecs_Tiff, DISABLED_decode_tile16384x16384)
#else
TEST(Imgcodecs_Tiff, decode_tile16384x16384)
#endif
{
    // see issue #2161
    cv::Mat big(16384, 16384, CV_8UC1, cv::Scalar::all(0));
    string file3 = cv::tempfile(".tiff");
    string file4 = cv::tempfile(".tiff");

    std::vector<int> params;
    params.push_back(TIFFTAG_ROWSPERSTRIP);
    params.push_back(big.rows);
    EXPECT_NO_THROW(cv::imwrite(file4, big, params));
    EXPECT_NO_THROW(cv::imwrite(file3, big.colRange(0, big.cols - 1), params));
    big.release();

    try
    {
        cv::imread(file3, IMREAD_UNCHANGED);
        EXPECT_NO_THROW(cv::imread(file4, IMREAD_UNCHANGED));
    }
    catch(const std::bad_alloc&)
    {
        // not enough memory
    }

    EXPECT_EQ(0, remove(file3.c_str()));
    EXPECT_EQ(0, remove(file4.c_str()));
}

TEST(Imgcodecs_Tiff, write_read_16bit_big_little_endian)
{
    // see issue #2601 "16-bit Grayscale TIFF Load Failures Due to Buffer Underflow and Endianness"

    // Setup data for two minimal 16-bit grayscale TIFF files in both endian formats
    uchar tiff_sample_data[2][86] = { {
        // Little endian
        0x49, 0x49, 0x2a, 0x00, 0x0c, 0x00, 0x00, 0x00, 0xad, 0xde, 0xef, 0xbe, 0x06, 0x00, 0x00, 0x01,
        0x03, 0x00, 0x01, 0x00, 0x00, 0x00, 0x02, 0x00, 0x00, 0x00, 0x01, 0x01, 0x03, 0x00, 0x01, 0x00,
        0x00, 0x00, 0x01, 0x00, 0x00, 0x00, 0x02, 0x01, 0x03, 0x00, 0x01, 0x00, 0x00, 0x00, 0x10, 0x00,
        0x00, 0x00, 0x06, 0x01, 0x03, 0x00, 0x01, 0x00, 0x00, 0x00, 0x01, 0x00, 0x00, 0x00, 0x11, 0x01,
        0x04, 0x00, 0x01, 0x00, 0x00, 0x00, 0x08, 0x00, 0x00, 0x00, 0x17, 0x01, 0x04, 0x00, 0x01, 0x00,
        0x00, 0x00, 0x04, 0x00, 0x00, 0x00 }, {
        // Big endian
        0x4d, 0x4d, 0x00, 0x2a, 0x00, 0x00, 0x00, 0x0c, 0xde, 0xad, 0xbe, 0xef, 0x00, 0x06, 0x01, 0x00,
        0x00, 0x03, 0x00, 0x00, 0x00, 0x01, 0x00, 0x02, 0x00, 0x00, 0x01, 0x01, 0x00, 0x03, 0x00, 0x00,
        0x00, 0x01, 0x00, 0x01, 0x00, 0x00, 0x01, 0x02, 0x00, 0x03, 0x00, 0x00, 0x00, 0x01, 0x00, 0x10,
        0x00, 0x00, 0x01, 0x06, 0x00, 0x03, 0x00, 0x00, 0x00, 0x01, 0x00, 0x01, 0x00, 0x00, 0x01, 0x11,
        0x00, 0x04, 0x00, 0x00, 0x00, 0x01, 0x00, 0x00, 0x00, 0x08, 0x01, 0x17, 0x00, 0x04, 0x00, 0x00,
        0x00, 0x01, 0x00, 0x00, 0x00, 0x04 }
        };

    // Test imread() for both a little endian TIFF and big endian TIFF
    for (int i = 0; i < 2; i++)
    {
        string filename = cv::tempfile(".tiff");

        // Write sample TIFF file
        FILE* fp = fopen(filename.c_str(), "wb");
        ASSERT_TRUE(fp != NULL);
        ASSERT_EQ((size_t)1, fwrite(tiff_sample_data[i], 86, 1, fp));
        fclose(fp);

        Mat img = imread(filename, IMREAD_UNCHANGED);

        EXPECT_EQ(1, img.rows);
        EXPECT_EQ(2, img.cols);
        EXPECT_EQ(CV_16U, img.type());
        EXPECT_EQ(sizeof(ushort), img.elemSize());
        EXPECT_EQ(1, img.channels());
        EXPECT_EQ(0xDEAD, img.at<ushort>(0,0));
        EXPECT_EQ(0xBEEF, img.at<ushort>(0,1));

        EXPECT_EQ(0, remove(filename.c_str()));
    }
}

TEST(Imgcodecs_Tiff, decode_tile_remainder)
{
    /* see issue #3472 - dealing with tiled images where the tile size is
     * not a multiple of image size.
     * The tiled images were created with 'convert' from ImageMagick,
     * using the command 'convert <input> -define tiff:tile-geometry=128x128 -depth [8|16] <output>
     * Note that the conversion to 16 bits expands the range from 0-255 to 0-255*255,
     * so the test converts back but rounding errors cause small differences.
     */
    const string root = cvtest::TS::ptr()->get_data_path();
    cv::Mat img = imread(root + "readwrite/non_tiled.tif",-1);
    ASSERT_FALSE(img.empty());
    ASSERT_TRUE(img.channels() == 3);
    cv::Mat tiled8 = imread(root + "readwrite/tiled_8.tif", -1);
    ASSERT_FALSE(tiled8.empty());
    ASSERT_PRED_FORMAT2(cvtest::MatComparator(0, 0), img, tiled8);
    cv::Mat tiled16 = imread(root + "readwrite/tiled_16.tif", -1);
    ASSERT_FALSE(tiled16.empty());
    ASSERT_TRUE(tiled16.elemSize() == 6);
    tiled16.convertTo(tiled8, CV_8UC3, 1./256.);
    ASSERT_PRED_FORMAT2(cvtest::MatComparator(2, 0), img, tiled8);
    // What about 32, 64 bit?
}

TEST(Imgcodecs_Tiff, decode_10_12_14)
{
    /* see issue #21700
    */
    const string root = cvtest::TS::ptr()->get_data_path();

    const double maxDiff = 256;//samples do not have the exact same values because of the tool that created them
    cv::Mat tmp;
    double diff = 0;

    cv::Mat img8UC1 = imread(root + "readwrite/pattern_8uc1.tif", cv::IMREAD_UNCHANGED);
    ASSERT_FALSE(img8UC1.empty());
    ASSERT_EQ(img8UC1.type(), CV_8UC1);

    cv::Mat img8UC3 = imread(root + "readwrite/pattern_8uc3.tif", cv::IMREAD_UNCHANGED);
    ASSERT_FALSE(img8UC3.empty());
    ASSERT_EQ(img8UC3.type(), CV_8UC3);

    cv::Mat img8UC4 = imread(root + "readwrite/pattern_8uc4.tif", cv::IMREAD_UNCHANGED);
    ASSERT_FALSE(img8UC4.empty());
    ASSERT_EQ(img8UC4.type(), CV_8UC4);

    cv::Mat img16UC1 = imread(root + "readwrite/pattern_16uc1.tif", cv::IMREAD_UNCHANGED);
    ASSERT_FALSE(img16UC1.empty());
    ASSERT_EQ(img16UC1.type(), CV_16UC1);
    ASSERT_EQ(img8UC1.size(), img16UC1.size());
    img8UC1.convertTo(tmp, img16UC1.type(), (1U<<(16-8)));
    diff = cv::norm(tmp.reshape(1), img16UC1.reshape(1), cv::NORM_INF);
    ASSERT_LE(diff, maxDiff);

    cv::Mat img16UC3 = imread(root + "readwrite/pattern_16uc3.tif", cv::IMREAD_UNCHANGED);
    ASSERT_FALSE(img16UC3.empty());
    ASSERT_EQ(img16UC3.type(), CV_16UC3);
    ASSERT_EQ(img8UC3.size(), img16UC3.size());
    img8UC3.convertTo(tmp, img16UC3.type(), (1U<<(16-8)));
    diff = cv::norm(tmp.reshape(1), img16UC3.reshape(1), cv::NORM_INF);
    ASSERT_LE(diff, maxDiff);

    cv::Mat img16UC4 = imread(root + "readwrite/pattern_16uc4.tif", cv::IMREAD_UNCHANGED);
    ASSERT_FALSE(img16UC4.empty());
    ASSERT_EQ(img16UC4.type(), CV_16UC4);
    ASSERT_EQ(img8UC4.size(), img16UC4.size());
    img8UC4.convertTo(tmp, img16UC4.type(), (1U<<(16-8)));
    diff = cv::norm(tmp.reshape(1), img16UC4.reshape(1), cv::NORM_INF);
    ASSERT_LE(diff, maxDiff);

    cv::Mat img10UC1 = imread(root + "readwrite/pattern_10uc1.tif", cv::IMREAD_UNCHANGED);
    ASSERT_FALSE(img10UC1.empty());
    ASSERT_EQ(img10UC1.type(), CV_16UC1);
    ASSERT_EQ(img10UC1.size(), img16UC1.size());
    diff = cv::norm(img10UC1.reshape(1), img16UC1.reshape(1), cv::NORM_INF);
    ASSERT_LE(diff, maxDiff);

    cv::Mat img10UC3 = imread(root + "readwrite/pattern_10uc3.tif", cv::IMREAD_UNCHANGED);
    ASSERT_FALSE(img10UC3.empty());
    ASSERT_EQ(img10UC3.type(), CV_16UC3);
    ASSERT_EQ(img10UC3.size(), img16UC3.size());
    diff = cv::norm(img10UC3.reshape(1), img16UC3.reshape(1), cv::NORM_INF);
    ASSERT_LE(diff, maxDiff);

    cv::Mat img10UC4 = imread(root + "readwrite/pattern_10uc4.tif", cv::IMREAD_UNCHANGED);
    ASSERT_FALSE(img10UC4.empty());
    ASSERT_EQ(img10UC4.type(), CV_16UC4);
    ASSERT_EQ(img10UC4.size(), img16UC4.size());
    diff = cv::norm(img10UC4.reshape(1), img16UC4.reshape(1), cv::NORM_INF);
    ASSERT_LE(diff, maxDiff);

    cv::Mat img12UC1 = imread(root + "readwrite/pattern_12uc1.tif", cv::IMREAD_UNCHANGED);
    ASSERT_FALSE(img12UC1.empty());
    ASSERT_EQ(img12UC1.type(), CV_16UC1);
    ASSERT_EQ(img12UC1.size(), img16UC1.size());
    diff = cv::norm(img12UC1.reshape(1), img16UC1.reshape(1), cv::NORM_INF);
    ASSERT_LE(diff, maxDiff);

    cv::Mat img12UC3 = imread(root + "readwrite/pattern_12uc3.tif", cv::IMREAD_UNCHANGED);
    ASSERT_FALSE(img12UC3.empty());
    ASSERT_EQ(img12UC3.type(), CV_16UC3);
    ASSERT_EQ(img12UC3.size(), img16UC3.size());
    diff = cv::norm(img12UC3.reshape(1), img16UC3.reshape(1), cv::NORM_INF);
    ASSERT_LE(diff, maxDiff);

    cv::Mat img12UC4 = imread(root + "readwrite/pattern_12uc4.tif", cv::IMREAD_UNCHANGED);
    ASSERT_FALSE(img12UC4.empty());
    ASSERT_EQ(img12UC4.type(), CV_16UC4);
    ASSERT_EQ(img12UC4.size(), img16UC4.size());
    diff = cv::norm(img12UC4.reshape(1), img16UC4.reshape(1), cv::NORM_INF);
    ASSERT_LE(diff, maxDiff);

    cv::Mat img14UC1 = imread(root + "readwrite/pattern_14uc1.tif", cv::IMREAD_UNCHANGED);
    ASSERT_FALSE(img14UC1.empty());
    ASSERT_EQ(img14UC1.type(), CV_16UC1);
    ASSERT_EQ(img14UC1.size(), img16UC1.size());
    diff = cv::norm(img14UC1.reshape(1), img16UC1.reshape(1), cv::NORM_INF);
    ASSERT_LE(diff, maxDiff);

    cv::Mat img14UC3 = imread(root + "readwrite/pattern_14uc3.tif", cv::IMREAD_UNCHANGED);
    ASSERT_FALSE(img14UC3.empty());
    ASSERT_EQ(img14UC3.type(), CV_16UC3);
    ASSERT_EQ(img14UC3.size(), img16UC3.size());
    diff = cv::norm(img14UC3.reshape(1), img16UC3.reshape(1), cv::NORM_INF);
    ASSERT_LE(diff, maxDiff);

    cv::Mat img14UC4 = imread(root + "readwrite/pattern_14uc4.tif", cv::IMREAD_UNCHANGED);
    ASSERT_FALSE(img14UC4.empty());
    ASSERT_EQ(img14UC4.type(), CV_16UC4);
    ASSERT_EQ(img14UC4.size(), img16UC4.size());
    diff = cv::norm(img14UC4.reshape(1), img16UC4.reshape(1), cv::NORM_INF);
    ASSERT_LE(diff, maxDiff);
}

TEST(Imgcodecs_Tiff, decode_infinite_rowsperstrip)
{
    const uchar sample_data[142] = {
        0x49, 0x49, 0x2a, 0x00, 0x10, 0x00, 0x00, 0x00, 0x56, 0x54,
        0x56, 0x5a, 0x59, 0x55, 0x5a, 0x00, 0x0a, 0x00, 0x00, 0x01,
        0x03, 0x00, 0x01, 0x00, 0x00, 0x00, 0x01, 0x00, 0x00, 0x00,
        0x01, 0x01, 0x03, 0x00, 0x01, 0x00, 0x00, 0x00, 0x07, 0x00,
        0x00, 0x00, 0x02, 0x01, 0x03, 0x00, 0x01, 0x00, 0x00, 0x00,
        0x08, 0x00, 0x00, 0x00, 0x03, 0x01, 0x03, 0x00, 0x01, 0x00,
        0x00, 0x00, 0x01, 0x00, 0x00, 0x00, 0x06, 0x01, 0x03, 0x00,
        0x01, 0x00, 0x00, 0x00, 0x01, 0x00, 0x00, 0x00, 0x11, 0x01,
        0x04, 0x00, 0x01, 0x00, 0x00, 0x00, 0x08, 0x00, 0x00, 0x00,
        0x15, 0x01, 0x03, 0x00, 0x01, 0x00, 0x00, 0x00, 0x01, 0x00,
        0x00, 0x00, 0x16, 0x01, 0x04, 0x00, 0x01, 0x00, 0x00, 0x00,
        0xff, 0xff, 0xff, 0xff, 0x17, 0x01, 0x04, 0x00, 0x01, 0x00,
        0x00, 0x00, 0x07, 0x00, 0x00, 0x00, 0x1c, 0x01, 0x03, 0x00,
        0x01, 0x00, 0x00, 0x00, 0x02, 0x00, 0x00, 0x00, 0x00, 0x00,
        0x00, 0x00
    };

    const string filename = cv::tempfile(".tiff");
    std::ofstream outfile(filename.c_str(), std::ofstream::binary);
    outfile.write(reinterpret_cast<const char *>(sample_data), sizeof sample_data);
    outfile.close();

    EXPECT_NO_THROW(cv::imread(filename, IMREAD_UNCHANGED));

    EXPECT_EQ(0, remove(filename.c_str()));
}

TEST(Imgcodecs_Tiff, readWrite_unsigned)
{
    const string root = cvtest::TS::ptr()->get_data_path();
    const string filenameInput = root + "readwrite/gray_8u.tif";
    const string filenameOutput = cv::tempfile(".tiff");
    const Mat img = cv::imread(filenameInput, IMREAD_UNCHANGED);
    ASSERT_FALSE(img.empty());
    ASSERT_EQ(CV_8UC1, img.type());

    Mat matS8;
    img.convertTo(matS8, CV_8SC1);

    ASSERT_TRUE(cv::imwrite(filenameOutput, matS8));
    const Mat img2 = cv::imread(filenameOutput, IMREAD_UNCHANGED);
    ASSERT_EQ(img2.type(), matS8.type());
    ASSERT_EQ(img2.size(), matS8.size());
    EXPECT_LE(cvtest::norm(matS8, img2, NORM_INF | NORM_RELATIVE), 1e-3);
    EXPECT_EQ(0, remove(filenameOutput.c_str()));
}

TEST(Imgcodecs_Tiff, readWrite_32FC1)
{
    const string root = cvtest::TS::ptr()->get_data_path();
    const string filenameInput = root + "readwrite/test32FC1.tiff";
    const string filenameOutput = cv::tempfile(".tiff");
    const Mat img = cv::imread(filenameInput, IMREAD_UNCHANGED);
    ASSERT_FALSE(img.empty());
    ASSERT_EQ(CV_32FC1,img.type());

    ASSERT_TRUE(cv::imwrite(filenameOutput, img));
    const Mat img2 = cv::imread(filenameOutput, IMREAD_UNCHANGED);
    ASSERT_EQ(img2.type(), img.type());
    ASSERT_EQ(img2.size(), img.size());
    EXPECT_LE(cvtest::norm(img, img2, NORM_INF | NORM_RELATIVE), 1e-3);
    EXPECT_EQ(0, remove(filenameOutput.c_str()));
}

TEST(Imgcodecs_Tiff, readWrite_64FC1)
{
    const string root = cvtest::TS::ptr()->get_data_path();
    const string filenameInput = root + "readwrite/test64FC1.tiff";
    const string filenameOutput = cv::tempfile(".tiff");
    const Mat img = cv::imread(filenameInput, IMREAD_UNCHANGED);
    ASSERT_FALSE(img.empty());
    ASSERT_EQ(CV_64FC1, img.type());

    ASSERT_TRUE(cv::imwrite(filenameOutput, img));
    const Mat img2 = cv::imread(filenameOutput, IMREAD_UNCHANGED);
    ASSERT_EQ(img2.type(), img.type());
    ASSERT_EQ(img2.size(), img.size());
    EXPECT_LE(cvtest::norm(img, img2, NORM_INF | NORM_RELATIVE), 1e-3);
    EXPECT_EQ(0, remove(filenameOutput.c_str()));
}

TEST(Imgcodecs_Tiff, readWrite_32FC3_SGILOG)
{
    const string root = cvtest::TS::ptr()->get_data_path();
    const string filenameInput = root + "readwrite/test32FC3_sgilog.tiff";
    const string filenameOutput = cv::tempfile(".tiff");
    const Mat img = cv::imread(filenameInput, IMREAD_UNCHANGED);
    ASSERT_FALSE(img.empty());
    ASSERT_EQ(CV_32FC3, img.type());

    ASSERT_TRUE(cv::imwrite(filenameOutput, img));
    const Mat img2 = cv::imread(filenameOutput, IMREAD_UNCHANGED);
    ASSERT_EQ(img2.type(), img.type());
    ASSERT_EQ(img2.size(), img.size());
    EXPECT_LE(cvtest::norm(img, img2, NORM_INF | NORM_RELATIVE), 0.01);
    EXPECT_EQ(0, remove(filenameOutput.c_str()));
}

TEST(Imgcodecs_Tiff, readWrite_32FC3_RAW)
{
    const string root = cvtest::TS::ptr()->get_data_path();
    const string filenameInput = root + "readwrite/test32FC3_raw.tiff";
    const string filenameOutput = cv::tempfile(".tiff");
    const Mat img = cv::imread(filenameInput, IMREAD_UNCHANGED);
    ASSERT_FALSE(img.empty());
    ASSERT_EQ(CV_32FC3, img.type());

    std::vector<int> params;
    params.push_back(IMWRITE_TIFF_COMPRESSION);
    params.push_back(1/*COMPRESSION_NONE*/);

    ASSERT_TRUE(cv::imwrite(filenameOutput, img, params));
    const Mat img2 = cv::imread(filenameOutput, IMREAD_UNCHANGED);
    ASSERT_EQ(img2.type(), img.type());
    ASSERT_EQ(img2.size(), img.size());
    EXPECT_LE(cvtest::norm(img, img2, NORM_INF | NORM_RELATIVE), 1e-3);
    EXPECT_EQ(0, remove(filenameOutput.c_str()));
}

<<<<<<< HEAD
TEST(Imgcodecs_Tiff, read_palette_color_image)
{
    const string root = cvtest::TS::ptr()->get_data_path();
    const string filenameInput = root + "readwrite/test_palette_color_image.tif";

    const Mat img = cv::imread(filenameInput, IMREAD_UNCHANGED);
    ASSERT_FALSE(img.empty());
    ASSERT_EQ(CV_8UC3, img.type());
}

=======
TEST(Imgcodecs_Tiff, readWrite_predictor)
{
    /* see issue #21871
     */
    const uchar sample_data[160] = {
        0xff, 0xff, 0xff, 0xff, 0x88, 0x88, 0xff, 0xff, 0x88, 0x88, 0xff, 0xff, 0xff, 0xff, 0xff, 0x88,
        0xff, 0xff, 0x00, 0x00, 0x00, 0x00, 0x00, 0xff, 0x00, 0x00, 0xff, 0xff, 0xff, 0xff, 0x00, 0x00,
        0xff, 0x00, 0x00, 0x44, 0xff, 0xff, 0x88, 0xff, 0x33, 0x00, 0x66, 0xff, 0xff, 0x88, 0x00, 0x44,
        0x88, 0x00, 0x44, 0xff, 0xff, 0xff, 0xff, 0xff, 0xff, 0x00, 0x44, 0xff, 0xff, 0x11, 0x00, 0xff,
        0x11, 0x00, 0x88, 0xff, 0xff, 0xff, 0xff, 0xff, 0xff, 0x00, 0x00, 0xff, 0xff, 0x00, 0x00, 0xff,
        0x11, 0x00, 0xff, 0xff, 0xff, 0xff, 0xff, 0xff, 0xff, 0x33, 0x00, 0x88, 0xff, 0x00, 0x66, 0xff,
        0x11, 0x00, 0x66, 0xff, 0xff, 0xff, 0xff, 0xff, 0xff, 0xff, 0x00, 0x44, 0x33, 0x00, 0xff, 0xff,
        0x88, 0x00, 0x00, 0xff, 0xff, 0xff, 0xff, 0xff, 0xff, 0xff, 0x00, 0x00, 0x00, 0x00, 0xff, 0xff,
        0xff, 0x11, 0x00, 0x00, 0x00, 0x00, 0x00, 0xff, 0xff, 0xff, 0x33, 0x00, 0x00, 0x66, 0xff, 0xff,
        0xff, 0xff, 0x88, 0x00, 0x00, 0x00, 0x00, 0xff, 0xff, 0xff, 0xff, 0x00, 0x00, 0xff, 0xff, 0xff
    };

    cv::Mat mat(10, 16, CV_8UC1, (void*)sample_data);
    int methods[] = {
        COMPRESSION_NONE,     COMPRESSION_LZW,
        COMPRESSION_PACKBITS, COMPRESSION_DEFLATE,  COMPRESSION_ADOBE_DEFLATE
    };
    for (size_t i = 0; i < sizeof(methods) / sizeof(int); i++)
    {
        string out = cv::tempfile(".tif");

        std::vector<int> params;
        params.push_back(TIFFTAG_COMPRESSION);
        params.push_back(methods[i]);
        params.push_back(TIFFTAG_PREDICTOR);
        params.push_back(PREDICTOR_HORIZONTAL);

        EXPECT_NO_THROW(cv::imwrite(out, mat, params));

        const Mat img = cv::imread(out, IMREAD_UNCHANGED);
        ASSERT_FALSE(img.empty());

        ASSERT_EQ(0, cv::norm(mat, img, cv::NORM_INF));

        EXPECT_EQ(0, remove(out.c_str()));
    }
}
>>>>>>> 766f58ed

//==================================================================================================

typedef testing::TestWithParam<int> Imgcodecs_Tiff_Modes;

TEST_P(Imgcodecs_Tiff_Modes, decode_multipage)
{
    const int mode = GetParam();
    const string root = cvtest::TS::ptr()->get_data_path();
    const string filename = root + "readwrite/multipage.tif";
    const string page_files[] = {
        "readwrite/multipage_p1.tif",
        "readwrite/multipage_p2.tif",
        "readwrite/multipage_p3.tif",
        "readwrite/multipage_p4.tif",
        "readwrite/multipage_p5.tif",
        "readwrite/multipage_p6.tif"
    };
    const size_t page_count = sizeof(page_files)/sizeof(page_files[0]);
    vector<Mat> pages;
    bool res = imreadmulti(filename, pages, mode);
    ASSERT_TRUE(res == true);
    ASSERT_EQ(page_count, pages.size());
    for (size_t i = 0; i < page_count; i++)
    {
        const Mat page = imread(root + page_files[i], mode);
        EXPECT_PRED_FORMAT2(cvtest::MatComparator(0, 0), page, pages[i]);
    }
}

const int all_modes[] =
{
    IMREAD_UNCHANGED,
    IMREAD_GRAYSCALE,
    IMREAD_COLOR,
    IMREAD_ANYDEPTH,
    IMREAD_ANYCOLOR
};

INSTANTIATE_TEST_CASE_P(AllModes, Imgcodecs_Tiff_Modes, testing::ValuesIn(all_modes));

//==================================================================================================

TEST(Imgcodecs_Tiff_Modes, write_multipage)
{
    const string root = cvtest::TS::ptr()->get_data_path();
    const string filename = root + "readwrite/multipage.tif";
    const string page_files[] = {
        "readwrite/multipage_p1.tif",
        "readwrite/multipage_p2.tif",
        "readwrite/multipage_p3.tif",
        "readwrite/multipage_p4.tif",
        "readwrite/multipage_p5.tif",
        "readwrite/multipage_p6.tif"
    };
    const size_t page_count = sizeof(page_files) / sizeof(page_files[0]);
    vector<Mat> pages;
    for (size_t i = 0; i < page_count; i++)
    {
        const Mat page = imread(root + page_files[i]);
        pages.push_back(page);
    }

    string tmp_filename = cv::tempfile(".tiff");
    bool res = imwrite(tmp_filename, pages);
    ASSERT_TRUE(res);

    vector<Mat> read_pages;
    imreadmulti(tmp_filename, read_pages);
    for (size_t i = 0; i < page_count; i++)
    {
        EXPECT_PRED_FORMAT2(cvtest::MatComparator(0, 0), read_pages[i], pages[i]);
    }
}

//==================================================================================================

TEST(Imgcodecs_Tiff, imdecode_no_exception_temporary_file_removed)
{
    const string root = cvtest::TS::ptr()->get_data_path();
    const string filename = root + "../cv/shared/lena.png";
    cv::Mat img = cv::imread(filename);
    ASSERT_FALSE(img.empty());
    std::vector<uchar> buf;
    EXPECT_NO_THROW(cv::imencode(".tiff", img, buf));
    EXPECT_NO_THROW(cv::imdecode(buf, IMREAD_UNCHANGED));
}


TEST(Imgcodecs_Tiff, decode_black_and_write_image_pr12989_grayscale)
{
    const string filename = cvtest::findDataFile("readwrite/bitsperpixel1.tiff");
    cv::Mat img;
    ASSERT_NO_THROW(img = cv::imread(filename, IMREAD_GRAYSCALE));
    ASSERT_FALSE(img.empty());
    EXPECT_EQ(64, img.cols);
    EXPECT_EQ(64, img.rows);
    EXPECT_EQ(CV_8UC1, img.type()) << cv::typeToString(img.type());
    // Check for 0/255 values only: 267 + 3829 = 64*64
    EXPECT_EQ(267, countNonZero(img == 0));
    EXPECT_EQ(3829, countNonZero(img == 255));
}

TEST(Imgcodecs_Tiff, decode_black_and_write_image_pr12989_default)
{
    const string filename = cvtest::findDataFile("readwrite/bitsperpixel1.tiff");
    cv::Mat img;
    ASSERT_NO_THROW(img = cv::imread(filename));  // by default image type is CV_8UC3
    ASSERT_FALSE(img.empty());
    EXPECT_EQ(64, img.cols);
    EXPECT_EQ(64, img.rows);
    EXPECT_EQ(CV_8UC3, img.type()) << cv::typeToString(img.type());
}

TEST(Imgcodecs_Tiff, decode_black_and_write_image_pr17275_grayscale)
{
    const string filename = cvtest::findDataFile("readwrite/bitsperpixel1_min.tiff");
    cv::Mat img;
    ASSERT_NO_THROW(img = cv::imread(filename, IMREAD_GRAYSCALE));
    ASSERT_FALSE(img.empty());
    EXPECT_EQ(64, img.cols);
    EXPECT_EQ(64, img.rows);
    EXPECT_EQ(CV_8UC1, img.type()) << cv::typeToString(img.type());
    // Check for 0/255 values only: 267 + 3829 = 64*64
    EXPECT_EQ(267, countNonZero(img == 0));
    EXPECT_EQ(3829, countNonZero(img == 255));
}

TEST(Imgcodecs_Tiff, decode_black_and_write_image_pr17275_default)
{
    const string filename = cvtest::findDataFile("readwrite/bitsperpixel1_min.tiff");
    cv::Mat img;
    ASSERT_NO_THROW(img = cv::imread(filename));  // by default image type is CV_8UC3
    ASSERT_FALSE(img.empty());
    EXPECT_EQ(64, img.cols);
    EXPECT_EQ(64, img.rows);
    EXPECT_EQ(CV_8UC3, img.type()) << cv::typeToString(img.type());
}

TEST(Imgcodecs_Tiff, count_multipage)
{
    const string root = cvtest::TS::ptr()->get_data_path();
    {
        const string filename = root + "readwrite/multipage.tif";
        ASSERT_EQ((size_t)6, imcount(filename));
    }
    {
        const string filename = root + "readwrite/test32FC3_raw.tiff";
        ASSERT_EQ((size_t)1, imcount(filename));
    }
}

TEST(Imgcodecs_Tiff, read_multipage_indexed)
{
    const string root = cvtest::TS::ptr()->get_data_path();
    const string filename = root + "readwrite/multipage.tif";
    const string page_files[] = {
        "readwrite/multipage_p1.tif",
        "readwrite/multipage_p2.tif",
        "readwrite/multipage_p3.tif",
        "readwrite/multipage_p4.tif",
        "readwrite/multipage_p5.tif",
        "readwrite/multipage_p6.tif"
    };
    const int page_count = sizeof(page_files) / sizeof(page_files[0]);
    vector<Mat> single_pages;
    for (int i = 0; i < page_count; i++)
    {
        // imread and imreadmulti have different default values for the flag
        const Mat page = imread(root + page_files[i], IMREAD_ANYCOLOR);
        single_pages.push_back(page);
    }
    ASSERT_EQ((size_t)page_count, single_pages.size());

    {
        SCOPED_TRACE("Edge Cases");
        vector<Mat> multi_pages;
        bool res = imreadmulti(filename, multi_pages, 0, 0);
        // If we asked for 0 images and we successfully read 0 images should this be false ?
        ASSERT_TRUE(res == false);
        ASSERT_EQ((size_t)0, multi_pages.size());
        res = imreadmulti(filename, multi_pages, 0, 123123);
        ASSERT_TRUE(res == true);
        ASSERT_EQ((size_t)6, multi_pages.size());
    }

    {
        SCOPED_TRACE("Read all with indices");
        vector<Mat> multi_pages;
        bool res = imreadmulti(filename, multi_pages, 0, 6);
        ASSERT_TRUE(res == true);
        ASSERT_EQ((size_t)page_count, multi_pages.size());
        for (int i = 0; i < page_count; i++)
        {
            EXPECT_PRED_FORMAT2(cvtest::MatComparator(0, 0), multi_pages[i], single_pages[i]);
        }
    }

    {
        SCOPED_TRACE("Read one by one");
        vector<Mat> multi_pages;
        for (int i = 0; i < page_count; i++)
        {
            bool res = imreadmulti(filename, multi_pages, i, 1);
            ASSERT_TRUE(res == true);
            ASSERT_EQ((size_t)1, multi_pages.size());
            EXPECT_PRED_FORMAT2(cvtest::MatComparator(0, 0), multi_pages[0], single_pages[i]);
            multi_pages.clear();
        }
    }

    {
        SCOPED_TRACE("Read multiple at a time");
        vector<Mat> multi_pages;
        for (int i = 0; i < page_count/2; i++)
        {
            bool res = imreadmulti(filename, multi_pages, i*2, 2);
            ASSERT_TRUE(res == true);
            ASSERT_EQ((size_t)2, multi_pages.size());
            EXPECT_PRED_FORMAT2(cvtest::MatComparator(0, 0), multi_pages[0], single_pages[i * 2]) << i;
            EXPECT_PRED_FORMAT2(cvtest::MatComparator(0, 0), multi_pages[1], single_pages[i * 2 + 1]);
            multi_pages.clear();
        }
    }
}

TEST(Imgcodecs_Tiff, read_bigtiff_images)
{
    const string root = cvtest::TS::ptr()->get_data_path();
    const string filenamesInput[] = {
        "readwrite/BigTIFF.tif",
        "readwrite/BigTIFFMotorola.tif",
        "readwrite/BigTIFFLong.tif",
        "readwrite/BigTIFFLong8.tif",
        "readwrite/BigTIFFMotorolaLongStrips.tif",
        "readwrite/BigTIFFLong8Tiles.tif",
        "readwrite/BigTIFFSubIFD4.tif",
        "readwrite/BigTIFFSubIFD8.tif"
    };

    for (int i = 0; i < 8; i++)
    {
        const Mat bigtiff_img = imread(root + filenamesInput[i], IMREAD_UNCHANGED);
        ASSERT_FALSE(bigtiff_img.empty());
        EXPECT_EQ(64, bigtiff_img.cols);
        EXPECT_EQ(64, bigtiff_img.rows);
        ASSERT_EQ(CV_8UC3, bigtiff_img.type());
    }
}

#endif

}} // namespace<|MERGE_RESOLUTION|>--- conflicted
+++ resolved
@@ -349,7 +349,6 @@
     EXPECT_EQ(0, remove(filenameOutput.c_str()));
 }
 
-<<<<<<< HEAD
 TEST(Imgcodecs_Tiff, read_palette_color_image)
 {
     const string root = cvtest::TS::ptr()->get_data_path();
@@ -360,7 +359,6 @@
     ASSERT_EQ(CV_8UC3, img.type());
 }
 
-=======
 TEST(Imgcodecs_Tiff, readWrite_predictor)
 {
     /* see issue #21871
@@ -403,7 +401,7 @@
         EXPECT_EQ(0, remove(out.c_str()));
     }
 }
->>>>>>> 766f58ed
+
 
 //==================================================================================================
 
