/*M///////////////////////////////////////////////////////////////////////////////////////
//
//  IMPORTANT: READ BEFORE DOWNLOADING, COPYING, INSTALLING OR USING.
//
//  By downloading, copying, installing or using the software you agree to this license.
//  If you do not agree to this license, do not download, install,
//  copy or use the software.
//
//
//                        Intel License Agreement
//                For Open Source Computer Vision Library
//
// Copyright (C) 2000, Intel Corporation, all rights reserved.
// Third party copyrights are property of their respective owners.
//
// Redistribution and use in source and binary forms, with or without modification,
// are permitted provided that the following conditions are met:
//
//   * Redistribution's of source code must retain the above copyright notice,
//     this list of conditions and the following disclaimer.
//
//   * Redistribution's in binary form must reproduce the above copyright notice,
//     this list of conditions and the following disclaimer in the documentation
//     and/or other materials provided with the distribution.
//
//   * The name of Intel Corporation may not be used to endorse or promote products
//     derived from this software without specific prior written permission.
//
// This software is provided by the copyright holders and contributors "as is" and
// any express or implied warranties, including, but not limited to, the implied
// warranties of merchantability and fitness for a particular purpose are disclaimed.
// In no event shall the Intel Corporation or contributors be liable for any direct,
// indirect, incidental, special, exemplary, or consequential damages
// (including, but not limited to, procurement of substitute goods or services;
// loss of use, data, or profits; or business interruption) however caused
// and on any theory of liability, whether in contract, strict liability,
// or tort (including negligence or otherwise) arising in any way out of
// the use of this software, even if advised of the possibility of such damage.
//
//M*/
#include "precomp.hpp"

namespace cv
{

enum { XY_SHIFT = 16, XY_ONE = 1 << XY_SHIFT, DRAWING_STORAGE_BLOCK = (1<<12) - 256 };

static const int MAX_THICKNESS = 32767;

struct PolyEdge
{
    PolyEdge() : y0(0), y1(0), x(0), dx(0), next(0) {}
    //PolyEdge(int _y0, int _y1, int _x, int _dx) : y0(_y0), y1(_y1), x(_x), dx(_dx) {}

    int y0, y1;
    int64 x, dx;
    PolyEdge *next;
};

static void
CollectPolyEdges( Mat& img, const Point2l* v, int npts,
                  std::vector<PolyEdge>& edges, const void* color, int line_type,
                  int shift, Point offset=Point() );

static void
FillEdgeCollection( Mat& img, std::vector<PolyEdge>& edges, const void* color, int line_type);

static void
PolyLine( Mat& img, const Point2l* v, int npts, bool closed,
          const void* color, int thickness, int line_type, int shift );

static void
FillConvexPoly( Mat& img, const Point2l* v, int npts,
                const void* color, int line_type, int shift );

/****************************************************************************************\
*                                   Lines                                                *
\****************************************************************************************/

bool clipLine( Size img_size, Point& pt1, Point& pt2 )
{
    Point2l p1(pt1);
    Point2l p2(pt2);
    bool inside = clipLine(Size2l(img_size.width, img_size.height), p1, p2);
    pt1.x = (int)p1.x;
    pt1.y = (int)p1.y;
    pt2.x = (int)p2.x;
    pt2.y = (int)p2.y;
    return inside;
}

bool clipLine( Size2l img_size, Point2l& pt1, Point2l& pt2 )
{
    CV_INSTRUMENT_REGION();

    int c1, c2;
    int64 right = img_size.width-1, bottom = img_size.height-1;

    if( img_size.width <= 0 || img_size.height <= 0 )
        return false;

    int64 &x1 = pt1.x, &y1 = pt1.y, &x2 = pt2.x, &y2 = pt2.y;
    c1 = (x1 < 0) + (x1 > right) * 2 + (y1 < 0) * 4 + (y1 > bottom) * 8;
    c2 = (x2 < 0) + (x2 > right) * 2 + (y2 < 0) * 4 + (y2 > bottom) * 8;

    if( (c1 & c2) == 0 && (c1 | c2) != 0 )
    {
        int64 a;
        if( c1 & 12 )
        {
            a = c1 < 8 ? 0 : bottom;
            x1 += (int64)((double)(a - y1) * (x2 - x1) / (y2 - y1));
            y1 = a;
            c1 = (x1 < 0) + (x1 > right) * 2;
        }
        if( c2 & 12 )
        {
            a = c2 < 8 ? 0 : bottom;
            x2 += (int64)((double)(a - y2) * (x2 - x1) / (y2 - y1));
            y2 = a;
            c2 = (x2 < 0) + (x2 > right) * 2;
        }
        if( (c1 & c2) == 0 && (c1 | c2) != 0 )
        {
            if( c1 )
            {
                a = c1 == 1 ? 0 : right;
                y1 += (int64)((double)(a - x1) * (y2 - y1) / (x2 - x1));
                x1 = a;
                c1 = 0;
            }
            if( c2 )
            {
                a = c2 == 1 ? 0 : right;
                y2 += (int64)((double)(a - x2) * (y2 - y1) / (x2 - x1));
                x2 = a;
                c2 = 0;
            }
        }

        CV_Assert( (c1 & c2) != 0 || (x1 | y1 | x2 | y2) >= 0 );
    }

    return (c1 | c2) == 0;
}

bool clipLine( Rect img_rect, Point& pt1, Point& pt2 )
{
    CV_INSTRUMENT_REGION();

    Point tl = img_rect.tl();
    pt1 -= tl; pt2 -= tl;
    bool inside = clipLine(img_rect.size(), pt1, pt2);
    pt1 += tl; pt2 += tl;

    return inside;
}

void LineIterator::init( const Mat* img, Rect rect, Point pt1_, Point pt2_, int connectivity, bool leftToRight )
{
    CV_Assert( connectivity == 8 || connectivity == 4 );

    count = -1;
    p = Point(0, 0);
    ptr0 = ptr = 0;
    step = elemSize = 0;
    ptmode = !img;

    Point pt1 = pt1_ - rect.tl();
    Point pt2 = pt2_ - rect.tl();

    if( (unsigned)pt1.x >= (unsigned)(rect.width) ||
        (unsigned)pt2.x >= (unsigned)(rect.width) ||
        (unsigned)pt1.y >= (unsigned)(rect.height) ||
        (unsigned)pt2.y >= (unsigned)(rect.height) )
    {
        if( !clipLine(Size(rect.width, rect.height), pt1, pt2) )
        {
            err = plusDelta = minusDelta = plusStep = minusStep = plusShift = minusShift = count = 0;
            return;
        }
    }

    pt1 += rect.tl();
    pt2 += rect.tl();

    int delta_x = 1, delta_y = 1;
    int dx = pt2.x - pt1.x;
    int dy = pt2.y - pt1.y;

    if( dx < 0 )
    {
        if( leftToRight )
        {
            dx = -dx;
            dy = -dy;
            pt1 = pt2;
        }
        else
        {
            dx = -dx;
            delta_x = -1;
        }
    }

    if( dy < 0 )
    {
        dy = -dy;
        delta_y = -1;
    }

    bool vert = dy > dx;
    if( vert )
    {
        std::swap(dx, dy);
        std::swap(delta_x, delta_y);
    }

    CV_Assert( dx >= 0 && dy >= 0 );

    if( connectivity == 8 )
    {
        err = dx - (dy + dy);
        plusDelta = dx + dx;
        minusDelta = -(dy + dy);
        minusShift = delta_x;
        plusShift = 0;
        minusStep = 0;
        plusStep = delta_y;
        count = dx + 1;
    }
    else /* connectivity == 4 */
    {
        err = 0;
        plusDelta = (dx + dx) + (dy + dy);
        minusDelta = -(dy + dy);
        minusShift = delta_x;
        plusShift = -delta_x;
        minusStep = 0;
        plusStep = delta_y;
        count = dx + dy + 1;
    }

    if( vert )
    {
        std::swap(plusStep, plusShift);
        std::swap(minusStep, minusShift);
    }

    p = pt1;
    if( !ptmode )
    {
        ptr0 = img->ptr();
        step = (int)img->step;
        elemSize = (int)img->elemSize();
        ptr = (uchar*)ptr0 + (size_t)p.y*step + (size_t)p.x*elemSize;
        plusStep = plusStep*step + plusShift*elemSize;
        minusStep = minusStep*step + minusShift*elemSize;
    }
}

static void
Line( Mat& img, Point pt1, Point pt2,
      const void* _color, int connectivity = 8 )
{
    if( connectivity == 0 )
        connectivity = 8;
    else if( connectivity == 1 )
        connectivity = 4;

    LineIterator iterator(img, pt1, pt2, connectivity, true);
    int i, count = iterator.count;
    int pix_size = (int)img.elemSize();
    const uchar* color = (const uchar*)_color;

    if( pix_size == 3 )
    {
        for( i = 0; i < count; i++, ++iterator )
        {
            uchar* ptr = *iterator;
            ptr[0] = color[0];
            ptr[1] = color[1];
            ptr[2] = color[2];
        }
    }
    else
    {
        for( i = 0; i < count; i++, ++iterator )
        {
            uchar* ptr = *iterator;
            if( pix_size == 1 )
                ptr[0] = color[0];
            else
                memcpy( *iterator, color, pix_size );
        }
    }
}


/* Correction table depent on the slope */
static const uchar SlopeCorrTable[] = {
    181, 181, 181, 182, 182, 183, 184, 185, 187, 188, 190, 192, 194, 196, 198, 201,
    203, 206, 209, 211, 214, 218, 221, 224, 227, 231, 235, 238, 242, 246, 250, 254
};

/* Gaussian for antialiasing filter */
static const int FilterTable[] = {
    168, 177, 185, 194, 202, 210, 218, 224, 231, 236, 241, 246, 249, 252, 254, 254,
    254, 254, 252, 249, 246, 241, 236, 231, 224, 218, 210, 202, 194, 185, 177, 168,
    158, 149, 140, 131, 122, 114, 105, 97, 89, 82, 75, 68, 62, 56, 50, 45,
    40, 36, 32, 28, 25, 22, 19, 16, 14, 12, 11, 9, 8, 7, 5, 5
};

static void
LineAA( Mat& img, Point2l pt1, Point2l pt2, const void* color )
{
    int64 dx, dy;
    int ecount, scount = 0;
    int slope;
    int64 ax, ay;
    int64 x_step, y_step;
    int64 i, j;
    int ep_table[9];
    int cb = ((uchar*)color)[0], cg = ((uchar*)color)[1], cr = ((uchar*)color)[2], ca = ((uchar*)color)[3];
    int _cb, _cg, _cr, _ca;
    int nch = img.channels();
    uchar* ptr = img.ptr();
    size_t step = img.step;
    Size2l size0(img.size()), size = size0;

    if( !((nch == 1 || nch == 3 || nch == 4) && img.depth() == CV_8U) )
    {
        Line(img, Point((int)(pt1.x>>XY_SHIFT), (int)(pt1.y>>XY_SHIFT)), Point((int)(pt2.x>>XY_SHIFT), (int)(pt2.y>>XY_SHIFT)), color);
        return;
    }

    size.width <<= XY_SHIFT;
    size.height <<= XY_SHIFT;
    if( !clipLine( size, pt1, pt2 ))
        return;

    dx = pt2.x - pt1.x;
    dy = pt2.y - pt1.y;

    j = dx < 0 ? -1 : 0;
    ax = (dx ^ j) - j;
    i = dy < 0 ? -1 : 0;
    ay = (dy ^ i) - i;

    if( ax > ay )
    {
        dy = (dy ^ j) - j;
        pt1.x ^= pt2.x & j;
        pt2.x ^= pt1.x & j;
        pt1.x ^= pt2.x & j;
        pt1.y ^= pt2.y & j;
        pt2.y ^= pt1.y & j;
        pt1.y ^= pt2.y & j;

        x_step = XY_ONE;
        y_step = (dy << XY_SHIFT) / (ax | 1);
        pt2.x += XY_ONE;
        ecount = (int)((pt2.x >> XY_SHIFT) - (pt1.x >> XY_SHIFT));
        j = -(pt1.x & (XY_ONE - 1));
        pt1.y += ((y_step * j) >> XY_SHIFT) + (XY_ONE >> 1);
        slope = (y_step >> (XY_SHIFT - 5)) & 0x3f;
        slope ^= (y_step < 0 ? 0x3f : 0);

        /* Get 4-bit fractions for end-point adjustments */
        i = (pt1.x >> (XY_SHIFT - 7)) & 0x78;
        j = (pt2.x >> (XY_SHIFT - 7)) & 0x78;
    }
    else
    {
        dx = (dx ^ i) - i;
        pt1.x ^= pt2.x & i;
        pt2.x ^= pt1.x & i;
        pt1.x ^= pt2.x & i;
        pt1.y ^= pt2.y & i;
        pt2.y ^= pt1.y & i;
        pt1.y ^= pt2.y & i;

        x_step = (dx << XY_SHIFT) / (ay | 1);
        y_step = XY_ONE;
        pt2.y += XY_ONE;
        ecount = (int)((pt2.y >> XY_SHIFT) - (pt1.y >> XY_SHIFT));
        j = -(pt1.y & (XY_ONE - 1));
        pt1.x += ((x_step * j) >> XY_SHIFT) + (XY_ONE >> 1);
        slope = (x_step >> (XY_SHIFT - 5)) & 0x3f;
        slope ^= (x_step < 0 ? 0x3f : 0);

        /* Get 4-bit fractions for end-point adjustments */
        i = (pt1.y >> (XY_SHIFT - 7)) & 0x78;
        j = (pt2.y >> (XY_SHIFT - 7)) & 0x78;
    }

    slope = (slope & 0x20) ? 0x100 : SlopeCorrTable[slope];

    /* Calc end point correction table */
    {
        int t0 = slope << 7;
        int t1 = ((0x78 - (int)i) | 4) * slope;
        int t2 = ((int)j | 4) * slope;

        ep_table[0] = 0;
        ep_table[8] = slope;
        ep_table[1] = ep_table[3] = ((((j - i) & 0x78) | 4) * slope >> 8) & 0x1ff;
        ep_table[2] = (t1 >> 8) & 0x1ff;
        ep_table[4] = ((((j - i) + 0x80) | 4) * slope >> 8) & 0x1ff;
        ep_table[5] = ((t1 + t0) >> 8) & 0x1ff;
        ep_table[6] = (t2 >> 8) & 0x1ff;
        ep_table[7] = ((t2 + t0) >> 8) & 0x1ff;
    }

    if( nch == 3 )
    {
        #define  ICV_PUT_POINT(x, y)        \
        {                                   \
            uchar* tptr = ptr + (x)*3 + (y)*step; \
            _cb = tptr[0];                  \
            _cb += ((cb - _cb)*a + 127)>> 8;\
            _cb += ((cb - _cb)*a + 127)>> 8;\
            _cg = tptr[1];                  \
            _cg += ((cg - _cg)*a + 127)>> 8;\
            _cg += ((cg - _cg)*a + 127)>> 8;\
            _cr = tptr[2];                  \
            _cr += ((cr - _cr)*a + 127)>> 8;\
            _cr += ((cr - _cr)*a + 127)>> 8;\
            tptr[0] = (uchar)_cb;           \
            tptr[1] = (uchar)_cg;           \
            tptr[2] = (uchar)_cr;           \
        }
        if( ax > ay )
        {
            int x = (int)(pt1.x >> XY_SHIFT);

            for( ; ecount >= 0; x++, pt1.y += y_step, scount++, ecount-- )
            {
                if( (unsigned)x >= (unsigned)size0.width )
                    continue;
                int y = (int)((pt1.y >> XY_SHIFT) - 1);

                int ep_corr = ep_table[(((scount >= 2) + 1) & (scount | 2)) * 3 +
                                       (((ecount >= 2) + 1) & (ecount | 2))];
                int a, dist = (pt1.y >> (XY_SHIFT - 5)) & 31;

                a = (ep_corr * FilterTable[dist + 32] >> 8) & 0xff;
                if( (unsigned)y < (unsigned)size0.height )
                    ICV_PUT_POINT(x, y)

                a = (ep_corr * FilterTable[dist] >> 8) & 0xff;
                if( (unsigned)(y+1) < (unsigned)size0.height )
                    ICV_PUT_POINT(x, y+1)

                a = (ep_corr * FilterTable[63 - dist] >> 8) & 0xff;
                if( (unsigned)(y+2) < (unsigned)size0.height )
                    ICV_PUT_POINT(x, y+2)
            }
        }
        else
        {
            int y = (int)(pt1.y >> XY_SHIFT);

            for( ; ecount >= 0; y++, pt1.x += x_step, scount++, ecount-- )
            {
                if( (unsigned)y >= (unsigned)size0.height )
                    continue;
                int x = (int)((pt1.x >> XY_SHIFT) - 1);
                int ep_corr = ep_table[(((scount >= 2) + 1) & (scount | 2)) * 3 +
                                       (((ecount >= 2) + 1) & (ecount | 2))];
                int a, dist = (pt1.x >> (XY_SHIFT - 5)) & 31;

                a = (ep_corr * FilterTable[dist + 32] >> 8) & 0xff;
                if( (unsigned)x < (unsigned)size0.width )
                    ICV_PUT_POINT(x, y)

                a = (ep_corr * FilterTable[dist] >> 8) & 0xff;
                if( (unsigned)(x+1) < (unsigned)size0.width )
                    ICV_PUT_POINT(x+1, y)

                a = (ep_corr * FilterTable[63 - dist] >> 8) & 0xff;
                if( (unsigned)(x+2) < (unsigned)size0.width )
                    ICV_PUT_POINT(x+2, y)
            }
        }
        #undef ICV_PUT_POINT
    }
    else if(nch == 1)
    {
        #define ICV_PUT_POINT(x, y)         \
        {                                   \
            uchar* tptr = ptr + (x) + (y) * step; \
            _cb = tptr[0];                  \
            _cb += ((cb - _cb)*a + 127)>> 8;\
            _cb += ((cb - _cb)*a + 127)>> 8;\
            tptr[0] = (uchar)_cb;           \
        }

        if( ax > ay )
        {
            int x = (int)(pt1.x >> XY_SHIFT);

            for( ; ecount >= 0; x++, pt1.y += y_step, scount++, ecount-- )
            {
                if( (unsigned)x >= (unsigned)size0.width )
                    continue;
                int y = (int)((pt1.y >> XY_SHIFT) - 1);

                int ep_corr = ep_table[(((scount >= 2) + 1) & (scount | 2)) * 3 +
                                       (((ecount >= 2) + 1) & (ecount | 2))];
                int a, dist = (pt1.y >> (XY_SHIFT - 5)) & 31;

                a = (ep_corr * FilterTable[dist + 32] >> 8) & 0xff;
                if( (unsigned)y < (unsigned)size0.height )
                    ICV_PUT_POINT(x, y)

                a = (ep_corr * FilterTable[dist] >> 8) & 0xff;
                if( (unsigned)(y+1) < (unsigned)size0.height )
                    ICV_PUT_POINT(x, y+1)

                a = (ep_corr * FilterTable[63 - dist] >> 8) & 0xff;
                if( (unsigned)(y+2) < (unsigned)size0.height )
                    ICV_PUT_POINT(x, y+2)
            }
        }
        else
        {
            int y = (int)(pt1.y >> XY_SHIFT);

            for( ; ecount >= 0; y++, pt1.x += x_step, scount++, ecount-- )
            {
                if( (unsigned)y >= (unsigned)size0.height )
                    continue;
                int x = (int)((pt1.x >> XY_SHIFT) - 1);
                int ep_corr = ep_table[(((scount >= 2) + 1) & (scount | 2)) * 3 +
                                       (((ecount >= 2) + 1) & (ecount | 2))];
                int a, dist = (pt1.x >> (XY_SHIFT - 5)) & 31;

                a = (ep_corr * FilterTable[dist + 32] >> 8) & 0xff;
                if( (unsigned)x < (unsigned)size0.width )
                    ICV_PUT_POINT(x, y)

                a = (ep_corr * FilterTable[dist] >> 8) & 0xff;
                if( (unsigned)(x+1) < (unsigned)size0.width )
                    ICV_PUT_POINT(x+1, y)

                a = (ep_corr * FilterTable[63 - dist] >> 8) & 0xff;
                if( (unsigned)(x+2) < (unsigned)size0.width )
                    ICV_PUT_POINT(x+2, y)
            }
        }
        #undef ICV_PUT_POINT
    }
    else
    {
        #define  ICV_PUT_POINT(x, y)        \
        {                                   \
            uchar* tptr = ptr + (x)*4 + (y)*step; \
            _cb = tptr[0];                  \
            _cb += ((cb - _cb)*a + 127)>> 8;\
            _cb += ((cb - _cb)*a + 127)>> 8;\
            _cg = tptr[1];                  \
            _cg += ((cg - _cg)*a + 127)>> 8;\
            _cg += ((cg - _cg)*a + 127)>> 8;\
            _cr = tptr[2];                  \
            _cr += ((cr - _cr)*a + 127)>> 8;\
            _cr += ((cr - _cr)*a + 127)>> 8;\
            _ca = tptr[3];                  \
            _ca += ((ca - _ca)*a + 127)>> 8;\
            _ca += ((ca - _ca)*a + 127)>> 8;\
            tptr[0] = (uchar)_cb;           \
            tptr[1] = (uchar)_cg;           \
            tptr[2] = (uchar)_cr;           \
            tptr[3] = (uchar)_ca;           \
        }
        if( ax > ay )
        {
            int x = (int)(pt1.x >> XY_SHIFT);

            for( ; ecount >= 0; x++, pt1.y += y_step, scount++, ecount-- )
            {
                if( (unsigned)x >= (unsigned)size0.width )
                    continue;
                int y = (int)((pt1.y >> XY_SHIFT) - 1);

                int ep_corr = ep_table[(((scount >= 2) + 1) & (scount | 2)) * 3 +
                                       (((ecount >= 2) + 1) & (ecount | 2))];
                int a, dist = (pt1.y >> (XY_SHIFT - 5)) & 31;

                a = (ep_corr * FilterTable[dist + 32] >> 8) & 0xff;
                if( (unsigned)y < (unsigned)size0.height )
                    ICV_PUT_POINT(x, y)

                a = (ep_corr * FilterTable[dist] >> 8) & 0xff;
                if( (unsigned)(y+1) < (unsigned)size0.height )
                    ICV_PUT_POINT(x, y+1)

                a = (ep_corr * FilterTable[63 - dist] >> 8) & 0xff;
                if( (unsigned)(y+2) < (unsigned)size0.height )
                    ICV_PUT_POINT(x, y+2)
            }
        }
        else
        {
            int y = (int)(pt1.y >> XY_SHIFT);

            for( ; ecount >= 0; y++, pt1.x += x_step, scount++, ecount-- )
            {
                if( (unsigned)y >= (unsigned)size0.height )
                    continue;
                int x = (int)((pt1.x >> XY_SHIFT) - 1);
                int ep_corr = ep_table[(((scount >= 2) + 1) & (scount | 2)) * 3 +
                                       (((ecount >= 2) + 1) & (ecount | 2))];
                int a, dist = (pt1.x >> (XY_SHIFT - 5)) & 31;

                a = (ep_corr * FilterTable[dist + 32] >> 8) & 0xff;
                if( (unsigned)x < (unsigned)size0.width )
                    ICV_PUT_POINT(x, y)

                a = (ep_corr * FilterTable[dist] >> 8) & 0xff;
                if( (unsigned)(x+1) < (unsigned)size0.width )
                    ICV_PUT_POINT(x+1, y)

                a = (ep_corr * FilterTable[63 - dist] >> 8) & 0xff;
                if( (unsigned)(x+2) < (unsigned)size0.width )
                    ICV_PUT_POINT(x+2, y)
            }
        }
        #undef ICV_PUT_POINT
    }
}


static void
Line2( Mat& img, Point2l pt1, Point2l pt2, const void* color)
{
    int64 dx, dy;
    int ecount;
    int64 ax, ay;
    int64 i, j;
    int x, y;
    int64 x_step, y_step;
    int cb = ((uchar*)color)[0];
    int cg = ((uchar*)color)[1];
    int cr = ((uchar*)color)[2];
    int pix_size = (int)img.elemSize();
    uchar *ptr = img.ptr(), *tptr;
    size_t step = img.step;
    Size size = img.size();

    //CV_Assert( img && (nch == 1 || nch == 3) && img.depth() == CV_8U );

    Size2l sizeScaled(((int64)size.width) << XY_SHIFT, ((int64)size.height) << XY_SHIFT);
    if( !clipLine( sizeScaled, pt1, pt2 ))
        return;

    dx = pt2.x - pt1.x;
    dy = pt2.y - pt1.y;

    j = dx < 0 ? -1 : 0;
    ax = (dx ^ j) - j;
    i = dy < 0 ? -1 : 0;
    ay = (dy ^ i) - i;

    if( ax > ay )
    {
        dy = (dy ^ j) - j;
        pt1.x ^= pt2.x & j;
        pt2.x ^= pt1.x & j;
        pt1.x ^= pt2.x & j;
        pt1.y ^= pt2.y & j;
        pt2.y ^= pt1.y & j;
        pt1.y ^= pt2.y & j;

        x_step = XY_ONE;
        y_step = dy * (1 << XY_SHIFT) / (ax | 1);
        ecount = (int)((pt2.x - pt1.x) >> XY_SHIFT);
    }
    else
    {
        dx = (dx ^ i) - i;
        pt1.x ^= pt2.x & i;
        pt2.x ^= pt1.x & i;
        pt1.x ^= pt2.x & i;
        pt1.y ^= pt2.y & i;
        pt2.y ^= pt1.y & i;
        pt1.y ^= pt2.y & i;

        x_step = dx * (1 << XY_SHIFT) / (ay | 1);
        y_step = XY_ONE;
        ecount = (int)((pt2.y - pt1.y) >> XY_SHIFT);
    }

    pt1.x += (XY_ONE >> 1);
    pt1.y += (XY_ONE >> 1);

    if( pix_size == 3 )
    {
        #define  ICV_PUT_POINT(_x,_y)   \
        x = (_x); y = (_y);             \
        if( 0 <= x && x < size.width && \
            0 <= y && y < size.height ) \
        {                               \
            tptr = ptr + y*step + x*3;  \
            tptr[0] = (uchar)cb;        \
            tptr[1] = (uchar)cg;        \
            tptr[2] = (uchar)cr;        \
        }

        ICV_PUT_POINT((int)((pt2.x + (XY_ONE >> 1)) >> XY_SHIFT),
                      (int)((pt2.y + (XY_ONE >> 1)) >> XY_SHIFT));

        if( ax > ay )
        {
            pt1.x >>= XY_SHIFT;

            while( ecount >= 0 )
            {
                ICV_PUT_POINT((int)(pt1.x), (int)(pt1.y >> XY_SHIFT));
                pt1.x++;
                pt1.y += y_step;
                ecount--;
            }
        }
        else
        {
            pt1.y >>= XY_SHIFT;

            while( ecount >= 0 )
            {
                ICV_PUT_POINT((int)(pt1.x >> XY_SHIFT), (int)(pt1.y));
                pt1.x += x_step;
                pt1.y++;
                ecount--;
            }
        }

        #undef ICV_PUT_POINT
    }
    else if( pix_size == 1 )
    {
        #define  ICV_PUT_POINT(_x,_y) \
        x = (_x); y = (_y);           \
        if( 0 <= x && x < size.width && \
            0 <= y && y < size.height ) \
        {                           \
            tptr = ptr + y*step + x;\
            tptr[0] = (uchar)cb;    \
        }

        ICV_PUT_POINT((int)((pt2.x + (XY_ONE >> 1)) >> XY_SHIFT),
                      (int)((pt2.y + (XY_ONE >> 1)) >> XY_SHIFT));

        if( ax > ay )
        {
            pt1.x >>= XY_SHIFT;

            while( ecount >= 0 )
            {
                ICV_PUT_POINT((int)(pt1.x), (int)(pt1.y >> XY_SHIFT));
                pt1.x++;
                pt1.y += y_step;
                ecount--;
            }
        }
        else
        {
            pt1.y >>= XY_SHIFT;

            while( ecount >= 0 )
            {
                ICV_PUT_POINT((int)(pt1.x >> XY_SHIFT), (int)(pt1.y));
                pt1.x += x_step;
                pt1.y++;
                ecount--;
            }
        }

        #undef ICV_PUT_POINT
    }
    else
    {
        #define  ICV_PUT_POINT(_x,_y)   \
        x = (_x); y = (_y);             \
        if( 0 <= x && x < size.width && \
            0 <= y && y < size.height ) \
        {                               \
            tptr = ptr + y*step + x*pix_size;\
            for( j = 0; j < pix_size; j++ ) \
                tptr[j] = ((uchar*)color)[j]; \
        }

        ICV_PUT_POINT((int)((pt2.x + (XY_ONE >> 1)) >> XY_SHIFT),
                      (int)((pt2.y + (XY_ONE >> 1)) >> XY_SHIFT));

        if( ax > ay )
        {
            pt1.x >>= XY_SHIFT;

            while( ecount >= 0 )
            {
                ICV_PUT_POINT((int)(pt1.x), (int)(pt1.y >> XY_SHIFT));
                pt1.x++;
                pt1.y += y_step;
                ecount--;
            }
        }
        else
        {
            pt1.y >>= XY_SHIFT;

            while( ecount >= 0 )
            {
                ICV_PUT_POINT((int)(pt1.x >> XY_SHIFT), (int)(pt1.y));
                pt1.x += x_step;
                pt1.y++;
                ecount--;
            }
        }

        #undef ICV_PUT_POINT
    }
}


/****************************************************************************************\
*                   Antialiazed Elliptic Arcs via Antialiazed Lines                      *
\****************************************************************************************/

static const float SinTable[] =
    { 0.0000000f, 0.0174524f, 0.0348995f, 0.0523360f, 0.0697565f, 0.0871557f,
    0.1045285f, 0.1218693f, 0.1391731f, 0.1564345f, 0.1736482f, 0.1908090f,
    0.2079117f, 0.2249511f, 0.2419219f, 0.2588190f, 0.2756374f, 0.2923717f,
    0.3090170f, 0.3255682f, 0.3420201f, 0.3583679f, 0.3746066f, 0.3907311f,
    0.4067366f, 0.4226183f, 0.4383711f, 0.4539905f, 0.4694716f, 0.4848096f,
    0.5000000f, 0.5150381f, 0.5299193f, 0.5446390f, 0.5591929f, 0.5735764f,
    0.5877853f, 0.6018150f, 0.6156615f, 0.6293204f, 0.6427876f, 0.6560590f,
    0.6691306f, 0.6819984f, 0.6946584f, 0.7071068f, 0.7193398f, 0.7313537f,
    0.7431448f, 0.7547096f, 0.7660444f, 0.7771460f, 0.7880108f, 0.7986355f,
    0.8090170f, 0.8191520f, 0.8290376f, 0.8386706f, 0.8480481f, 0.8571673f,
    0.8660254f, 0.8746197f, 0.8829476f, 0.8910065f, 0.8987940f, 0.9063078f,
    0.9135455f, 0.9205049f, 0.9271839f, 0.9335804f, 0.9396926f, 0.9455186f,
    0.9510565f, 0.9563048f, 0.9612617f, 0.9659258f, 0.9702957f, 0.9743701f,
    0.9781476f, 0.9816272f, 0.9848078f, 0.9876883f, 0.9902681f, 0.9925462f,
    0.9945219f, 0.9961947f, 0.9975641f, 0.9986295f, 0.9993908f, 0.9998477f,
    1.0000000f, 0.9998477f, 0.9993908f, 0.9986295f, 0.9975641f, 0.9961947f,
    0.9945219f, 0.9925462f, 0.9902681f, 0.9876883f, 0.9848078f, 0.9816272f,
    0.9781476f, 0.9743701f, 0.9702957f, 0.9659258f, 0.9612617f, 0.9563048f,
    0.9510565f, 0.9455186f, 0.9396926f, 0.9335804f, 0.9271839f, 0.9205049f,
    0.9135455f, 0.9063078f, 0.8987940f, 0.8910065f, 0.8829476f, 0.8746197f,
    0.8660254f, 0.8571673f, 0.8480481f, 0.8386706f, 0.8290376f, 0.8191520f,
    0.8090170f, 0.7986355f, 0.7880108f, 0.7771460f, 0.7660444f, 0.7547096f,
    0.7431448f, 0.7313537f, 0.7193398f, 0.7071068f, 0.6946584f, 0.6819984f,
    0.6691306f, 0.6560590f, 0.6427876f, 0.6293204f, 0.6156615f, 0.6018150f,
    0.5877853f, 0.5735764f, 0.5591929f, 0.5446390f, 0.5299193f, 0.5150381f,
    0.5000000f, 0.4848096f, 0.4694716f, 0.4539905f, 0.4383711f, 0.4226183f,
    0.4067366f, 0.3907311f, 0.3746066f, 0.3583679f, 0.3420201f, 0.3255682f,
    0.3090170f, 0.2923717f, 0.2756374f, 0.2588190f, 0.2419219f, 0.2249511f,
    0.2079117f, 0.1908090f, 0.1736482f, 0.1564345f, 0.1391731f, 0.1218693f,
    0.1045285f, 0.0871557f, 0.0697565f, 0.0523360f, 0.0348995f, 0.0174524f,
    0.0000000f, -0.0174524f, -0.0348995f, -0.0523360f, -0.0697565f, -0.0871557f,
    -0.1045285f, -0.1218693f, -0.1391731f, -0.1564345f, -0.1736482f, -0.1908090f,
    -0.2079117f, -0.2249511f, -0.2419219f, -0.2588190f, -0.2756374f, -0.2923717f,
    -0.3090170f, -0.3255682f, -0.3420201f, -0.3583679f, -0.3746066f, -0.3907311f,
    -0.4067366f, -0.4226183f, -0.4383711f, -0.4539905f, -0.4694716f, -0.4848096f,
    -0.5000000f, -0.5150381f, -0.5299193f, -0.5446390f, -0.5591929f, -0.5735764f,
    -0.5877853f, -0.6018150f, -0.6156615f, -0.6293204f, -0.6427876f, -0.6560590f,
    -0.6691306f, -0.6819984f, -0.6946584f, -0.7071068f, -0.7193398f, -0.7313537f,
    -0.7431448f, -0.7547096f, -0.7660444f, -0.7771460f, -0.7880108f, -0.7986355f,
    -0.8090170f, -0.8191520f, -0.8290376f, -0.8386706f, -0.8480481f, -0.8571673f,
    -0.8660254f, -0.8746197f, -0.8829476f, -0.8910065f, -0.8987940f, -0.9063078f,
    -0.9135455f, -0.9205049f, -0.9271839f, -0.9335804f, -0.9396926f, -0.9455186f,
    -0.9510565f, -0.9563048f, -0.9612617f, -0.9659258f, -0.9702957f, -0.9743701f,
    -0.9781476f, -0.9816272f, -0.9848078f, -0.9876883f, -0.9902681f, -0.9925462f,
    -0.9945219f, -0.9961947f, -0.9975641f, -0.9986295f, -0.9993908f, -0.9998477f,
    -1.0000000f, -0.9998477f, -0.9993908f, -0.9986295f, -0.9975641f, -0.9961947f,
    -0.9945219f, -0.9925462f, -0.9902681f, -0.9876883f, -0.9848078f, -0.9816272f,
    -0.9781476f, -0.9743701f, -0.9702957f, -0.9659258f, -0.9612617f, -0.9563048f,
    -0.9510565f, -0.9455186f, -0.9396926f, -0.9335804f, -0.9271839f, -0.9205049f,
    -0.9135455f, -0.9063078f, -0.8987940f, -0.8910065f, -0.8829476f, -0.8746197f,
    -0.8660254f, -0.8571673f, -0.8480481f, -0.8386706f, -0.8290376f, -0.8191520f,
    -0.8090170f, -0.7986355f, -0.7880108f, -0.7771460f, -0.7660444f, -0.7547096f,
    -0.7431448f, -0.7313537f, -0.7193398f, -0.7071068f, -0.6946584f, -0.6819984f,
    -0.6691306f, -0.6560590f, -0.6427876f, -0.6293204f, -0.6156615f, -0.6018150f,
    -0.5877853f, -0.5735764f, -0.5591929f, -0.5446390f, -0.5299193f, -0.5150381f,
    -0.5000000f, -0.4848096f, -0.4694716f, -0.4539905f, -0.4383711f, -0.4226183f,
    -0.4067366f, -0.3907311f, -0.3746066f, -0.3583679f, -0.3420201f, -0.3255682f,
    -0.3090170f, -0.2923717f, -0.2756374f, -0.2588190f, -0.2419219f, -0.2249511f,
    -0.2079117f, -0.1908090f, -0.1736482f, -0.1564345f, -0.1391731f, -0.1218693f,
    -0.1045285f, -0.0871557f, -0.0697565f, -0.0523360f, -0.0348995f, -0.0174524f,
    -0.0000000f, 0.0174524f, 0.0348995f, 0.0523360f, 0.0697565f, 0.0871557f,
    0.1045285f, 0.1218693f, 0.1391731f, 0.1564345f, 0.1736482f, 0.1908090f,
    0.2079117f, 0.2249511f, 0.2419219f, 0.2588190f, 0.2756374f, 0.2923717f,
    0.3090170f, 0.3255682f, 0.3420201f, 0.3583679f, 0.3746066f, 0.3907311f,
    0.4067366f, 0.4226183f, 0.4383711f, 0.4539905f, 0.4694716f, 0.4848096f,
    0.5000000f, 0.5150381f, 0.5299193f, 0.5446390f, 0.5591929f, 0.5735764f,
    0.5877853f, 0.6018150f, 0.6156615f, 0.6293204f, 0.6427876f, 0.6560590f,
    0.6691306f, 0.6819984f, 0.6946584f, 0.7071068f, 0.7193398f, 0.7313537f,
    0.7431448f, 0.7547096f, 0.7660444f, 0.7771460f, 0.7880108f, 0.7986355f,
    0.8090170f, 0.8191520f, 0.8290376f, 0.8386706f, 0.8480481f, 0.8571673f,
    0.8660254f, 0.8746197f, 0.8829476f, 0.8910065f, 0.8987940f, 0.9063078f,
    0.9135455f, 0.9205049f, 0.9271839f, 0.9335804f, 0.9396926f, 0.9455186f,
    0.9510565f, 0.9563048f, 0.9612617f, 0.9659258f, 0.9702957f, 0.9743701f,
    0.9781476f, 0.9816272f, 0.9848078f, 0.9876883f, 0.9902681f, 0.9925462f,
    0.9945219f, 0.9961947f, 0.9975641f, 0.9986295f, 0.9993908f, 0.9998477f,
    1.0000000f
};


static void
sincos( int angle, float& cosval, float& sinval )
{
    angle += (angle < 0 ? 360 : 0);
    sinval = SinTable[angle];
    cosval = SinTable[450 - angle];
}

/*
   constructs polygon that represents elliptic arc.
*/
void ellipse2Poly( Point center, Size axes, int angle,
                   int arcStart, int arcEnd,
                   int delta, CV_OUT std::vector<Point>& pts )
{
    std::vector<Point2d> _pts;
    ellipse2Poly(Point2d(center.x, center.y), Size2d(axes.width, axes.height), angle,
                 arcStart, arcEnd, delta, _pts);
    Point prevPt(INT_MIN, INT_MIN);
    pts.resize(0);
    for (unsigned int i = 0; i < _pts.size(); ++i)
    {
        Point pt;
        pt.x = cvRound(_pts[i].x);
        pt.y = cvRound(_pts[i].y);
        if (pt != prevPt) {
            pts.push_back(pt);
            prevPt = pt;
        }
    }

    // If there are no points, it's a zero-size polygon
    if (pts.size() == 1) {
        pts.assign(2, center);
    }
}

void ellipse2Poly( Point2d center, Size2d axes, int angle,
                   int arc_start, int arc_end,
                   int delta, std::vector<Point2d>& pts )
{
    CV_INSTRUMENT_REGION();
    CV_Assert(0 < delta && delta <= 180);

    float alpha, beta;
    int i;

    while( angle < 0 )
        angle += 360;
    while( angle > 360 )
        angle -= 360;

    if( arc_start > arc_end )
    {
        i = arc_start;
        arc_start = arc_end;
        arc_end = i;
    }
    while( arc_start < 0 )
    {
        arc_start += 360;
        arc_end += 360;
    }
    while( arc_end > 360 )
    {
        arc_end -= 360;
        arc_start -= 360;
    }
    if( arc_end - arc_start > 360 )
    {
        arc_start = 0;
        arc_end = 360;
    }
    sincos( angle, alpha, beta );
    pts.resize(0);

    for( i = arc_start; i < arc_end + delta; i += delta )
    {
        double x, y;
        angle = i;
        if( angle > arc_end )
            angle = arc_end;
        if( angle < 0 )
            angle += 360;

        x = axes.width * SinTable[450-angle];
        y = axes.height * SinTable[angle];
        Point2d pt;
        pt.x = center.x + x * alpha - y * beta;
        pt.y = center.y + x * beta + y * alpha;
        pts.push_back(pt);
    }

    // If there are no points, it's a zero-size polygon
    if( pts.size() == 1) {
        pts.assign(2,center);
    }
}


static void
EllipseEx( Mat& img, Point2l center, Size2l axes,
           int angle, int arc_start, int arc_end,
           const void* color, int thickness, int line_type )
{
    axes.width = std::abs(axes.width), axes.height = std::abs(axes.height);
    int delta = (int)((std::max(axes.width,axes.height)+(XY_ONE>>1))>>XY_SHIFT);
    delta = delta < 3 ? 90 : delta < 10 ? 30 : delta < 15 ? 18 : 5;

    std::vector<Point2d> _v;
    ellipse2Poly( Point2d((double)center.x, (double)center.y), Size2d((double)axes.width, (double)axes.height), angle, arc_start, arc_end, delta, _v );

    std::vector<Point2l> v;
    Point2l prevPt(0xFFFFFFFFFFFFFFFF, 0xFFFFFFFFFFFFFFFF);
    v.resize(0);
    for (unsigned int i = 0; i < _v.size(); ++i)
    {
        Point2l pt;
        pt.x = (int64)cvRound(_v[i].x / XY_ONE) << XY_SHIFT;
        pt.y = (int64)cvRound(_v[i].y / XY_ONE) << XY_SHIFT;
        pt.x += cvRound(_v[i].x - pt.x);
        pt.y += cvRound(_v[i].y - pt.y);
        if (pt != prevPt) {
            v.push_back(pt);
            prevPt = pt;
        }
    }

    // If there are no points, it's a zero-size polygon
    if (v.size() == 1) {
        v.assign(2, center);
    }

    if( thickness >= 0 )
        PolyLine( img, &v[0], (int)v.size(), false, color, thickness, line_type, XY_SHIFT );
    else if( arc_end - arc_start >= 360 )
        FillConvexPoly( img, &v[0], (int)v.size(), color, line_type, XY_SHIFT );
    else
    {
        v.push_back(center);
        std::vector<PolyEdge> edges;
        CollectPolyEdges( img,  &v[0], (int)v.size(), edges, color, line_type, XY_SHIFT );
        FillEdgeCollection( img, edges, color, line_type );
    }
}


/****************************************************************************************\
*                                Polygons filling                                        *
\****************************************************************************************/

static inline void ICV_HLINE_X(uchar* ptr, int64_t xl, int64_t xr, const uchar* color, int pix_size)
{
    uchar* hline_min_ptr = (uchar*)(ptr) + (xl)*(pix_size);
    uchar* hline_end_ptr = (uchar*)(ptr) + (xr+1)*(pix_size);
    uchar* hline_ptr = hline_min_ptr;
    if (pix_size == 1)
      memset(hline_min_ptr, *color, hline_end_ptr-hline_min_ptr);
    else//if (pix_size != 1)
    {
      if (hline_min_ptr < hline_end_ptr)
      {
        memcpy(hline_ptr, color, pix_size);
        hline_ptr += pix_size;
      }//end if (hline_min_ptr < hline_end_ptr)
      size_t sizeToCopy = pix_size;
      while(hline_ptr < hline_end_ptr)
      {
        memcpy(hline_ptr, hline_min_ptr, sizeToCopy);
        hline_ptr += sizeToCopy;
        sizeToCopy = std::min(2*sizeToCopy, static_cast<size_t>(hline_end_ptr-hline_ptr));
      }//end while(hline_ptr < hline_end_ptr)
    }//end if (pix_size != 1)
}
//end ICV_HLINE_X()

static inline void ICV_HLINE(uchar* ptr, int64_t xl, int64_t xr, const void* color, int pix_size)
{
  ICV_HLINE_X(ptr, xl, xr, reinterpret_cast<const uchar*>(color), pix_size);
}
//end ICV_HLINE()

/* filling convex polygon. v - array of vertices, ntps - number of points */
static void
FillConvexPoly( Mat& img, const Point2l* v, int npts, const void* color, int line_type, int shift )
{
    struct
    {
        int idx, di;
        int64 x, dx;
        int ye;
    }
    edge[2];

    int delta = 1 << shift >> 1;
    int i, y, imin = 0;
    int edges = npts;
    int64 xmin, xmax, ymin, ymax;
    uchar* ptr = img.ptr();
    Size size = img.size();
    int pix_size = (int)img.elemSize();
    Point2l p0;
    int delta1, delta2;

    if( line_type < cv::LINE_AA )
        delta1 = delta2 = XY_ONE >> 1;
    else
        delta1 = XY_ONE - 1, delta2 = 0;

    p0 = v[npts - 1];
    p0.x <<= XY_SHIFT - shift;
    p0.y <<= XY_SHIFT - shift;

    CV_Assert( 0 <= shift && shift <= XY_SHIFT );
    xmin = xmax = v[0].x;
    ymin = ymax = v[0].y;

    for( i = 0; i < npts; i++ )
    {
        Point2l p = v[i];
        if( p.y < ymin )
        {
            ymin = p.y;
            imin = i;
        }

        ymax = std::max( ymax, p.y );
        xmax = std::max( xmax, p.x );
        xmin = MIN( xmin, p.x );

        p.x <<= XY_SHIFT - shift;
        p.y <<= XY_SHIFT - shift;

        if( line_type <= 8 )
        {
            if( shift == 0 )
            {
                Point pt0, pt1;
                pt0.x = (int)(p0.x >> XY_SHIFT);
                pt0.y = (int)(p0.y >> XY_SHIFT);
                pt1.x = (int)(p.x >> XY_SHIFT);
                pt1.y = (int)(p.y >> XY_SHIFT);
                Line( img, pt0, pt1, color, line_type );
            }
            else
                Line2( img, p0, p, color );
        }
        else
            LineAA( img, p0, p, color );
        p0 = p;
    }

    xmin = (xmin + delta) >> shift;
    xmax = (xmax + delta) >> shift;
    ymin = (ymin + delta) >> shift;
    ymax = (ymax + delta) >> shift;

    if( npts < 3 || (int)xmax < 0 || (int)ymax < 0 || (int)xmin >= size.width || (int)ymin >= size.height )
        return;

    ymax = MIN( ymax, size.height - 1 );
    edge[0].idx = edge[1].idx = imin;

    edge[0].ye = edge[1].ye = y = (int)ymin;
    edge[0].di = 1;
    edge[1].di = npts - 1;

    edge[0].x = edge[1].x = -XY_ONE;
    edge[0].dx = edge[1].dx = 0;

    ptr += (int64_t)img.step*y;

    do
    {
        if( line_type < cv::LINE_AA || y < (int)ymax || y == (int)ymin )
        {
            for( i = 0; i < 2; i++ )
            {
                if( y >= edge[i].ye )
                {
                    int idx0 = edge[i].idx, di = edge[i].di;
                    int idx = idx0 + di;
                    if (idx >= npts) idx -= npts;
                    int ty = 0;

                    for (; edges-- > 0; )
                    {
                        ty = (int)((v[idx].y + delta) >> shift);
                        if (ty > y)
                        {
                            int64 xs = v[idx0].x;
                            int64 xe = v[idx].x;
                            if (shift != XY_SHIFT)
                            {
                                xs <<= XY_SHIFT - shift;
                                xe <<= XY_SHIFT - shift;
                            }

                            edge[i].ye = ty;
                            edge[i].dx = ((xe - xs)*2 + ((int64_t)ty - y)) / (2 * ((int64_t)ty - y));
                            edge[i].x = xs;
                            edge[i].idx = idx;
                            break;
                        }
                        idx0 = idx;
                        idx += di;
                        if (idx >= npts) idx -= npts;
                    }
                }
            }
        }

        if (edges < 0)
            break;

        if (y >= 0)
        {
            int left = 0, right = 1;
            if (edge[0].x > edge[1].x)
            {
                left = 1, right = 0;
            }

            int xx1 = (int)((edge[left].x + delta1) >> XY_SHIFT);
            int xx2 = (int)((edge[right].x + delta2) >> XY_SHIFT);

            if( xx2 >= 0 && xx1 < size.width )
            {
                if( xx1 < 0 )
                    xx1 = 0;
                if( xx2 >= size.width )
                    xx2 = size.width - 1;
                ICV_HLINE( ptr, xx1, xx2, color, pix_size );
            }
        }
        else
        {
            // TODO optimize scan for negative y
        }

        edge[0].x += edge[0].dx;
        edge[1].x += edge[1].dx;
        ptr += img.step;
    }
    while( ++y <= (int)ymax );
}


/******** Arbitrary polygon **********/

static void
CollectPolyEdges( Mat& img, const Point2l* v, int count, std::vector<PolyEdge>& edges,
                  const void* color, int line_type, int shift, Point offset )
{
    int i, delta = offset.y + ((1 << shift) >> 1);
    Point2l pt0 = v[count-1], pt1;
    pt0.x = (pt0.x + offset.x) << (XY_SHIFT - shift);
    pt0.y = (pt0.y + delta) >> shift;

    edges.reserve( edges.size() + count );

    for( i = 0; i < count; i++, pt0 = pt1 )
    {
        Point2l t0, t1;
        PolyEdge edge;

        pt1 = v[i];
        pt1.x = (pt1.x + offset.x) << (XY_SHIFT - shift);
        pt1.y = (pt1.y + delta) >> shift;

        Point2l pt0c(pt0), pt1c(pt1);

<<<<<<< HEAD
        if (line_type < CV_AA)
=======
        if (line_type < cv::LINE_AA)
>>>>>>> 0052d46b
        {
            t0.y = pt0.y; t1.y = pt1.y;
            t0.x = (pt0.x + (XY_ONE >> 1)) >> XY_SHIFT;
            t1.x = (pt1.x + (XY_ONE >> 1)) >> XY_SHIFT;
            Line(img, t0, t1, color, line_type);

            // use clipped endpoints to create a more accurate PolyEdge
            if ((unsigned)t0.x >= (unsigned)(img.cols) ||
                (unsigned)t1.x >= (unsigned)(img.cols) ||
                (unsigned)t0.y >= (unsigned)(img.rows) ||
                (unsigned)t1.y >= (unsigned)(img.rows))
            {
                clipLine(img.size(), t0, t1);

                if (t0.y != t1.y)
                {
                    pt0c.y = t0.y; pt1c.y = t1.y;
                    pt0c.x = (int64)(t0.x) << XY_SHIFT;
                    pt1c.x = (int64)(t1.x) << XY_SHIFT;
                }
            }
            else
            {
                pt0c.x += XY_ONE >> 1;
                pt1c.x += XY_ONE >> 1;
            }
        }
        else
        {
            t0.x = pt0.x; t1.x = pt1.x;
            t0.y = pt0.y << XY_SHIFT;
            t1.y = pt1.y << XY_SHIFT;
            LineAA(img, t0, t1, color);
        }

        if (pt0.y == pt1.y)
            continue;

        edge.dx = (pt1c.x - pt0c.x) / (pt1c.y - pt0c.y);
        if (pt0.y < pt1.y)
        {
            edge.y0 = (int)(pt0.y);
            edge.y1 = (int)(pt1.y);
            edge.x = pt0c.x + (pt0.y - pt0c.y) * edge.dx; // correct starting point for clipped lines
        }
        else
        {
            edge.y0 = (int)(pt1.y);
            edge.y1 = (int)(pt0.y);
            edge.x = pt1c.x + (pt1.y - pt1c.y) * edge.dx; // correct starting point for clipped lines
        }
        edges.push_back(edge);
    }
}

struct CmpEdges
{
    bool operator ()(const PolyEdge& e1, const PolyEdge& e2)
    {
        return e1.y0 - e2.y0 ? e1.y0 < e2.y0 :
            e1.x - e2.x ? e1.x < e2.x : e1.dx < e2.dx;
    }
};

/**************** helper macros and functions for sequence/contour processing ***********/

static void
FillEdgeCollection( Mat& img, std::vector<PolyEdge>& edges, const void* color, int line_type)
{
    PolyEdge tmp;
    int i, y, total = (int)edges.size();
    Size size = img.size();
    PolyEdge* e;
    int y_max = INT_MIN, y_min = INT_MAX;
    int64 x_max = 0xFFFFFFFFFFFFFFFF, x_min = 0x7FFFFFFFFFFFFFFF;
    int pix_size = (int)img.elemSize();
    int delta;

    if (line_type < CV_AA)
        delta = 0;
    else
        delta = XY_ONE - 1;

    if( total < 2 )
        return;

    for( i = 0; i < total; i++ )
    {
        PolyEdge& e1 = edges[i];
        CV_Assert( e1.y0 < e1.y1 );
        // Determine x-coordinate of the end of the edge.
        // (This is not necessary x-coordinate of any vertex in the array.)
        int64 x1 = e1.x + (e1.y1 - e1.y0) * e1.dx;
        y_min = std::min( y_min, e1.y0 );
        y_max = std::max( y_max, e1.y1 );
        x_min = std::min( x_min, e1.x );
        x_max = std::max( x_max, e1.x );
        x_min = std::min( x_min, x1 );
        x_max = std::max( x_max, x1 );
    }

    if( y_max < 0 || y_min >= size.height || x_max < 0 || x_min >= ((int64)size.width<<XY_SHIFT) )
        return;

    std::sort( edges.begin(), edges.end(), CmpEdges() );

    // start drawing
    tmp.y0 = INT_MAX;
    edges.push_back(tmp); // after this point we do not add
                          // any elements to edges, thus we can use pointers
    i = 0;
    tmp.next = 0;
    e = &edges[i];
    y_max = MIN( y_max, size.height );

    for( y = e->y0; y < y_max; y++ )
    {
        PolyEdge *last, *prelast, *keep_prelast;
        int draw = 0;
        int clipline = y < 0;

        prelast = &tmp;
        last = tmp.next;
        while( last || e->y0 == y )
        {
            if( last && last->y1 == y )
            {
                // exclude edge if y reaches its lower point
                prelast->next = last->next;
                last = last->next;
                continue;
            }
            keep_prelast = prelast;
            if( last && (e->y0 > y || last->x < e->x) )
            {
                // go to the next edge in active list
                prelast = last;
                last = last->next;
            }
            else if( i < total )
            {
                // insert new edge into active list if y reaches its upper point
                prelast->next = e;
                e->next = last;
                prelast = e;
                e = &edges[++i];
            }
            else
                break;

            if( draw )
            {
                if( !clipline )
                {
                    // convert x's from fixed-point to image coordinates
                    uchar *timg = img.ptr(y);
                    int x1, x2;

                    if (keep_prelast->x > prelast->x)
                    {
                        x1 = (int)((prelast->x + delta) >> XY_SHIFT);
                        x2 = (int)(keep_prelast->x >> XY_SHIFT);
                    }
                    else
                    {
                        x1 = (int)((keep_prelast->x + delta) >> XY_SHIFT);
                        x2 = (int)(prelast->x >> XY_SHIFT);
                    }

                    // clip and draw the line
                    if( x1 < size.width && x2 >= 0 )
                    {
                        if( x1 < 0 )
                            x1 = 0;
                        if( x2 >= size.width )
                            x2 = size.width - 1;
                        ICV_HLINE( timg, x1, x2, color, pix_size );
                    }
                }
                keep_prelast->x += keep_prelast->dx;
                prelast->x += prelast->dx;
            }
            draw ^= 1;
        }

        // sort edges (using bubble sort)
        keep_prelast = 0;

        do
        {
            prelast = &tmp;
            last = tmp.next;
            PolyEdge *last_exchange = 0;

            while( last != keep_prelast && last->next != 0 )
            {
                PolyEdge *te = last->next;

                // swap edges
                if( last->x > te->x )
                {
                    prelast->next = te;
                    last->next = te->next;
                    te->next = last;
                    prelast = te;
                    last_exchange = prelast;
                }
                else
                {
                    prelast = last;
                    last = te;
                }
            }
            if (last_exchange == NULL)
                break;
            keep_prelast = last_exchange;
        } while( keep_prelast != tmp.next && keep_prelast != &tmp );
    }
}


/* draws simple or filled circle */
static void
Circle( Mat& img, Point center, int radius, const void* color, int fill )
{
    Size size = img.size();
    size_t step = img.step;
    int pix_size = (int)img.elemSize();
    uchar* ptr = img.ptr();
    int64_t err = 0, dx = radius, dy = 0, plus = 1, minus = (radius << 1) - 1;
    int inside = center.x >= radius && center.x < size.width - radius &&
        center.y >= radius && center.y < size.height - radius;

    #define ICV_PUT_POINT( ptr, x )     \
        memcpy( ptr + (x)*pix_size, color, pix_size );

    while( dx >= dy )
    {
        int mask;
        int64_t y11 = center.y - dy, y12 = center.y + dy, y21 = center.y - dx, y22 = center.y + dx;
        int64_t x11 = center.x - dx, x12 = center.x + dx, x21 = center.x - dy, x22 = center.x + dy;

        if( inside )
        {
            uchar *tptr0 = ptr + y11 * step;
            uchar *tptr1 = ptr + y12 * step;

            if( !fill )
            {
                ICV_PUT_POINT( tptr0, x11 );
                ICV_PUT_POINT( tptr1, x11 );
                ICV_PUT_POINT( tptr0, x12 );
                ICV_PUT_POINT( tptr1, x12 );
            }
            else
            {
                ICV_HLINE( tptr0, x11, x12, color, pix_size );
                ICV_HLINE( tptr1, x11, x12, color, pix_size );
            }

            tptr0 = ptr + y21 * step;
            tptr1 = ptr + y22 * step;

            if( !fill )
            {
                ICV_PUT_POINT( tptr0, x21 );
                ICV_PUT_POINT( tptr1, x21 );
                ICV_PUT_POINT( tptr0, x22 );
                ICV_PUT_POINT( tptr1, x22 );
            }
            else
            {
                ICV_HLINE( tptr0, x21, x22, color, pix_size );
                ICV_HLINE( tptr1, x21, x22, color, pix_size );
            }
        }
        else if( x11 < size.width && x12 >= 0 && y21 < size.height && y22 >= 0 )
        {
            if( fill )
            {
                x11 = std::max( x11, (int64_t)0 );
                x12 = MIN( x12, size.width - 1 );
            }

            if( (unsigned)y11 < (unsigned)size.height )
            {
                uchar *tptr = ptr + y11 * step;

                if( !fill )
                {
                    if( x11 >= 0 )
                        ICV_PUT_POINT( tptr, x11 );
                    if( x12 < size.width )
                        ICV_PUT_POINT( tptr, x12 );
                }
                else
                    ICV_HLINE( tptr, x11, x12, color, pix_size );
            }

            if( (unsigned)y12 < (unsigned)size.height )
            {
                uchar *tptr = ptr + y12 * step;

                if( !fill )
                {
                    if( x11 >= 0 )
                        ICV_PUT_POINT( tptr, x11 );
                    if( x12 < size.width )
                        ICV_PUT_POINT( tptr, x12 );
                }
                else
                    ICV_HLINE( tptr, x11, x12, color, pix_size );
            }

            if( x21 < size.width && x22 >= 0 )
            {
                if( fill )
                {
                    x21 = std::max( x21, (int64_t)0 );
                    x22 = MIN( x22, size.width - 1 );
                }

                if( (unsigned)y21 < (unsigned)size.height )
                {
                    uchar *tptr = ptr + y21 * step;

                    if( !fill )
                    {
                        if( x21 >= 0 )
                            ICV_PUT_POINT( tptr, x21 );
                        if( x22 < size.width )
                            ICV_PUT_POINT( tptr, x22 );
                    }
                    else
                        ICV_HLINE( tptr, x21, x22, color, pix_size );
                }

                if( (unsigned)y22 < (unsigned)size.height )
                {
                    uchar *tptr = ptr + y22 * step;

                    if( !fill )
                    {
                        if( x21 >= 0 )
                            ICV_PUT_POINT( tptr, x21 );
                        if( x22 < size.width )
                            ICV_PUT_POINT( tptr, x22 );
                    }
                    else
                        ICV_HLINE( tptr, x21, x22, color, pix_size );
                }
            }
        }
        dy++;
        err += plus;
        plus += 2;

        mask = (err <= 0) - 1;

        err -= minus & mask;
        dx += mask;
        minus -= mask & 2;
    }

    #undef  ICV_PUT_POINT
}


static void
ThickLine( Mat& img, Point2l p0, Point2l p1, const void* color,
           int thickness, int line_type, int flags, int shift )
{
    static const double INV_XY_ONE = 1./XY_ONE;

    p0.x <<= XY_SHIFT - shift;
    p0.y <<= XY_SHIFT - shift;
    p1.x <<= XY_SHIFT - shift;
    p1.y <<= XY_SHIFT - shift;

    if( thickness <= 1 )
    {
        if( line_type < cv::LINE_AA )
        {
            if( line_type == 1 || line_type == 4 || shift == 0 )
            {
                p0.x = (p0.x + (XY_ONE>>1)) >> XY_SHIFT;
                p0.y = (p0.y + (XY_ONE>>1)) >> XY_SHIFT;
                p1.x = (p1.x + (XY_ONE>>1)) >> XY_SHIFT;
                p1.y = (p1.y + (XY_ONE>>1)) >> XY_SHIFT;
                Line( img, p0, p1, color, line_type );
            }
            else
                Line2( img, p0, p1, color );
        }
        else
            LineAA( img, p0, p1, color );
    }
    else
    {
        Point2l pt[4], dp = Point2l(0,0);
        double dx = (p0.x - p1.x)*INV_XY_ONE, dy = (p1.y - p0.y)*INV_XY_ONE;
        double r = dx * dx + dy * dy;
        int i, oddThickness = thickness & 1;
        thickness <<= XY_SHIFT - 1;

        if( fabs(r) > DBL_EPSILON )
        {
            r = (thickness + oddThickness*XY_ONE*0.5)/std::sqrt(r);
            dp.x = cvRound( dy * r );
            dp.y = cvRound( dx * r );

            pt[0].x = p0.x + dp.x;
            pt[0].y = p0.y + dp.y;
            pt[1].x = p0.x - dp.x;
            pt[1].y = p0.y - dp.y;
            pt[2].x = p1.x - dp.x;
            pt[2].y = p1.y - dp.y;
            pt[3].x = p1.x + dp.x;
            pt[3].y = p1.y + dp.y;

            FillConvexPoly( img, pt, 4, color, line_type, XY_SHIFT );
        }

        for( i = 0; i < 2; i++ )
        {
            if( flags & (i+1) )
            {
                if( line_type < cv::LINE_AA )
                {
                    Point center;
                    center.x = (int)((p0.x + (XY_ONE>>1)) >> XY_SHIFT);
                    center.y = (int)((p0.y + (XY_ONE>>1)) >> XY_SHIFT);
                    Circle( img, center, (thickness + (XY_ONE>>1)) >> XY_SHIFT, color, 1 );
                }
                else
                {
                    EllipseEx( img, p0, Size2l(thickness, thickness),
                               0, 0, 360, color, -1, line_type );
                }
            }
            p0 = p1;
        }
    }
}


static void
PolyLine( Mat& img, const Point2l* v, int count, bool is_closed,
          const void* color, int thickness,
          int line_type, int shift )
{
    if( !v || count <= 0 )
        return;

    int i = is_closed ? count - 1 : 0;
    int flags = 2 + !is_closed;
    Point2l p0;
    CV_Assert( 0 <= shift && shift <= XY_SHIFT && thickness >= 0 );

    p0 = v[i];
    for( i = !is_closed; i < count; i++ )
    {
        Point2l p = v[i];
        ThickLine( img, p0, p, color, thickness, line_type, flags, shift );
        p0 = p;
        flags = 2;
    }
}

/* ----------------------------------------------------------------------------------------- */
/* ADDING A SET OF PREDEFINED MARKERS WHICH COULD BE USED TO HIGHLIGHT POSITIONS IN AN IMAGE */
/* ----------------------------------------------------------------------------------------- */

void drawMarker(InputOutputArray img, Point position, const Scalar& color, int markerType, int markerSize, int thickness, int line_type)
{
    switch(markerType)
    {
    // The cross marker case
    case MARKER_CROSS:
        line(img, Point(position.x-(markerSize/2), position.y), Point(position.x+(markerSize/2), position.y), color, thickness, line_type);
        line(img, Point(position.x, position.y-(markerSize/2)), Point(position.x, position.y+(markerSize/2)), color, thickness, line_type);
        break;

    // The tilted cross marker case
    case MARKER_TILTED_CROSS:
        line(img, Point(position.x-(markerSize/2), position.y-(markerSize/2)), Point(position.x+(markerSize/2), position.y+(markerSize/2)), color, thickness, line_type);
        line(img, Point(position.x+(markerSize/2), position.y-(markerSize/2)), Point(position.x-(markerSize/2), position.y+(markerSize/2)), color, thickness, line_type);
        break;

    // The star marker case
    case MARKER_STAR:
        line(img, Point(position.x-(markerSize/2), position.y), Point(position.x+(markerSize/2), position.y), color, thickness, line_type);
        line(img, Point(position.x, position.y-(markerSize/2)), Point(position.x, position.y+(markerSize/2)), color, thickness, line_type);
        line(img, Point(position.x-(markerSize/2), position.y-(markerSize/2)), Point(position.x+(markerSize/2), position.y+(markerSize/2)), color, thickness, line_type);
        line(img, Point(position.x+(markerSize/2), position.y-(markerSize/2)), Point(position.x-(markerSize/2), position.y+(markerSize/2)), color, thickness, line_type);
        break;

    // The diamond marker case
    case MARKER_DIAMOND:
        line(img, Point(position.x, position.y-(markerSize/2)), Point(position.x+(markerSize/2), position.y), color, thickness, line_type);
        line(img, Point(position.x+(markerSize/2), position.y), Point(position.x, position.y+(markerSize/2)), color, thickness, line_type);
        line(img, Point(position.x, position.y+(markerSize/2)), Point(position.x-(markerSize/2), position.y), color, thickness, line_type);
        line(img, Point(position.x-(markerSize/2), position.y), Point(position.x, position.y-(markerSize/2)), color, thickness, line_type);
        break;

    // The square marker case
    case MARKER_SQUARE:
        line(img, Point(position.x-(markerSize/2), position.y-(markerSize/2)), Point(position.x+(markerSize/2), position.y-(markerSize/2)), color, thickness, line_type);
        line(img, Point(position.x+(markerSize/2), position.y-(markerSize/2)), Point(position.x+(markerSize/2), position.y+(markerSize/2)), color, thickness, line_type);
        line(img, Point(position.x+(markerSize/2), position.y+(markerSize/2)), Point(position.x-(markerSize/2), position.y+(markerSize/2)), color, thickness, line_type);
        line(img, Point(position.x-(markerSize/2), position.y+(markerSize/2)), Point(position.x-(markerSize/2), position.y-(markerSize/2)), color, thickness, line_type);
        break;

    // The triangle up marker case
    case MARKER_TRIANGLE_UP:
        line(img, Point(position.x-(markerSize/2), position.y+(markerSize/2)), Point(position.x+(markerSize/2), position.y+(markerSize/2)), color, thickness, line_type);
        line(img, Point(position.x+(markerSize/2), position.y+(markerSize/2)), Point(position.x, position.y-(markerSize/2)), color, thickness, line_type);
        line(img, Point(position.x, position.y-(markerSize/2)), Point(position.x-(markerSize/2), position.y+(markerSize/2)), color, thickness, line_type);
        break;

    // The triangle down marker case
    case MARKER_TRIANGLE_DOWN:
        line(img, Point(position.x-(markerSize/2), position.y-(markerSize/2)), Point(position.x+(markerSize/2), position.y-(markerSize/2)), color, thickness, line_type);
        line(img, Point(position.x+(markerSize/2), position.y-(markerSize/2)), Point(position.x, position.y+(markerSize/2)), color, thickness, line_type);
        line(img, Point(position.x, position.y+(markerSize/2)), Point(position.x-(markerSize/2), position.y-(markerSize/2)), color, thickness, line_type);
        break;

    // If any number that doesn't exist is entered as marker type, draw a cross marker, to avoid crashes
    default:
        drawMarker(img, position, color, MARKER_CROSS, markerSize, thickness, line_type);
        break;
    }
}

/****************************************************************************************\
*                              External functions                                        *
\****************************************************************************************/

void line( InputOutputArray _img, Point pt1, Point pt2, const Scalar& color,
           int thickness, int line_type, int shift )
{
    CV_INSTRUMENT_REGION();

    Mat img = _img.getMat();

    if( line_type == cv::LINE_AA && img.depth() != CV_8U )
        line_type = 8;

    CV_Assert( 0 < thickness && thickness <= MAX_THICKNESS );
    CV_Assert( 0 <= shift && shift <= XY_SHIFT );

    double buf[4];
    scalarToRawData( color, buf, img.type(), 0 );
    ThickLine( img, pt1, pt2, buf, thickness, line_type, 3, shift );
}

void arrowedLine(InputOutputArray img, Point pt1, Point pt2, const Scalar& color,
           int thickness, int line_type, int shift, double tipLength)
{
    CV_INSTRUMENT_REGION();

    const double tipSize = norm(pt1-pt2)*tipLength; // Factor to normalize the size of the tip depending on the length of the arrow

    line(img, pt1, pt2, color, thickness, line_type, shift);

    const double angle = atan2( (double) pt1.y - pt2.y, (double) pt1.x - pt2.x );

    Point p(cvRound(pt2.x + tipSize * cos(angle + CV_PI / 4)),
        cvRound(pt2.y + tipSize * sin(angle + CV_PI / 4)));
    line(img, p, pt2, color, thickness, line_type, shift);

    p.x = cvRound(pt2.x + tipSize * cos(angle - CV_PI / 4));
    p.y = cvRound(pt2.y + tipSize * sin(angle - CV_PI / 4));
    line(img, p, pt2, color, thickness, line_type, shift);
}

void rectangle( InputOutputArray _img, Point pt1, Point pt2,
                const Scalar& color, int thickness,
                int lineType, int shift )
{
    CV_INSTRUMENT_REGION();

    Mat img = _img.getMat();

    if( lineType == cv::LINE_AA && img.depth() != CV_8U )
        lineType = 8;

    CV_Assert( thickness <= MAX_THICKNESS );
    CV_Assert( 0 <= shift && shift <= XY_SHIFT );

    double buf[4];
    scalarToRawData(color, buf, img.type(), 0);

    Point2l pt[4];

    pt[0] = pt1;
    pt[1].x = pt2.x;
    pt[1].y = pt1.y;
    pt[2] = pt2;
    pt[3].x = pt1.x;
    pt[3].y = pt2.y;

    if( thickness >= 0 )
        PolyLine( img, pt, 4, true, buf, thickness, lineType, shift );
    else
        FillConvexPoly( img, pt, 4, buf, lineType, shift );
}


void rectangle( InputOutputArray img, Rect rec,
                const Scalar& color, int thickness,
                int lineType, int shift )
{
    CV_INSTRUMENT_REGION();

    CV_Assert( 0 <= shift && shift <= XY_SHIFT );

    // Crop the rectangle to right around the mat.
    rec &= Rect(-(1 << shift), -(1 << shift), ((img.cols() + 2) << shift),
                ((img.rows() + 2) << shift));

    if( !rec.empty() )
        rectangle( img, rec.tl(), rec.br() - Point(1<<shift,1<<shift),
                   color, thickness, lineType, shift );
}


void circle( InputOutputArray _img, Point center, int radius,
             const Scalar& color, int thickness, int line_type, int shift )
{
    CV_INSTRUMENT_REGION();

    Mat img = _img.getMat();

    if( line_type == cv::LINE_AA && img.depth() != CV_8U )
        line_type = 8;

    CV_Assert( radius >= 0 && thickness <= MAX_THICKNESS &&
        0 <= shift && shift <= XY_SHIFT );

    double buf[4];
    scalarToRawData(color, buf, img.type(), 0);

    if( thickness > 1 || line_type != LINE_8 || shift > 0 )
    {
        Point2l _center(center);
        int64 _radius(radius);
        _center.x <<= XY_SHIFT - shift;
        _center.y <<= XY_SHIFT - shift;
        _radius <<= XY_SHIFT - shift;
        EllipseEx( img, _center, Size2l(_radius, _radius),
                   0, 0, 360, buf, thickness, line_type );
    }
    else
        Circle( img, center, radius, buf, thickness < 0 );
}


void ellipse( InputOutputArray _img, Point center, Size axes,
              double angle, double start_angle, double end_angle,
              const Scalar& color, int thickness, int line_type, int shift )
{
    CV_INSTRUMENT_REGION();

    Mat img = _img.getMat();

    if( line_type == cv::LINE_AA && img.depth() != CV_8U )
        line_type = 8;

    CV_Assert( axes.width >= 0 && axes.height >= 0 &&
        thickness <= MAX_THICKNESS && 0 <= shift && shift <= XY_SHIFT );

    double buf[4];
    scalarToRawData(color, buf, img.type(), 0);

    int _angle = cvRound(angle);
    int _start_angle = cvRound(start_angle);
    int _end_angle = cvRound(end_angle);
    Point2l _center(center);
    Size2l _axes(axes);
    _center.x <<= XY_SHIFT - shift;
    _center.y <<= XY_SHIFT - shift;
    _axes.width <<= XY_SHIFT - shift;
    _axes.height <<= XY_SHIFT - shift;

    EllipseEx( img, _center, _axes, _angle, _start_angle,
               _end_angle, buf, thickness, line_type );
}

void ellipse(InputOutputArray _img, const RotatedRect& box, const Scalar& color,
             int thickness, int lineType)
{
    CV_INSTRUMENT_REGION();

    Mat img = _img.getMat();

    if( lineType == cv::LINE_AA && img.depth() != CV_8U )
        lineType = 8;

    CV_Assert( box.size.width >= 0 && box.size.height >= 0 &&
               thickness <= MAX_THICKNESS );

    double buf[4];
    scalarToRawData(color, buf, img.type(), 0);

    int _angle = cvRound(box.angle);
    Point2l center(cvRound(box.center.x),
                 cvRound(box.center.y));
    center.x = (center.x << XY_SHIFT) + cvRound((box.center.x - center.x)*XY_ONE);
    center.y = (center.y << XY_SHIFT) + cvRound((box.center.y - center.y)*XY_ONE);
    Size2l axes(cvRound(box.size.width),
              cvRound(box.size.height));
    axes.width  = (axes.width  << (XY_SHIFT - 1)) + cvRound((box.size.width - axes.width)*(XY_ONE>>1));
    axes.height = (axes.height << (XY_SHIFT - 1)) + cvRound((box.size.height - axes.height)*(XY_ONE>>1));
    EllipseEx( img, center, axes, _angle, 0, 360, buf, thickness, lineType );
}

void fillConvexPoly( InputOutputArray _img, const Point* pts, int npts,
                     const Scalar& color, int line_type, int shift )
{
    CV_INSTRUMENT_REGION();

    Mat img = _img.getMat();

    if( !pts || npts <= 0 )
        return;

    if( line_type == cv::LINE_AA && img.depth() != CV_8U )
        line_type = 8;

    double buf[4];
    CV_Assert( 0 <= shift && shift <=  XY_SHIFT );
    scalarToRawData(color, buf, img.type(), 0);
    std::vector<Point2l> _pts(pts, pts + npts);
    FillConvexPoly( img, _pts.data(), npts, buf, line_type, shift );
}

void fillPoly( InputOutputArray _img, const Point** pts, const int* npts, int ncontours,
               const Scalar& color, int line_type,
               int shift, Point offset )
{
    CV_INSTRUMENT_REGION();

    Mat img = _img.getMat();

    if( line_type == cv::LINE_AA && img.depth() != CV_8U )
        line_type = 8;

    CV_Assert( pts && npts && ncontours >= 0 && 0 <= shift && shift <= XY_SHIFT );

    double buf[4];
    scalarToRawData(color, buf, img.type(), 0);

    std::vector<PolyEdge> edges;

    int i, total = 0;
    for( i = 0; i < ncontours; i++ )
        total += npts[i];

    edges.reserve( total + 1 );
    for (i = 0; i < ncontours; i++)
    {
        std::vector<Point2l> _pts(pts[i], pts[i] + npts[i]);
        CollectPolyEdges(img, _pts.data(), npts[i], edges, buf, line_type, shift, offset);
    }

    FillEdgeCollection(img, edges, buf, line_type);
}

void polylines( InputOutputArray _img, const Point* const* pts, const int* npts, int ncontours, bool isClosed,
                const Scalar& color, int thickness, int line_type, int shift )
{
    CV_INSTRUMENT_REGION();

    Mat img = _img.getMat();

    if( line_type == cv::LINE_AA && img.depth() != CV_8U )
        line_type = 8;

    CV_Assert( pts && npts && ncontours >= 0 &&
               0 <= thickness && thickness <= MAX_THICKNESS &&
               0 <= shift && shift <= XY_SHIFT );

    double buf[4];
    scalarToRawData( color, buf, img.type(), 0 );

    for( int i = 0; i < ncontours; i++ )
    {
        std::vector<Point2l> _pts(pts[i], pts[i]+npts[i]);
        PolyLine( img, _pts.data(), npts[i], isClosed, buf, thickness, line_type, shift );
    }
}


enum { FONT_SIZE_SHIFT=8, FONT_ITALIC_ALPHA=(1 << 8),
       FONT_ITALIC_DIGIT=(2 << 8), FONT_ITALIC_PUNCT=(4 << 8),
       FONT_ITALIC_BRACES=(8 << 8), FONT_HAVE_GREEK=(16 << 8),
       FONT_HAVE_CYRILLIC=(32 << 8) };

static const int HersheyPlain[] = {
(5 + 4*16) + FONT_HAVE_GREEK,
199, 214, 217, 233, 219, 197, 234, 216, 221, 222, 228, 225, 211, 224, 210, 220,
200, 201, 202, 203, 204, 205, 206, 207, 208, 209, 212, 213, 191, 226, 192,
215, 190, 1, 2, 3, 4, 5, 6, 7, 8, 9, 10, 11, 12, 13,
14, 15, 16, 17, 18, 19, 20, 21, 22, 23, 24, 25, 26, 193, 84,
194, 85, 86, 87, 101, 102, 103, 104, 105, 106, 107, 108, 109, 110, 111,
112, 113, 114, 115, 116, 117, 118, 119, 120, 121, 122, 123, 124, 125, 126,
195, 223, 196, 88 };

static const int HersheyPlainItalic[] = {
(5 + 4*16) + FONT_ITALIC_ALPHA + FONT_HAVE_GREEK,
199, 214, 217, 233, 219, 197, 234, 216, 221, 222, 228, 225, 211, 224, 210, 220,
200, 201, 202, 203, 204, 205, 206, 207, 208, 209, 212, 213, 191, 226, 192,
215, 190, 51, 52, 53, 54, 55, 56, 57, 58, 59, 60, 61, 62, 63,
64, 65, 66, 67, 68, 69, 70, 71, 72, 73, 74, 75, 76, 193, 84,
194, 85, 86, 87, 151, 152, 153, 154, 155, 156, 157, 158, 159, 160, 161,
162, 163, 164, 165, 166, 167, 168, 169, 170, 171, 172, 173, 174, 175, 176,
195, 223, 196, 88 };

static const int HersheyComplexSmall[] = {
(6 + 7*16) + FONT_HAVE_GREEK,
1199, 1214, 1217, 1275, 1274, 1271, 1272, 1216, 1221, 1222, 1219, 1232, 1211, 1231, 1210, 1220,
1200, 1201, 1202, 1203, 1204, 1205, 1206, 1207, 1208, 1209, 1212, 2213, 1241, 1238, 1242,
1215, 1273, 1001, 1002, 1003, 1004, 1005, 1006, 1007, 1008, 1009, 1010, 1011, 1012, 1013,
1014, 1015, 1016, 1017, 1018, 1019, 1020, 1021, 1022, 1023, 1024, 1025, 1026, 1223, 1084,
1224, 1247, 586, 1249, 1101, 1102, 1103, 1104, 1105, 1106, 1107, 1108, 1109, 1110, 1111,
1112, 1113, 1114, 1115, 1116, 1117, 1118, 1119, 1120, 1121, 1122, 1123, 1124, 1125, 1126,
1225, 1229, 1226, 1246 };

static const int HersheyComplexSmallItalic[] = {
(6 + 7*16) + FONT_ITALIC_ALPHA + FONT_HAVE_GREEK,
1199, 1214, 1217, 1275, 1274, 1271, 1272, 1216, 1221, 1222, 1219, 1232, 1211, 1231, 1210, 1220,
1200, 1201, 1202, 1203, 1204, 1205, 1206, 1207, 1208, 1209, 1212, 1213, 1241, 1238, 1242,
1215, 1273, 1051, 1052, 1053, 1054, 1055, 1056, 1057, 1058, 1059, 1060, 1061, 1062, 1063,
1064, 1065, 1066, 1067, 1068, 1069, 1070, 1071, 1072, 1073, 1074, 1075, 1076, 1223, 1084,
1224, 1247, 586, 1249, 1151, 1152, 1153, 1154, 1155, 1156, 1157, 1158, 1159, 1160, 1161,
1162, 1163, 1164, 1165, 1166, 1167, 1168, 1169, 1170, 1171, 1172, 1173, 1174, 1175, 1176,
1225, 1229, 1226, 1246 };

static const int HersheySimplex[] = {
(9 + 12*16) + FONT_HAVE_GREEK,
2199, 714, 717, 733, 719, 697, 734, 716, 721, 722, 728, 725, 711, 724, 710, 720,
700, 701, 702, 703, 704, 705, 706, 707, 708, 709, 712, 713, 691, 726, 692,
715, 690, 501, 502, 503, 504, 505, 506, 507, 508, 509, 510, 511, 512, 513,
514, 515, 516, 517, 518, 519, 520, 521, 522, 523, 524, 525, 526, 693, 584,
694, 2247, 586, 2249, 601, 602, 603, 604, 605, 606, 607, 608, 609, 610, 611,
612, 613, 614, 615, 616, 617, 618, 619, 620, 621, 622, 623, 624, 625, 626,
695, 723, 696, 2246 };

static const int HersheyDuplex[] = {
(9 + 12*16) + FONT_HAVE_GREEK,
2199, 2714, 2728, 2732, 2719, 2733, 2718, 2727, 2721, 2722, 2723, 2725, 2711, 2724, 2710, 2720,
2700, 2701, 2702, 2703, 2704, 2705, 2706, 2707, 2708, 2709, 2712, 2713, 2730, 2726, 2731,
2715, 2734, 2501, 2502, 2503, 2504, 2505, 2506, 2507, 2508, 2509, 2510, 2511, 2512, 2513,
2514, 2515, 2516, 2517, 2518, 2519, 2520, 2521, 2522, 2523, 2524, 2525, 2526, 2223, 2084,
2224, 2247, 587, 2249, 2601, 2602, 2603, 2604, 2605, 2606, 2607, 2608, 2609, 2610, 2611,
2612, 2613, 2614, 2615, 2616, 2617, 2618, 2619, 2620, 2621, 2622, 2623, 2624, 2625, 2626,
2225, 2229, 2226, 2246 };

static const int HersheyComplex[] = {
(9 + 12*16) + FONT_HAVE_GREEK + FONT_HAVE_CYRILLIC,
2199, 2214, 2217, 2275, 2274, 2271, 2272, 2216, 2221, 2222, 2219, 2232, 2211, 2231, 2210, 2220,
2200, 2201, 2202, 2203, 2204, 2205, 2206, 2207, 2208, 2209, 2212, 2213, 2241, 2238, 2242,
2215, 2273, 2001, 2002, 2003, 2004, 2005, 2006, 2007, 2008, 2009, 2010, 2011, 2012, 2013,
2014, 2015, 2016, 2017, 2018, 2019, 2020, 2021, 2022, 2023, 2024, 2025, 2026, 2223, 2084,
2224, 2247, 587, 2249, 2101, 2102, 2103, 2104, 2105, 2106, 2107, 2108, 2109, 2110, 2111,
2112, 2113, 2114, 2115, 2116, 2117, 2118, 2119, 2120, 2121, 2122, 2123, 2124, 2125, 2126,
2225, 2229, 2226, 2246, 2801, 2802, 2803, 2804, 2805, 2806, 2807, 2808, 2809, 2810, 2811,
2812, 2813, 2814, 2815, 2816, 2817, 2818, 2819, 2820, 2821, 2822, 2823, 2824, 2825, 2826,
2827, 2828, 2829, 2830, 2831, 2832, 2901, 2902, 2903, 2904, 2905, 2906, 2907, 2908, 2909,
2910, 2911, 2912, 2913, 2914, 2915, 2916, 2917, 2918, 2919, 2920, 2921, 2922, 2923, 2924,
2925, 2926, 2927, 2928, 2929, 2930, 2931, 2932};

static const int HersheyComplexItalic[] = {
(9 + 12*16) + FONT_ITALIC_ALPHA + FONT_ITALIC_DIGIT + FONT_ITALIC_PUNCT +
FONT_HAVE_GREEK + FONT_HAVE_CYRILLIC,
2199, 2764, 2778, 2782, 2769, 2783, 2768, 2777, 2771, 2772, 2219, 2232, 2211, 2231, 2210, 2220,
2750, 2751, 2752, 2753, 2754, 2755, 2756, 2757, 2758, 2759, 2212, 2213, 2241, 2238, 2242,
2765, 2273, 2051, 2052, 2053, 2054, 2055, 2056, 2057, 2058, 2059, 2060, 2061, 2062, 2063,
2064, 2065, 2066, 2067, 2068, 2069, 2070, 2071, 2072, 2073, 2074, 2075, 2076, 2223, 2084,
2224, 2247, 587, 2249, 2151, 2152, 2153, 2154, 2155, 2156, 2157, 2158, 2159, 2160, 2161,
2162, 2163, 2164, 2165, 2166, 2167, 2168, 2169, 2170, 2171, 2172, 2173, 2174, 2175, 2176,
2225, 2229, 2226, 2246 };

static const int HersheyTriplex[] = {
(9 + 12*16) + FONT_HAVE_GREEK,
2199, 3214, 3228, 3232, 3219, 3233, 3218, 3227, 3221, 3222, 3223, 3225, 3211, 3224, 3210, 3220,
3200, 3201, 3202, 3203, 3204, 3205, 3206, 3207, 3208, 3209, 3212, 3213, 3230, 3226, 3231,
3215, 3234, 3001, 3002, 3003, 3004, 3005, 3006, 3007, 3008, 3009, 3010, 3011, 3012, 3013,
2014, 3015, 3016, 3017, 3018, 3019, 3020, 3021, 3022, 3023, 3024, 3025, 3026, 2223, 2084,
2224, 2247, 587, 2249, 3101, 3102, 3103, 3104, 3105, 3106, 3107, 3108, 3109, 3110, 3111,
3112, 3113, 3114, 3115, 3116, 3117, 3118, 3119, 3120, 3121, 3122, 3123, 3124, 3125, 3126,
2225, 2229, 2226, 2246 };

static const int HersheyTriplexItalic[] = {
(9 + 12*16) + FONT_ITALIC_ALPHA + FONT_ITALIC_DIGIT +
FONT_ITALIC_PUNCT + FONT_HAVE_GREEK,
2199, 3264, 3278, 3282, 3269, 3233, 3268, 3277, 3271, 3272, 3223, 3225, 3261, 3224, 3260, 3270,
3250, 3251, 3252, 3253, 3254, 3255, 3256, 3257, 3258, 3259, 3262, 3263, 3230, 3226, 3231,
3265, 3234, 3051, 3052, 3053, 3054, 3055, 3056, 3057, 3058, 3059, 3060, 3061, 3062, 3063,
2064, 3065, 3066, 3067, 3068, 3069, 3070, 3071, 3072, 3073, 3074, 3075, 3076, 2223, 2084,
2224, 2247, 587, 2249, 3151, 3152, 3153, 3154, 3155, 3156, 3157, 3158, 3159, 3160, 3161,
3162, 3163, 3164, 3165, 3166, 3167, 3168, 3169, 3170, 3171, 3172, 3173, 3174, 3175, 3176,
2225, 2229, 2226, 2246 };

static const int HersheyScriptSimplex[] = {
(9 + 12*16) + FONT_ITALIC_ALPHA + FONT_HAVE_GREEK,
2199, 714, 717, 733, 719, 697, 734, 716, 721, 722, 728, 725, 711, 724, 710, 720,
700, 701, 702, 703, 704, 705, 706, 707, 708, 709, 712, 713, 691, 726, 692,
715, 690, 551, 552, 553, 554, 555, 556, 557, 558, 559, 560, 561, 562, 563,
564, 565, 566, 567, 568, 569, 570, 571, 572, 573, 574, 575, 576, 693, 584,
694, 2247, 586, 2249, 651, 652, 653, 654, 655, 656, 657, 658, 659, 660, 661,
662, 663, 664, 665, 666, 667, 668, 669, 670, 671, 672, 673, 674, 675, 676,
695, 723, 696, 2246 };

static const int HersheyScriptComplex[] = {
(9 + 12*16) + FONT_ITALIC_ALPHA + FONT_ITALIC_DIGIT + FONT_ITALIC_PUNCT + FONT_HAVE_GREEK,
2199, 2764, 2778, 2782, 2769, 2783, 2768, 2777, 2771, 2772, 2219, 2232, 2211, 2231, 2210, 2220,
2750, 2751, 2752, 2753, 2754, 2755, 2756, 2757, 2758, 2759, 2212, 2213, 2241, 2238, 2242,
2215, 2273, 2551, 2552, 2553, 2554, 2555, 2556, 2557, 2558, 2559, 2560, 2561, 2562, 2563,
2564, 2565, 2566, 2567, 2568, 2569, 2570, 2571, 2572, 2573, 2574, 2575, 2576, 2223, 2084,
2224, 2247, 586, 2249, 2651, 2652, 2653, 2654, 2655, 2656, 2657, 2658, 2659, 2660, 2661,
2662, 2663, 2664, 2665, 2666, 2667, 2668, 2669, 2670, 2671, 2672, 2673, 2674, 2675, 2676,
2225, 2229, 2226, 2246 };


static const int* getFontData(int fontFace)
{
    bool isItalic = (fontFace & FONT_ITALIC) != 0;
    const int* ascii = 0;

    switch( fontFace & 15 )
    {
    case FONT_HERSHEY_SIMPLEX:
        ascii = HersheySimplex;
        break;
    case FONT_HERSHEY_PLAIN:
        ascii = !isItalic ? HersheyPlain : HersheyPlainItalic;
        break;
    case FONT_HERSHEY_DUPLEX:
        ascii = HersheyDuplex;
        break;
    case FONT_HERSHEY_COMPLEX:
        ascii = !isItalic ? HersheyComplex : HersheyComplexItalic;
        break;
    case FONT_HERSHEY_TRIPLEX:
        ascii = !isItalic ? HersheyTriplex : HersheyTriplexItalic;
        break;
    case FONT_HERSHEY_COMPLEX_SMALL:
        ascii = !isItalic ? HersheyComplexSmall : HersheyComplexSmallItalic;
        break;
    case FONT_HERSHEY_SCRIPT_SIMPLEX:
        ascii = HersheyScriptSimplex;
        break;
    case FONT_HERSHEY_SCRIPT_COMPLEX:
        ascii = HersheyScriptComplex;
        break;
    default:
        CV_Error( CV_StsOutOfRange, "Unknown font type" );
    }
    return ascii;
}

inline void readCheck(int &c, int &i, const String &text, int fontFace)
{

    int leftBoundary = ' ', rightBoundary = 127;

    if(c >= 0x80 && fontFace == FONT_HERSHEY_COMPLEX)
    {
        if(c == 0xD0 && (uchar)text[i + 1] >= 0x90 && (uchar)text[i + 1] <= 0xBF)
        {
            c = (uchar)text[++i] - 17;
            leftBoundary = 127;
            rightBoundary = 175;
        }
        else if(c == 0xD1 && (uchar)text[i + 1] >= 0x80 && (uchar)text[i + 1] <= 0x8F)
        {
            c = (uchar)text[++i] + 47;
            leftBoundary = 175;
            rightBoundary = 191;
        }
        else
        {
            if(c >= 0xC0 && text[i+1] != 0) //2 bytes utf
                i++;

            if(c >= 0xE0 && text[i+1] != 0) //3 bytes utf
                i++;

            if(c >= 0xF0 && text[i+1] != 0) //4 bytes utf
                i++;

            if(c >= 0xF8 && text[i+1] != 0) //5 bytes utf
                i++;

            if(c >= 0xFC && text[i+1] != 0) //6 bytes utf
                i++;

            c = '?';
        }
    }

    if(c >= rightBoundary || c < leftBoundary)
        c = '?';
}

extern const char* g_HersheyGlyphs[];

void putText( InputOutputArray _img, const String& text, Point org,
              int fontFace, double fontScale, Scalar color,
              int thickness, int line_type, bool bottomLeftOrigin )

{
    CV_INSTRUMENT_REGION();

    if ( text.empty() )
    {
        return;
    }
    Mat img = _img.getMat();
    const int* ascii = getFontData(fontFace);

    double buf[4];
    scalarToRawData(color, buf, img.type(), 0);

    int base_line = -(ascii[0] & 15);
    int hscale = cvRound(fontScale*XY_ONE), vscale = hscale;

    if( line_type == CV_AA && img.depth() != CV_8U )
        line_type = 8;

    if( bottomLeftOrigin )
        vscale = -vscale;

    int64 view_x = (int64)org.x << XY_SHIFT;
    int64 view_y = ((int64)org.y << XY_SHIFT) + base_line*vscale;
    std::vector<Point2l> pts;
    pts.reserve(1 << 10);
    const char **faces = cv::g_HersheyGlyphs;

    for( int i = 0; i < (int)text.size(); i++ )
    {
        int c = (uchar)text[i];
        Point2l p;

        readCheck(c, i, text, fontFace);

        const char* ptr = faces[ascii[(c-' ')+1]];
        p.x = (uchar)ptr[0] - 'R';
        p.y = (uchar)ptr[1] - 'R';
        int64 dx = p.y*hscale;
        view_x -= p.x*hscale;
        pts.resize(0);

        for( ptr += 2;; )
        {
            if( *ptr == ' ' || !*ptr )
            {
                if( pts.size() > 1 )
                    PolyLine( img, &pts[0], (int)pts.size(), false, buf, thickness, line_type, XY_SHIFT );
                if( !*ptr++ )
                    break;
                pts.resize(0);
            }
            else
            {
                p.x = (uchar)ptr[0] - 'R';
                p.y = (uchar)ptr[1] - 'R';
                ptr += 2;
                pts.push_back(Point2l(p.x*hscale + view_x, p.y*vscale + view_y));
            }
        }
        view_x += dx;
    }
}

Size getTextSize( const String& text, int fontFace, double fontScale, int thickness, int* _base_line)
{
    Size size;
    double view_x = 0;
    const char **faces = cv::g_HersheyGlyphs;
    const int* ascii = getFontData(fontFace);

    int base_line = (ascii[0] & 15);
    int cap_line = (ascii[0] >> 4) & 15;
    size.height = cvRound((cap_line + base_line)*fontScale + (thickness+1)/2);

    for( int i = 0; i < (int)text.size(); i++ )
    {
        int c = (uchar)text[i];
        Point p;

        readCheck(c, i, text, fontFace);

        const char* ptr = faces[ascii[(c-' ')+1]];
        p.x = (uchar)ptr[0] - 'R';
        p.y = (uchar)ptr[1] - 'R';
        view_x += (p.y - p.x)*fontScale;
    }

    size.width = cvRound(view_x + thickness);
    if( _base_line )
        *_base_line = cvRound(base_line*fontScale + thickness*0.5);
    return size;
}

double getFontScaleFromHeight(const int fontFace, const int pixelHeight, const int thickness)
{
    // By https://stackoverflow.com/a/27898487/1531708
    const int* ascii = getFontData(fontFace);

    int base_line = (ascii[0] & 15);
    int cap_line = (ascii[0] >> 4) & 15;

    return static_cast<double>(pixelHeight - static_cast<double>((thickness + 1)) / 2.0) / static_cast<double>(cap_line + base_line);
}

}

void cv::fillConvexPoly(InputOutputArray img, InputArray _points,
                        const Scalar& color, int lineType, int shift)
{
    CV_INSTRUMENT_REGION();

    Mat points = _points.getMat();
    CV_Assert(points.checkVector(2, CV_32S) >= 0);
    fillConvexPoly(img, points.ptr<Point>(), points.rows*points.cols*points.channels()/2, color, lineType, shift);
}

void cv::fillPoly(InputOutputArray img, InputArrayOfArrays pts,
                  const Scalar& color, int lineType, int shift, Point offset)
{
    CV_INSTRUMENT_REGION();

    bool manyContours = pts.kind() == _InputArray::STD_VECTOR_VECTOR ||
                        pts.kind() == _InputArray::STD_VECTOR_MAT;
    int i, ncontours = manyContours ? (int)pts.total() : 1;
    if( ncontours == 0 )
        return;
    AutoBuffer<Point*> _ptsptr(ncontours);
    AutoBuffer<int> _npts(ncontours);
    Point** ptsptr = _ptsptr.data();
    int* npts = _npts.data();

    for( i = 0; i < ncontours; i++ )
    {
        Mat p = pts.getMat(manyContours ? i : -1);
        CV_Assert(p.checkVector(2, CV_32S) >= 0);
        ptsptr[i] = p.ptr<Point>();
        npts[i] = p.rows*p.cols*p.channels()/2;
    }
    fillPoly(img, (const Point**)ptsptr, npts, (int)ncontours, color, lineType, shift, offset);
}

void cv::polylines(InputOutputArray img, InputArrayOfArrays pts,
                   bool isClosed, const Scalar& color,
                   int thickness, int lineType, int shift)
{
    CV_INSTRUMENT_REGION();

    bool manyContours = pts.kind() == _InputArray::STD_VECTOR_VECTOR ||
                        pts.kind() == _InputArray::STD_VECTOR_MAT;
    int i, ncontours = manyContours ? (int)pts.total() : 1;
    if( ncontours == 0 )
        return;
    AutoBuffer<Point*> _ptsptr(ncontours);
    AutoBuffer<int> _npts(ncontours);
    Point** ptsptr = _ptsptr.data();
    int* npts = _npts.data();

    for( i = 0; i < ncontours; i++ )
    {
        Mat p = pts.getMat(manyContours ? i : -1);
        if( p.total() == 0 )
        {
            ptsptr[i] = NULL;
            npts[i] = 0;
            continue;
        }
        CV_Assert(p.checkVector(2, CV_32S) >= 0);
        ptsptr[i] = p.ptr<Point>();
        npts[i] = p.rows*p.cols*p.channels()/2;
    }
    polylines(img, (const Point**)ptsptr, npts, (int)ncontours, isClosed, color, thickness, lineType, shift);
}

namespace
{
using namespace cv;

static void addChildContour(InputArrayOfArrays contours,
                            size_t ncontours,
                            const Vec4i* hierarchy,
                            int i, std::vector<CvSeq>& seq,
                            std::vector<CvSeqBlock>& block)
{
    for( ; i >= 0; i = hierarchy[i][0] )
    {
        Mat ci = contours.getMat(i);
        cvMakeSeqHeaderForArray(CV_SEQ_POLYGON, sizeof(CvSeq), sizeof(Point),
                                !ci.empty() ? (void*)ci.ptr() : 0, (int)ci.total(),
                                &seq[i], &block[i] );

        int h_next = hierarchy[i][0], h_prev = hierarchy[i][1],
            v_next = hierarchy[i][2], v_prev = hierarchy[i][3];
        seq[i].h_next = (0 <= h_next && h_next < (int)ncontours) ? &seq[h_next] : 0;
        seq[i].h_prev = (0 <= h_prev && h_prev < (int)ncontours) ? &seq[h_prev] : 0;
        seq[i].v_next = (0 <= v_next && v_next < (int)ncontours) ? &seq[v_next] : 0;
        seq[i].v_prev = (0 <= v_prev && v_prev < (int)ncontours) ? &seq[v_prev] : 0;

        if( v_next >= 0 )
            addChildContour(contours, ncontours, hierarchy, v_next, seq, block);
    }
}
}

void cv::drawContours( InputOutputArray _image, InputArrayOfArrays _contours,
                   int contourIdx, const Scalar& color, int thickness,
                   int lineType, InputArray _hierarchy,
                   int maxLevel, Point offset )
{
    CV_INSTRUMENT_REGION();

    Mat image = _image.getMat(), hierarchy = _hierarchy.getMat();
    CvMat _cimage = cvMat(image);

    size_t ncontours = _contours.total();
    size_t i = 0, first = 0, last = ncontours;
    std::vector<CvSeq> seq;
    std::vector<CvSeqBlock> block;

    if( !last )
        return;

    seq.resize(last);
    block.resize(last);

    for( i = first; i < last; i++ )
        seq[i].first = 0;

    if( contourIdx >= 0 )
    {
        CV_Assert( 0 <= contourIdx && contourIdx < (int)last );
        first = contourIdx;
        last = contourIdx + 1;
    }

    for( i = first; i < last; i++ )
    {
        Mat ci = _contours.getMat((int)i);
        if( ci.empty() )
            continue;
        int npoints = ci.checkVector(2, CV_32S);
        CV_Assert( npoints > 0 );
        cvMakeSeqHeaderForArray( CV_SEQ_POLYGON, sizeof(CvSeq), sizeof(Point),
                                 ci.ptr(), npoints, &seq[i], &block[i] );
    }

    if( hierarchy.empty() || maxLevel == 0 )
        for( i = first; i < last; i++ )
        {
            seq[i].h_next = i < last-1 ? &seq[i+1] : 0;
            seq[i].h_prev = i > first ? &seq[i-1] : 0;
        }
    else
    {
        size_t count = last - first;
        CV_Assert(hierarchy.total() == ncontours && hierarchy.type() == CV_32SC4 );
        const Vec4i* h = hierarchy.ptr<Vec4i>();

        if( count == ncontours )
        {
            for( i = first; i < last; i++ )
            {
                int h_next = h[i][0], h_prev = h[i][1],
                    v_next = h[i][2], v_prev = h[i][3];
                seq[i].h_next = (size_t)h_next < count ? &seq[h_next] : 0;
                seq[i].h_prev = (size_t)h_prev < count ? &seq[h_prev] : 0;
                seq[i].v_next = (size_t)v_next < count ? &seq[v_next] : 0;
                seq[i].v_prev = (size_t)v_prev < count ? &seq[v_prev] : 0;
            }
        }
        else
        {
            int child = h[first][2];
            if( child >= 0 )
            {
                addChildContour(_contours, ncontours, h, child, seq, block);
                seq[first].v_next = &seq[child];
            }
        }
    }

    cvDrawContours( &_cimage, &seq[first], cvScalar(color), cvScalar(color), contourIdx >= 0 ?
                   -maxLevel : maxLevel, thickness, lineType, cvPoint(offset) );
}



static const int CodeDeltas[8][2] =
{ {1, 0}, {1, -1}, {0, -1}, {-1, -1}, {-1, 0}, {-1, 1}, {0, 1}, {1, 1} };

#define CV_ADJUST_EDGE_COUNT( count, seq )  \
    ((count) -= ((count) == (seq)->total && !CV_IS_SEQ_CLOSED(seq)))

CV_IMPL void
cvDrawContours( void* _img, CvSeq* contour,
                CvScalar _externalColor, CvScalar _holeColor,
                int  maxLevel, int thickness,
                int line_type, CvPoint _offset )
{
    CvSeq *contour0 = contour, *h_next = 0;
    CvTreeNodeIterator iterator;
    std::vector<cv::PolyEdge> edges;
    std::vector<cv::Point2l> pts;
    cv::Scalar externalColor = _externalColor, holeColor = _holeColor;
    cv::Mat img = cv::cvarrToMat(_img);
    cv::Point offset = _offset;
    double ext_buf[4], hole_buf[4];

    if( line_type == cv::LINE_AA && img.depth() != CV_8U )
        line_type = 8;

    if( !contour )
        return;

    CV_Assert( thickness <= MAX_THICKNESS );

    scalarToRawData( externalColor, ext_buf, img.type(), 0 );
    scalarToRawData( holeColor, hole_buf, img.type(), 0 );

    maxLevel = MAX(maxLevel, INT_MIN+2);
    maxLevel = MIN(maxLevel, INT_MAX-1);

    if( maxLevel < 0 )
    {
        h_next = contour->h_next;
        contour->h_next = 0;
        maxLevel = -maxLevel+1;
    }

    cvInitTreeNodeIterator( &iterator, contour, maxLevel );
    while( (contour = (CvSeq*)cvNextTreeNode( &iterator )) != 0 )
    {
        CvSeqReader reader;
        int i, count = contour->total;
        int elem_type = CV_MAT_TYPE(contour->flags);
        void* clr = (contour->flags & CV_SEQ_FLAG_HOLE) == 0 ? ext_buf : hole_buf;

        cvStartReadSeq( contour, &reader, 0 );
        CV_Assert(reader.ptr != NULL);
        if( thickness < 0 )
            pts.resize(0);

        if( CV_IS_SEQ_CHAIN_CONTOUR( contour ))
        {
            cv::Point pt = ((CvChain*)contour)->origin;
            cv::Point prev_pt = pt;
            char prev_code = reader.ptr ? reader.ptr[0] : '\0';

            prev_pt += offset;

            for( i = 0; i < count; i++ )
            {
                char code;
                CV_READ_SEQ_ELEM( code, reader );

                CV_Assert( (code & ~7) == 0 );

                if( code != prev_code )
                {
                    prev_code = code;
                    if( thickness >= 0 )
                        cv::ThickLine( img, prev_pt, pt, clr, thickness, line_type, 2, 0 );
                    else
                        pts.push_back(pt);
                    prev_pt = pt;
                }

                pt.x += CodeDeltas[(int)code][0];
                pt.y += CodeDeltas[(int)code][1];
            }

            if( thickness >= 0 )
                cv::ThickLine( img, prev_pt,
                    cv::Point(((CvChain*)contour)->origin) + offset,
                    clr, thickness, line_type, 2, 0 );
            else
                cv::CollectPolyEdges(img, &pts[0], (int)pts.size(),
                                     edges, ext_buf, line_type, 0, offset);
        }
        else if( CV_IS_SEQ_POLYLINE( contour ))
        {
            CV_Assert( elem_type == CV_32SC2 );
            cv::Point pt1, pt2;
            int shift = 0;

            count -= !CV_IS_SEQ_CLOSED(contour);
            { CvPoint pt_ = CV_STRUCT_INITIALIZER; CV_READ_SEQ_ELEM(pt_, reader); pt1 = pt_; }
            pt1 += offset;
            if( thickness < 0 )
                pts.push_back(pt1);

            for( i = 0; i < count; i++ )
            {
                { CvPoint pt_ = CV_STRUCT_INITIALIZER; CV_READ_SEQ_ELEM(pt_, reader); pt2 = pt_; }
                pt2 += offset;
                if( thickness >= 0 )
                    cv::ThickLine( img, pt1, pt2, clr, thickness, line_type, 2, shift );
                else
                    pts.push_back(pt2);
                pt1 = pt2;
            }
            if( thickness < 0 )
                cv::CollectPolyEdges( img, &pts[0], (int)pts.size(),
                                      edges, ext_buf, line_type, 0, cv::Point() );
        }
    }

    if( thickness < 0 )
        cv::FillEdgeCollection( img, edges, ext_buf, line_type);

    if( h_next && contour0 )
        contour0->h_next = h_next;
}

CV_IMPL int
cvClipLine( CvSize size, CvPoint* pt1, CvPoint* pt2 )
{
    CV_Assert( pt1 && pt2 );
    return cv::clipLine( size, *(cv::Point*)pt1, *(cv::Point*)pt2 );
}


CV_IMPL int
cvEllipse2Poly( CvPoint center, CvSize axes, int angle,
                int arc_start, int arc_end, CvPoint* _pts, int delta )
{
    std::vector<cv::Point> pts;
    cv::ellipse2Poly( Point(center), Size(axes), angle, arc_start, arc_end, delta, pts );
    memcpy( _pts, &pts[0], pts.size()*sizeof(_pts[0]) );
    return (int)pts.size();
}

CV_IMPL CvScalar
cvColorToScalar( double packed_color, int type )
{
    cv::Scalar scalar;

    if( CV_MAT_DEPTH( type ) == CV_8U )
    {
        int icolor = cvRound( packed_color );
        if( CV_MAT_CN( type ) > 1 )
        {
            scalar.val[0] = icolor & 255;
            scalar.val[1] = (icolor >> 8) & 255;
            scalar.val[2] = (icolor >> 16) & 255;
            scalar.val[3] = (icolor >> 24) & 255;
        }
        else
        {
            scalar.val[0] = cv::saturate_cast<uchar>( icolor );
            scalar.val[1] = scalar.val[2] = scalar.val[3] = 0;
        }
    }
    else if( CV_MAT_DEPTH( type ) == CV_8S )
    {
        int icolor = cvRound( packed_color );
        if( CV_MAT_CN( type ) > 1 )
        {
            scalar.val[0] = (char)icolor;
            scalar.val[1] = (char)(icolor >> 8);
            scalar.val[2] = (char)(icolor >> 16);
            scalar.val[3] = (char)(icolor >> 24);
        }
        else
        {
            scalar.val[0] = cv::saturate_cast<schar>( icolor );
            scalar.val[1] = scalar.val[2] = scalar.val[3] = 0;
        }
    }
    else
    {
        int cn = CV_MAT_CN( type );
        switch( cn )
        {
        case 1:
            scalar.val[0] = packed_color;
            scalar.val[1] = scalar.val[2] = scalar.val[3] = 0;
            break;
        case 2:
            scalar.val[0] = scalar.val[1] = packed_color;
            scalar.val[2] = scalar.val[3] = 0;
            break;
        case 3:
            scalar.val[0] = scalar.val[1] = scalar.val[2] = packed_color;
            scalar.val[3] = 0;
            break;
        default:
            scalar.val[0] = scalar.val[1] =
                scalar.val[2] = scalar.val[3] = packed_color;
            break;
        }
    }

    return cvScalar(scalar);
}

CV_IMPL int
cvInitLineIterator( const CvArr* img, CvPoint pt1, CvPoint pt2,
                    CvLineIterator* iterator, int connectivity,
                    int left_to_right )
{
    CV_Assert( iterator != 0 );
    cv::LineIterator li(cv::cvarrToMat(img), pt1, pt2, connectivity, left_to_right!=0);

    iterator->err = li.err;
    iterator->minus_delta = li.minusDelta;
    iterator->plus_delta = li.plusDelta;
    iterator->minus_step = li.minusStep;
    iterator->plus_step = li.plusStep;
    iterator->ptr = li.ptr;

    return li.count;
}

CV_IMPL void
cvLine( CvArr* _img, CvPoint pt1, CvPoint pt2, CvScalar color,
        int thickness, int line_type, int shift )
{
    cv::Mat img = cv::cvarrToMat(_img);
    cv::line( img, pt1, pt2, color, thickness, line_type, shift );
}

CV_IMPL void
cvRectangle( CvArr* _img, CvPoint pt1, CvPoint pt2,
             CvScalar color, int thickness,
             int line_type, int shift )
{
    cv::Mat img = cv::cvarrToMat(_img);
    cv::rectangle( img, pt1, pt2, color, thickness, line_type, shift );
}

CV_IMPL void
cvRectangleR( CvArr* _img, CvRect rec,
              CvScalar color, int thickness,
              int line_type, int shift )
{
    cv::Mat img = cv::cvarrToMat(_img);
    cv::rectangle( img, rec, color, thickness, line_type, shift );
}

CV_IMPL void
cvCircle( CvArr* _img, CvPoint center, int radius,
          CvScalar color, int thickness, int line_type, int shift )
{
    cv::Mat img = cv::cvarrToMat(_img);
    cv::circle( img, center, radius, color, thickness, line_type, shift );
}

CV_IMPL void
cvEllipse( CvArr* _img, CvPoint center, CvSize axes,
           double angle, double start_angle, double end_angle,
           CvScalar color, int thickness, int line_type, int shift )
{
    cv::Mat img = cv::cvarrToMat(_img);
    cv::ellipse( img, center, axes, angle, start_angle, end_angle,
        color, thickness, line_type, shift );
}

CV_IMPL void
cvFillConvexPoly( CvArr* _img, const CvPoint *pts, int npts,
                  CvScalar color, int line_type, int shift )
{
    cv::Mat img = cv::cvarrToMat(_img);
    cv::fillConvexPoly( img, (const cv::Point*)pts, npts,
                        color, line_type, shift );
}

CV_IMPL void
cvFillPoly( CvArr* _img, CvPoint **pts, const int *npts, int ncontours,
            CvScalar color, int line_type, int shift )
{
    cv::Mat img = cv::cvarrToMat(_img);

    cv::fillPoly( img, (const cv::Point**)pts, npts, ncontours, color, line_type, shift );
}

CV_IMPL void
cvPolyLine( CvArr* _img, CvPoint **pts, const int *npts,
            int ncontours, int closed, CvScalar color,
            int thickness, int line_type, int shift )
{
    cv::Mat img = cv::cvarrToMat(_img);

    cv::polylines( img, (const cv::Point**)pts, npts, ncontours,
                   closed != 0, color, thickness, line_type, shift );
}

CV_IMPL void
cvPutText( CvArr* _img, const char *text, CvPoint org, const CvFont *_font, CvScalar color )
{
    cv::Mat img = cv::cvarrToMat(_img);
    CV_Assert( text != 0 && _font != 0);
    cv::putText( img, text, org, _font->font_face, (_font->hscale+_font->vscale)*0.5,
                color, _font->thickness, _font->line_type,
                CV_IS_IMAGE(_img) && ((IplImage*)_img)->origin != 0 );
}


CV_IMPL void
cvInitFont( CvFont *font, int font_face, double hscale, double vscale,
            double shear, int thickness, int line_type )
{
    CV_Assert( font != 0 && hscale > 0 && vscale > 0 && thickness >= 0 );

    font->ascii = cv::getFontData(font_face);
    font->font_face = font_face;
    font->hscale = (float)hscale;
    font->vscale = (float)vscale;
    font->thickness = thickness;
    font->shear = (float)shear;
    font->greek = font->cyrillic = 0;
    font->line_type = line_type;
}

CV_IMPL void
cvGetTextSize( const char *text, const CvFont *_font, CvSize *_size, int *_base_line )
{
    CV_Assert(text != 0 && _font != 0);
    cv::Size size = cv::getTextSize( text, _font->font_face, (_font->hscale + _font->vscale)*0.5,
                                     _font->thickness, _base_line );
    if( _size )
        *_size = cvSize(size);
}

/* End of file. */<|MERGE_RESOLUTION|>--- conflicted
+++ resolved
@@ -1279,11 +1279,7 @@
 
         Point2l pt0c(pt0), pt1c(pt1);
 
-<<<<<<< HEAD
-        if (line_type < CV_AA)
-=======
         if (line_type < cv::LINE_AA)
->>>>>>> 0052d46b
         {
             t0.y = pt0.y; t1.y = pt1.y;
             t0.x = (pt0.x + (XY_ONE >> 1)) >> XY_SHIFT;
