/*M///////////////////////////////////////////////////////////////////////////////////////
//
//  IMPORTANT: READ BEFORE DOWNLOADING, COPYING, INSTALLING OR USING.
//
//  By downloading, copying, installing or using the software you agree to this license.
//  If you do not agree to this license, do not download, install,
//  copy or use the software.
//
//
//                           License Agreement
//                For Open Source Computer Vision Library
//
// Copyright (C) 2000-2008, Intel Corporation, all rights reserved.
// Copyright (C) 2009, Willow Garage Inc., all rights reserved.
// Third party copyrights are property of their respective owners.
//
// Redistribution and use in source and binary forms, with or without modification,
// are permitted provided that the following conditions are met:
//
//   * Redistribution's of source code must retain the above copyright notice,
//     this list of conditions and the following disclaimer.
//
//   * Redistribution's in binary form must reproduce the above copyright notice,
//     this list of conditions and the following disclaimer in the documentation
//     and/or other materials provided with the distribution.
//
//   * The name of the copyright holders may not be used to endorse or promote products
//     derived from this software without specific prior written permission.
//
// This software is provided by the copyright holders and contributors "as is" and
// any express or implied warranties, including, but not limited to, the implied
// warranties of merchantability and fitness for a particular purpose are disclaimed.
// In no event shall the Intel Corporation or contributors be liable for any direct,
// indirect, incidental, special, exemplary, or consequential damages
// (including, but not limited to, procurement of substitute goods or services;
// loss of use, data, or profits; or business interruption) however caused
// and on any theory of liability, whether in contract, strict liability,
// or tort (including negligence or otherwise) arising in any way out of
// the use of this software, even if advised of the possibility of such damage.
//
//M*/

#include "precomp.hpp"
#include "opencv2/core/opencl/ocl_defs.hpp"
#include "opencl_kernels_imgproc.hpp"
#include "hal_replacement.hpp"

/****************************************************************************************\
                                    Base Image Filter
\****************************************************************************************/

#if IPP_VERSION_X100 >= 710
#define USE_IPP_SEP_FILTERS 1
#else
#undef USE_IPP_SEP_FILTERS
#endif

namespace cv
{

BaseRowFilter::BaseRowFilter() { ksize = anchor = -1; }
BaseRowFilter::~BaseRowFilter() {}

BaseColumnFilter::BaseColumnFilter() { ksize = anchor = -1; }
BaseColumnFilter::~BaseColumnFilter() {}
void BaseColumnFilter::reset() {}

BaseFilter::BaseFilter() { ksize = Size(-1,-1); anchor = Point(-1,-1); }
BaseFilter::~BaseFilter() {}
void BaseFilter::reset() {}

FilterEngine::FilterEngine()
{
    srcType = dstType = bufType = -1;
    rowBorderType = columnBorderType = BORDER_REPLICATE;
    bufStep = startY = startY0 = endY = rowCount = dstY = 0;
    maxWidth = 0;

    wholeSize = Size(-1,-1);
}


FilterEngine::FilterEngine( const Ptr<BaseFilter>& _filter2D,
                            const Ptr<BaseRowFilter>& _rowFilter,
                            const Ptr<BaseColumnFilter>& _columnFilter,
                            int _srcType, int _dstType, int _bufType,
                            int _rowBorderType, int _columnBorderType,
                            const Scalar& _borderValue )
{
    init(_filter2D, _rowFilter, _columnFilter, _srcType, _dstType, _bufType,
         _rowBorderType, _columnBorderType, _borderValue);
}

FilterEngine::~FilterEngine()
{
}


void FilterEngine::init( const Ptr<BaseFilter>& _filter2D,
                         const Ptr<BaseRowFilter>& _rowFilter,
                         const Ptr<BaseColumnFilter>& _columnFilter,
                         int _srcType, int _dstType, int _bufType,
                         int _rowBorderType, int _columnBorderType,
                         const Scalar& _borderValue )
{
    _srcType = CV_MAT_TYPE(_srcType);
    _bufType = CV_MAT_TYPE(_bufType);
    _dstType = CV_MAT_TYPE(_dstType);

    srcType = _srcType;
    int srcElemSize = (int)getElemSize(srcType);
    dstType = _dstType;
    bufType = _bufType;

    filter2D = _filter2D;
    rowFilter = _rowFilter;
    columnFilter = _columnFilter;

    if( _columnBorderType < 0 )
        _columnBorderType = _rowBorderType;

    rowBorderType = _rowBorderType;
    columnBorderType = _columnBorderType;

    CV_Assert( columnBorderType != BORDER_WRAP );

    if( isSeparable() )
    {
        CV_Assert( rowFilter && columnFilter );
        ksize = Size(rowFilter->ksize, columnFilter->ksize);
        anchor = Point(rowFilter->anchor, columnFilter->anchor);
    }
    else
    {
        CV_Assert( bufType == srcType );
        ksize = filter2D->ksize;
        anchor = filter2D->anchor;
    }

    CV_Assert( 0 <= anchor.x && anchor.x < ksize.width &&
               0 <= anchor.y && anchor.y < ksize.height );

    borderElemSize = srcElemSize/(CV_MAT_DEPTH(srcType) >= CV_32S ? sizeof(int) : 1);
    int borderLength = std::max(ksize.width - 1, 1);
    borderTab.resize(borderLength*borderElemSize);

    maxWidth = bufStep = 0;
    constBorderRow.clear();

    if( rowBorderType == BORDER_CONSTANT || columnBorderType == BORDER_CONSTANT )
    {
        constBorderValue.resize(srcElemSize*borderLength);
        int srcType1 = CV_MAKETYPE(CV_MAT_DEPTH(srcType), MIN(CV_MAT_CN(srcType), 4));
        scalarToRawData(_borderValue, &constBorderValue[0], srcType1,
                        borderLength*CV_MAT_CN(srcType));
    }

    wholeSize = Size(-1,-1);
}

#define VEC_ALIGN CV_MALLOC_ALIGN

int FilterEngine::start(const Size &_wholeSize, const Size &sz, const Point &ofs)
{
    int i, j;

    wholeSize = _wholeSize;
    roi = Rect(ofs, sz);
    CV_Assert( roi.x >= 0 && roi.y >= 0 && roi.width >= 0 && roi.height >= 0 &&
        roi.x + roi.width <= wholeSize.width &&
        roi.y + roi.height <= wholeSize.height );

    int esz = (int)getElemSize(srcType);
    int bufElemSize = (int)getElemSize(bufType);
    const uchar* constVal = !constBorderValue.empty() ? &constBorderValue[0] : 0;

    int _maxBufRows = std::max(ksize.height + 3,
                               std::max(anchor.y,
                                        ksize.height-anchor.y-1)*2+1);

    if( maxWidth < roi.width || _maxBufRows != (int)rows.size() )
    {
        rows.resize(_maxBufRows);
        maxWidth = std::max(maxWidth, roi.width);
        int cn = CV_MAT_CN(srcType);
        srcRow.resize(esz*(maxWidth + ksize.width - 1));
        if( columnBorderType == BORDER_CONSTANT )
        {
            constBorderRow.resize(getElemSize(bufType)*(maxWidth + ksize.width - 1 + VEC_ALIGN));
            uchar *dst = alignPtr(&constBorderRow[0], VEC_ALIGN), *tdst;
            int n = (int)constBorderValue.size(), N;
            N = (maxWidth + ksize.width - 1)*esz;
            tdst = isSeparable() ? &srcRow[0] : dst;

            for( i = 0; i < N; i += n )
            {
                n = std::min( n, N - i );
                for(j = 0; j < n; j++)
                    tdst[i+j] = constVal[j];
            }

            if( isSeparable() )
                (*rowFilter)(&srcRow[0], dst, maxWidth, cn);
        }

        int maxBufStep = bufElemSize*(int)alignSize(maxWidth +
            (!isSeparable() ? ksize.width - 1 : 0),VEC_ALIGN);
        ringBuf.resize(maxBufStep*rows.size()+VEC_ALIGN);
    }

    // adjust bufstep so that the used part of the ring buffer stays compact in memory
    bufStep = bufElemSize*(int)alignSize(roi.width + (!isSeparable() ? ksize.width - 1 : 0),16);

    dx1 = std::max(anchor.x - roi.x, 0);
    dx2 = std::max(ksize.width - anchor.x - 1 + roi.x + roi.width - wholeSize.width, 0);

    // recompute border tables
    if( dx1 > 0 || dx2 > 0 )
    {
        if( rowBorderType == BORDER_CONSTANT )
        {
            int nr = isSeparable() ? 1 : (int)rows.size();
            for( i = 0; i < nr; i++ )
            {
                uchar* dst = isSeparable() ? &srcRow[0] : alignPtr(&ringBuf[0],VEC_ALIGN) + bufStep*i;
                memcpy( dst, constVal, dx1*esz );
                memcpy( dst + (roi.width + ksize.width - 1 - dx2)*esz, constVal, dx2*esz );
            }
        }
        else
        {
            int xofs1 = std::min(roi.x, anchor.x) - roi.x;

            int btab_esz = borderElemSize, wholeWidth = wholeSize.width;
            int* btab = (int*)&borderTab[0];

            for( i = 0; i < dx1; i++ )
            {
                int p0 = (borderInterpolate(i-dx1, wholeWidth, rowBorderType) + xofs1)*btab_esz;
                for( j = 0; j < btab_esz; j++ )
                    btab[i*btab_esz + j] = p0 + j;
            }

            for( i = 0; i < dx2; i++ )
            {
                int p0 = (borderInterpolate(wholeWidth + i, wholeWidth, rowBorderType) + xofs1)*btab_esz;
                for( j = 0; j < btab_esz; j++ )
                    btab[(i + dx1)*btab_esz + j] = p0 + j;
            }
        }
    }

    rowCount = dstY = 0;
    startY = startY0 = std::max(roi.y - anchor.y, 0);
    endY = std::min(roi.y + roi.height + ksize.height - anchor.y - 1, wholeSize.height);
    if( columnFilter )
        columnFilter->reset();
    if( filter2D )
        filter2D->reset();

    return startY;
}


int FilterEngine::start(const Mat& src, const Size &wsz, const Point &ofs)
{
    start( wsz, src.size(), ofs);
    return startY - ofs.y;
}

int FilterEngine::remainingInputRows() const
{
    return endY - startY - rowCount;
}

int FilterEngine::remainingOutputRows() const
{
    return roi.height - dstY;
}

int FilterEngine::proceed( const uchar* src, int srcstep, int count,
                           uchar* dst, int dststep )
{
    CV_Assert( wholeSize.width > 0 && wholeSize.height > 0 );

    const int *btab = &borderTab[0];
    int esz = (int)getElemSize(srcType), btab_esz = borderElemSize;
    uchar** brows = &rows[0];
    int bufRows = (int)rows.size();
    int cn = CV_MAT_CN(bufType);
    int width = roi.width, kwidth = ksize.width;
    int kheight = ksize.height, ay = anchor.y;
    int _dx1 = dx1, _dx2 = dx2;
    int width1 = roi.width + kwidth - 1;
    int xofs1 = std::min(roi.x, anchor.x);
    bool isSep = isSeparable();
    bool makeBorder = (_dx1 > 0 || _dx2 > 0) && rowBorderType != BORDER_CONSTANT;
    int dy = 0, i = 0;

    src -= xofs1*esz;
    count = std::min(count, remainingInputRows());

    CV_Assert( src && dst && count > 0 );

    for(;; dst += dststep*i, dy += i)
    {
        int dcount = bufRows - ay - startY - rowCount + roi.y;
        dcount = dcount > 0 ? dcount : bufRows - kheight + 1;
        dcount = std::min(dcount, count);
        count -= dcount;
        for( ; dcount-- > 0; src += srcstep )
        {
            int bi = (startY - startY0 + rowCount) % bufRows;
            uchar* brow = alignPtr(&ringBuf[0], VEC_ALIGN) + bi*bufStep;
            uchar* row = isSep ? &srcRow[0] : brow;

            if( ++rowCount > bufRows )
            {
                --rowCount;
                ++startY;
            }

            memcpy( row + _dx1*esz, src, (width1 - _dx2 - _dx1)*esz );

            if( makeBorder )
            {
                if( btab_esz*(int)sizeof(int) == esz )
                {
                    const int* isrc = (const int*)src;
                    int* irow = (int*)row;

                    for( i = 0; i < _dx1*btab_esz; i++ )
                        irow[i] = isrc[btab[i]];
                    for( i = 0; i < _dx2*btab_esz; i++ )
                        irow[i + (width1 - _dx2)*btab_esz] = isrc[btab[i+_dx1*btab_esz]];
                }
                else
                {
                    for( i = 0; i < _dx1*esz; i++ )
                        row[i] = src[btab[i]];
                    for( i = 0; i < _dx2*esz; i++ )
                        row[i + (width1 - _dx2)*esz] = src[btab[i+_dx1*esz]];
                }
            }

            if( isSep )
                (*rowFilter)(row, brow, width, CV_MAT_CN(srcType));
        }

        int max_i = std::min(bufRows, roi.height - (dstY + dy) + (kheight - 1));
        for( i = 0; i < max_i; i++ )
        {
            int srcY = borderInterpolate(dstY + dy + i + roi.y - ay,
                            wholeSize.height, columnBorderType);
            if( srcY < 0 ) // can happen only with constant border type
                brows[i] = alignPtr(&constBorderRow[0], VEC_ALIGN);
            else
            {
                CV_Assert( srcY >= startY );
                if( srcY >= startY + rowCount )
                    break;
                int bi = (srcY - startY0) % bufRows;
                brows[i] = alignPtr(&ringBuf[0], VEC_ALIGN) + bi*bufStep;
            }
        }
        if( i < kheight )
            break;
        i -= kheight - 1;
        if( isSeparable() )
            (*columnFilter)((const uchar**)brows, dst, dststep, i, roi.width*cn);
        else
            (*filter2D)((const uchar**)brows, dst, dststep, i, roi.width, cn);
    }

    dstY += dy;
    CV_Assert( dstY <= roi.height );
    return dy;
}

void FilterEngine::apply(const Mat& src, Mat& dst, const Size & wsz, const Point & ofs)
{
    CV_INSTRUMENT_REGION()

    CV_Assert( src.type() == srcType && dst.type() == dstType );

    int y = start(src, wsz, ofs);
    proceed(src.ptr() + y*src.step,
            (int)src.step,
            endY - startY,
            dst.ptr(),
            (int)dst.step );
}

}

/****************************************************************************************\
*                                 Separable linear filter                                *
\****************************************************************************************/

int cv::getKernelType(InputArray filter_kernel, Point anchor)
{
    Mat _kernel = filter_kernel.getMat();
    CV_Assert( _kernel.channels() == 1 );
    int i, sz = _kernel.rows*_kernel.cols;

    Mat kernel;
    _kernel.convertTo(kernel, CV_64F);

    const double* coeffs = kernel.ptr<double>();
    double sum = 0;
    int type = KERNEL_SMOOTH + KERNEL_INTEGER;
    if( (_kernel.rows == 1 || _kernel.cols == 1) &&
        anchor.x*2 + 1 == _kernel.cols &&
        anchor.y*2 + 1 == _kernel.rows )
        type |= (KERNEL_SYMMETRICAL + KERNEL_ASYMMETRICAL);

    for( i = 0; i < sz; i++ )
    {
        double a = coeffs[i], b = coeffs[sz - i - 1];
        if( a != b )
            type &= ~KERNEL_SYMMETRICAL;
        if( a != -b )
            type &= ~KERNEL_ASYMMETRICAL;
        if( a < 0 )
            type &= ~KERNEL_SMOOTH;
        if( a != saturate_cast<int>(a) )
            type &= ~KERNEL_INTEGER;
        sum += a;
    }

    if( fabs(sum - 1) > FLT_EPSILON*(fabs(sum) + 1) )
        type &= ~KERNEL_SMOOTH;
    return type;
}


namespace cv
{

struct RowNoVec
{
    RowNoVec() {}
    RowNoVec(const Mat&) {}
    int operator()(const uchar*, uchar*, int, int) const { return 0; }
};

struct ColumnNoVec
{
    ColumnNoVec() {}
    ColumnNoVec(const Mat&, int, int, double) {}
    int operator()(const uchar**, uchar*, int) const { return 0; }
};

struct SymmRowSmallNoVec
{
    SymmRowSmallNoVec() {}
    SymmRowSmallNoVec(const Mat&, int) {}
    int operator()(const uchar*, uchar*, int, int) const { return 0; }
};

struct SymmColumnSmallNoVec
{
    SymmColumnSmallNoVec() {}
    SymmColumnSmallNoVec(const Mat&, int, int, double) {}
    int operator()(const uchar**, uchar*, int) const { return 0; }
};

struct FilterNoVec
{
    FilterNoVec() {}
    FilterNoVec(const Mat&, int, double) {}
    int operator()(const uchar**, uchar*, int) const { return 0; }
};


#if CV_SSE2

///////////////////////////////////// 8u-16s & 8u-8u //////////////////////////////////

struct RowVec_8u32s
{
    RowVec_8u32s() { smallValues = false; }
    RowVec_8u32s( const Mat& _kernel )
    {
        kernel = _kernel;
        smallValues = true;
        int k, ksize = kernel.rows + kernel.cols - 1;
        for( k = 0; k < ksize; k++ )
        {
            int v = kernel.ptr<int>()[k];
            if( v < SHRT_MIN || v > SHRT_MAX )
            {
                smallValues = false;
                break;
            }
        }
    }

    int operator()(const uchar* _src, uchar* _dst, int width, int cn) const
    {
        if( !checkHardwareSupport(CV_CPU_SSE2) )
            return 0;

        int i = 0, k, _ksize = kernel.rows + kernel.cols - 1;
        int* dst = (int*)_dst;
        const int* _kx = kernel.ptr<int>();
        width *= cn;

        if( smallValues )
        {
            __m128i z = _mm_setzero_si128();
            for( ; i <= width - 8; i += 8 )
            {
                const uchar* src = _src + i;
                __m128i s0 = z, s1 = z;

                for( k = 0; k < _ksize; k++, src += cn )
                {
                    __m128i f = _mm_cvtsi32_si128(_kx[k]);
                    f = _mm_shuffle_epi32(f, 0);

                    __m128i x0 = _mm_loadl_epi64((const __m128i*)src);
                    x0 = _mm_unpacklo_epi8(x0, z);

                    __m128i x1 = _mm_unpackhi_epi16(x0, z);
                    x0 = _mm_unpacklo_epi16(x0, z);

                    x0 = _mm_madd_epi16(x0, f);
                    x1 = _mm_madd_epi16(x1, f);

                    s0 = _mm_add_epi32(s0, x0);
                    s1 = _mm_add_epi32(s1, x1);
                }

                _mm_store_si128((__m128i*)(dst + i), s0);
                _mm_store_si128((__m128i*)(dst + i + 4), s1);
            }

            if( i <= width - 4 )
            {
                const uchar* src = _src + i;
                __m128i s0 = z;

                for( k = 0; k < _ksize; k++, src += cn )
                {
                    __m128i f = _mm_cvtsi32_si128(_kx[k]);
                    f = _mm_shuffle_epi32(f, 0);

                    __m128i x0 = _mm_cvtsi32_si128(*(const int*)src);
                    x0 = _mm_unpacklo_epi8(x0, z);
                    x0 = _mm_unpacklo_epi16(x0, z);
                    x0 = _mm_madd_epi16(x0, f);
                    s0 = _mm_add_epi32(s0, x0);
                }
                _mm_store_si128((__m128i*)(dst + i), s0);
                i += 4;
            }
        }
        return i;
    }

    Mat kernel;
    bool smallValues;
};


struct SymmRowSmallVec_8u32s
{
    SymmRowSmallVec_8u32s() { smallValues = false; }
    SymmRowSmallVec_8u32s( const Mat& _kernel, int _symmetryType )
    {
        kernel = _kernel;
        symmetryType = _symmetryType;
        smallValues = true;
        int k, ksize = kernel.rows + kernel.cols - 1;
        for( k = 0; k < ksize; k++ )
        {
            int v = kernel.ptr<int>()[k];
            if( v < SHRT_MIN || v > SHRT_MAX )
            {
                smallValues = false;
                break;
            }
        }
    }

    int operator()(const uchar* src, uchar* _dst, int width, int cn) const
    {
        if( !checkHardwareSupport(CV_CPU_SSE2) )
            return 0;

        int i = 0, j, k, _ksize = kernel.rows + kernel.cols - 1;
        int* dst = (int*)_dst;
        bool symmetrical = (symmetryType & KERNEL_SYMMETRICAL) != 0;
        const int* kx = kernel.ptr<int>() + _ksize/2;
        if( !smallValues )
            return 0;

        src += (_ksize/2)*cn;
        width *= cn;

        __m128i z = _mm_setzero_si128();
        if( symmetrical )
        {
            if( _ksize == 1 )
                return 0;
            if( _ksize == 3 )
            {
                if( kx[0] == 2 && kx[1] == 1 )
                    for( ; i <= width - 16; i += 16, src += 16 )
                    {
                        __m128i x0, x1, x2, y0, y1, y2;
                        x0 = _mm_loadu_si128((__m128i*)(src - cn));
                        x1 = _mm_loadu_si128((__m128i*)src);
                        x2 = _mm_loadu_si128((__m128i*)(src + cn));
                        y0 = _mm_unpackhi_epi8(x0, z);
                        x0 = _mm_unpacklo_epi8(x0, z);
                        y1 = _mm_unpackhi_epi8(x1, z);
                        x1 = _mm_unpacklo_epi8(x1, z);
                        y2 = _mm_unpackhi_epi8(x2, z);
                        x2 = _mm_unpacklo_epi8(x2, z);
                        x0 = _mm_add_epi16(x0, _mm_add_epi16(_mm_add_epi16(x1, x1), x2));
                        y0 = _mm_add_epi16(y0, _mm_add_epi16(_mm_add_epi16(y1, y1), y2));
                        _mm_store_si128((__m128i*)(dst + i), _mm_unpacklo_epi16(x0, z));
                        _mm_store_si128((__m128i*)(dst + i + 4), _mm_unpackhi_epi16(x0, z));
                        _mm_store_si128((__m128i*)(dst + i + 8), _mm_unpacklo_epi16(y0, z));
                        _mm_store_si128((__m128i*)(dst + i + 12), _mm_unpackhi_epi16(y0, z));
                    }
                else if( kx[0] == -2 && kx[1] == 1 )
                    for( ; i <= width - 16; i += 16, src += 16 )
                    {
                        __m128i x0, x1, x2, y0, y1, y2;
                        x0 = _mm_loadu_si128((__m128i*)(src - cn));
                        x1 = _mm_loadu_si128((__m128i*)src);
                        x2 = _mm_loadu_si128((__m128i*)(src + cn));
                        y0 = _mm_unpackhi_epi8(x0, z);
                        x0 = _mm_unpacklo_epi8(x0, z);
                        y1 = _mm_unpackhi_epi8(x1, z);
                        x1 = _mm_unpacklo_epi8(x1, z);
                        y2 = _mm_unpackhi_epi8(x2, z);
                        x2 = _mm_unpacklo_epi8(x2, z);
                        x0 = _mm_add_epi16(x0, _mm_sub_epi16(x2, _mm_add_epi16(x1, x1)));
                        y0 = _mm_add_epi16(y0, _mm_sub_epi16(y2, _mm_add_epi16(y1, y1)));
                        _mm_store_si128((__m128i*)(dst + i), _mm_srai_epi32(_mm_unpacklo_epi16(x0, x0),16));
                        _mm_store_si128((__m128i*)(dst + i + 4), _mm_srai_epi32(_mm_unpackhi_epi16(x0, x0),16));
                        _mm_store_si128((__m128i*)(dst + i + 8), _mm_srai_epi32(_mm_unpacklo_epi16(y0, y0),16));
                        _mm_store_si128((__m128i*)(dst + i + 12), _mm_srai_epi32(_mm_unpackhi_epi16(y0, y0),16));
                    }
                else
                {
                    __m128i k0 = _mm_shuffle_epi32(_mm_cvtsi32_si128(kx[0]), 0),
                            k1 = _mm_shuffle_epi32(_mm_cvtsi32_si128(kx[1]), 0);
                    k1 = _mm_packs_epi32(k1, k1);

                    for( ; i <= width - 8; i += 8, src += 8 )
                    {
                        __m128i x0 = _mm_loadl_epi64((__m128i*)(src - cn));
                        __m128i x1 = _mm_loadl_epi64((__m128i*)src);
                        __m128i x2 = _mm_loadl_epi64((__m128i*)(src + cn));

                        x0 = _mm_unpacklo_epi8(x0, z);
                        x1 = _mm_unpacklo_epi8(x1, z);
                        x2 = _mm_unpacklo_epi8(x2, z);
                        __m128i x3 = _mm_unpacklo_epi16(x0, x2);
                        __m128i x4 = _mm_unpackhi_epi16(x0, x2);
                        __m128i x5 = _mm_unpacklo_epi16(x1, z);
                        __m128i x6 = _mm_unpackhi_epi16(x1, z);
                        x3 = _mm_madd_epi16(x3, k1);
                        x4 = _mm_madd_epi16(x4, k1);
                        x5 = _mm_madd_epi16(x5, k0);
                        x6 = _mm_madd_epi16(x6, k0);
                        x3 = _mm_add_epi32(x3, x5);
                        x4 = _mm_add_epi32(x4, x6);

                        _mm_store_si128((__m128i*)(dst + i), x3);
                        _mm_store_si128((__m128i*)(dst + i + 4), x4);
                    }
                }
            }
            else if( _ksize == 5 )
            {
                if( kx[0] == -2 && kx[1] == 0 && kx[2] == 1 )
                    for( ; i <= width - 16; i += 16, src += 16 )
                    {
                        __m128i x0, x1, x2, y0, y1, y2;
                        x0 = _mm_loadu_si128((__m128i*)(src - cn*2));
                        x1 = _mm_loadu_si128((__m128i*)src);
                        x2 = _mm_loadu_si128((__m128i*)(src + cn*2));
                        y0 = _mm_unpackhi_epi8(x0, z);
                        x0 = _mm_unpacklo_epi8(x0, z);
                        y1 = _mm_unpackhi_epi8(x1, z);
                        x1 = _mm_unpacklo_epi8(x1, z);
                        y2 = _mm_unpackhi_epi8(x2, z);
                        x2 = _mm_unpacklo_epi8(x2, z);
                        x0 = _mm_add_epi16(x0, _mm_sub_epi16(x2, _mm_add_epi16(x1, x1)));
                        y0 = _mm_add_epi16(y0, _mm_sub_epi16(y2, _mm_add_epi16(y1, y1)));
                        _mm_store_si128((__m128i*)(dst + i), _mm_srai_epi32(_mm_unpacklo_epi16(x0, x0),16));
                        _mm_store_si128((__m128i*)(dst + i + 4), _mm_srai_epi32(_mm_unpackhi_epi16(x0, x0),16));
                        _mm_store_si128((__m128i*)(dst + i + 8), _mm_srai_epi32(_mm_unpacklo_epi16(y0, y0),16));
                        _mm_store_si128((__m128i*)(dst + i + 12), _mm_srai_epi32(_mm_unpackhi_epi16(y0, y0),16));
                    }
                else
                {
                    __m128i k0 = _mm_shuffle_epi32(_mm_cvtsi32_si128(kx[0]), 0),
                            k1 = _mm_shuffle_epi32(_mm_cvtsi32_si128(kx[1]), 0),
                            k2 = _mm_shuffle_epi32(_mm_cvtsi32_si128(kx[2]), 0);
                    k1 = _mm_packs_epi32(k1, k1);
                    k2 = _mm_packs_epi32(k2, k2);

                    for( ; i <= width - 8; i += 8, src += 8 )
                    {
                        __m128i x0 = _mm_loadl_epi64((__m128i*)src);

                        x0 = _mm_unpacklo_epi8(x0, z);
                        __m128i x1 = _mm_unpacklo_epi16(x0, z);
                        __m128i x2 = _mm_unpackhi_epi16(x0, z);
                        x1 = _mm_madd_epi16(x1, k0);
                        x2 = _mm_madd_epi16(x2, k0);

                        __m128i x3 = _mm_loadl_epi64((__m128i*)(src - cn));
                        __m128i x4 = _mm_loadl_epi64((__m128i*)(src + cn));

                        x3 = _mm_unpacklo_epi8(x3, z);
                        x4 = _mm_unpacklo_epi8(x4, z);
                        __m128i x5 = _mm_unpacklo_epi16(x3, x4);
                        __m128i x6 = _mm_unpackhi_epi16(x3, x4);
                        x5 = _mm_madd_epi16(x5, k1);
                        x6 = _mm_madd_epi16(x6, k1);
                        x1 = _mm_add_epi32(x1, x5);
                        x2 = _mm_add_epi32(x2, x6);

                        x3 = _mm_loadl_epi64((__m128i*)(src - cn*2));
                        x4 = _mm_loadl_epi64((__m128i*)(src + cn*2));

                        x3 = _mm_unpacklo_epi8(x3, z);
                        x4 = _mm_unpacklo_epi8(x4, z);
                        x5 = _mm_unpacklo_epi16(x3, x4);
                        x6 = _mm_unpackhi_epi16(x3, x4);
                        x5 = _mm_madd_epi16(x5, k2);
                        x6 = _mm_madd_epi16(x6, k2);
                        x1 = _mm_add_epi32(x1, x5);
                        x2 = _mm_add_epi32(x2, x6);

                        _mm_store_si128((__m128i*)(dst + i), x1);
                        _mm_store_si128((__m128i*)(dst + i + 4), x2);
                    }
                }
            }
        }
        else
        {
            if( _ksize == 3 )
            {
                if( kx[0] == 0 && kx[1] == 1 )
                    for( ; i <= width - 16; i += 16, src += 16 )
                    {
                        __m128i x0, x1, y0;
                        x0 = _mm_loadu_si128((__m128i*)(src + cn));
                        x1 = _mm_loadu_si128((__m128i*)(src - cn));
                        y0 = _mm_sub_epi16(_mm_unpackhi_epi8(x0, z), _mm_unpackhi_epi8(x1, z));
                        x0 = _mm_sub_epi16(_mm_unpacklo_epi8(x0, z), _mm_unpacklo_epi8(x1, z));
                        _mm_store_si128((__m128i*)(dst + i), _mm_srai_epi32(_mm_unpacklo_epi16(x0, x0),16));
                        _mm_store_si128((__m128i*)(dst + i + 4), _mm_srai_epi32(_mm_unpackhi_epi16(x0, x0),16));
                        _mm_store_si128((__m128i*)(dst + i + 8), _mm_srai_epi32(_mm_unpacklo_epi16(y0, y0),16));
                        _mm_store_si128((__m128i*)(dst + i + 12), _mm_srai_epi32(_mm_unpackhi_epi16(y0, y0),16));
                    }
                else
                {
                    __m128i k0 = _mm_set_epi32(-kx[1], kx[1], -kx[1], kx[1]);
                    k0 = _mm_packs_epi32(k0, k0);

                    for( ; i <= width - 16; i += 16, src += 16 )
                    {
                        __m128i x0 = _mm_loadu_si128((__m128i*)(src + cn));
                        __m128i x1 = _mm_loadu_si128((__m128i*)(src - cn));

                        __m128i x2 = _mm_unpacklo_epi8(x0, z);
                        __m128i x3 = _mm_unpacklo_epi8(x1, z);
                        __m128i x4 = _mm_unpackhi_epi8(x0, z);
                        __m128i x5 = _mm_unpackhi_epi8(x1, z);
                        __m128i x6 = _mm_unpacklo_epi16(x2, x3);
                        __m128i x7 = _mm_unpacklo_epi16(x4, x5);
                        __m128i x8 = _mm_unpackhi_epi16(x2, x3);
                        __m128i x9 = _mm_unpackhi_epi16(x4, x5);
                        x6 = _mm_madd_epi16(x6, k0);
                        x7 = _mm_madd_epi16(x7, k0);
                        x8 = _mm_madd_epi16(x8, k0);
                        x9 = _mm_madd_epi16(x9, k0);

                        _mm_store_si128((__m128i*)(dst + i), x6);
                        _mm_store_si128((__m128i*)(dst + i + 4), x8);
                        _mm_store_si128((__m128i*)(dst + i + 8), x7);
                        _mm_store_si128((__m128i*)(dst + i + 12), x9);
                    }
                }
            }
            else if( _ksize == 5 )
            {
                __m128i k0 = _mm_loadl_epi64((__m128i*)(kx + 1));
                k0 = _mm_unpacklo_epi64(k0, k0);
                k0 = _mm_packs_epi32(k0, k0);

                for( ; i <= width - 16; i += 16, src += 16 )
                {
                    __m128i x0 = _mm_loadu_si128((__m128i*)(src + cn));
                    __m128i x1 = _mm_loadu_si128((__m128i*)(src - cn));

                    __m128i x2 = _mm_unpackhi_epi8(x0, z);
                    __m128i x3 = _mm_unpackhi_epi8(x1, z);
                    x0 = _mm_unpacklo_epi8(x0, z);
                    x1 = _mm_unpacklo_epi8(x1, z);
                    __m128i x5 = _mm_sub_epi16(x2, x3);
                    __m128i x4 = _mm_sub_epi16(x0, x1);

                    __m128i x6 = _mm_loadu_si128((__m128i*)(src + cn * 2));
                    __m128i x7 = _mm_loadu_si128((__m128i*)(src - cn * 2));

                    __m128i x8 = _mm_unpackhi_epi8(x6, z);
                    __m128i x9 = _mm_unpackhi_epi8(x7, z);
                    x6 = _mm_unpacklo_epi8(x6, z);
                    x7 = _mm_unpacklo_epi8(x7, z);
                    __m128i x11 = _mm_sub_epi16(x8, x9);
                    __m128i x10 = _mm_sub_epi16(x6, x7);

                    __m128i x13 = _mm_unpackhi_epi16(x5, x11);
                    __m128i x12 = _mm_unpackhi_epi16(x4, x10);
                    x5 = _mm_unpacklo_epi16(x5, x11);
                    x4 = _mm_unpacklo_epi16(x4, x10);
                    x5 = _mm_madd_epi16(x5, k0);
                    x4 = _mm_madd_epi16(x4, k0);
                    x13 = _mm_madd_epi16(x13, k0);
                    x12 = _mm_madd_epi16(x12, k0);

                    _mm_store_si128((__m128i*)(dst + i), x4);
                    _mm_store_si128((__m128i*)(dst + i + 4), x12);
                    _mm_store_si128((__m128i*)(dst + i + 8), x5);
                    _mm_store_si128((__m128i*)(dst + i + 12), x13);
                }
            }
        }

        src -= (_ksize/2)*cn;
        kx -= _ksize/2;
        for( ; i <= width - 4; i += 4, src += 4 )
        {
            __m128i s0 = z;

            for( k = j = 0; k < _ksize; k++, j += cn )
            {
                __m128i f = _mm_cvtsi32_si128(kx[k]);
                f = _mm_shuffle_epi32(f, 0);

                __m128i x0 = _mm_cvtsi32_si128(*(const int*)(src + j));
                x0 = _mm_unpacklo_epi8(x0, z);
                x0 = _mm_unpacklo_epi16(x0, z);
                x0 = _mm_madd_epi16(x0, f);
                s0 = _mm_add_epi32(s0, x0);
            }
            _mm_store_si128((__m128i*)(dst + i), s0);
        }

        return i;
    }

    Mat kernel;
    int symmetryType;
    bool smallValues;
};


struct SymmColumnVec_32s8u
{
    SymmColumnVec_32s8u() { symmetryType=0; }
    SymmColumnVec_32s8u(const Mat& _kernel, int _symmetryType, int _bits, double _delta)
    {
        symmetryType = _symmetryType;
        _kernel.convertTo(kernel, CV_32F, 1./(1 << _bits), 0);
        delta = (float)(_delta/(1 << _bits));
        CV_Assert( (symmetryType & (KERNEL_SYMMETRICAL | KERNEL_ASYMMETRICAL)) != 0 );
    }

    int operator()(const uchar** _src, uchar* dst, int width) const
    {
        if( !checkHardwareSupport(CV_CPU_SSE2) )
            return 0;

        int ksize2 = (kernel.rows + kernel.cols - 1)/2;
        const float* ky = kernel.ptr<float>() + ksize2;
        int i = 0, k;
        bool symmetrical = (symmetryType & KERNEL_SYMMETRICAL) != 0;
        const int** src = (const int**)_src;
        const __m128i *S, *S2;
        __m128 d4 = _mm_set1_ps(delta);

        if( symmetrical )
        {
            for( ; i <= width - 16; i += 16 )
            {
                __m128 f = _mm_load_ss(ky);
                f = _mm_shuffle_ps(f, f, 0);
                __m128 s0, s1, s2, s3;
                __m128i x0, x1;
                S = (const __m128i*)(src[0] + i);
                s0 = _mm_cvtepi32_ps(_mm_load_si128(S));
                s1 = _mm_cvtepi32_ps(_mm_load_si128(S+1));
                s0 = _mm_add_ps(_mm_mul_ps(s0, f), d4);
                s1 = _mm_add_ps(_mm_mul_ps(s1, f), d4);
                s2 = _mm_cvtepi32_ps(_mm_load_si128(S+2));
                s3 = _mm_cvtepi32_ps(_mm_load_si128(S+3));
                s2 = _mm_add_ps(_mm_mul_ps(s2, f), d4);
                s3 = _mm_add_ps(_mm_mul_ps(s3, f), d4);

                for( k = 1; k <= ksize2; k++ )
                {
                    S = (const __m128i*)(src[k] + i);
                    S2 = (const __m128i*)(src[-k] + i);
                    f = _mm_load_ss(ky+k);
                    f = _mm_shuffle_ps(f, f, 0);
                    x0 = _mm_add_epi32(_mm_load_si128(S), _mm_load_si128(S2));
                    x1 = _mm_add_epi32(_mm_load_si128(S+1), _mm_load_si128(S2+1));
                    s0 = _mm_add_ps(s0, _mm_mul_ps(_mm_cvtepi32_ps(x0), f));
                    s1 = _mm_add_ps(s1, _mm_mul_ps(_mm_cvtepi32_ps(x1), f));
                    x0 = _mm_add_epi32(_mm_load_si128(S+2), _mm_load_si128(S2+2));
                    x1 = _mm_add_epi32(_mm_load_si128(S+3), _mm_load_si128(S2+3));
                    s2 = _mm_add_ps(s2, _mm_mul_ps(_mm_cvtepi32_ps(x0), f));
                    s3 = _mm_add_ps(s3, _mm_mul_ps(_mm_cvtepi32_ps(x1), f));
                }

                x0 = _mm_packs_epi32(_mm_cvtps_epi32(s0), _mm_cvtps_epi32(s1));
                x1 = _mm_packs_epi32(_mm_cvtps_epi32(s2), _mm_cvtps_epi32(s3));
                x0 = _mm_packus_epi16(x0, x1);
                _mm_storeu_si128((__m128i*)(dst + i), x0);
            }

            for( ; i <= width - 4; i += 4 )
            {
                __m128 f = _mm_load_ss(ky);
                f = _mm_shuffle_ps(f, f, 0);
                __m128i x0;
                __m128 s0 = _mm_cvtepi32_ps(_mm_load_si128((const __m128i*)(src[0] + i)));
                s0 = _mm_add_ps(_mm_mul_ps(s0, f), d4);

                for( k = 1; k <= ksize2; k++ )
                {
                    S = (const __m128i*)(src[k] + i);
                    S2 = (const __m128i*)(src[-k] + i);
                    f = _mm_load_ss(ky+k);
                    f = _mm_shuffle_ps(f, f, 0);
                    x0 = _mm_add_epi32(_mm_load_si128(S), _mm_load_si128(S2));
                    s0 = _mm_add_ps(s0, _mm_mul_ps(_mm_cvtepi32_ps(x0), f));
                }

                x0 = _mm_cvtps_epi32(s0);
                x0 = _mm_packs_epi32(x0, x0);
                x0 = _mm_packus_epi16(x0, x0);
                *(int*)(dst + i) = _mm_cvtsi128_si32(x0);
            }
        }
        else
        {
            for( ; i <= width - 16; i += 16 )
            {
                __m128 f, s0 = d4, s1 = d4, s2 = d4, s3 = d4;
                __m128i x0, x1;

                for( k = 1; k <= ksize2; k++ )
                {
                    S = (const __m128i*)(src[k] + i);
                    S2 = (const __m128i*)(src[-k] + i);
                    f = _mm_load_ss(ky+k);
                    f = _mm_shuffle_ps(f, f, 0);
                    x0 = _mm_sub_epi32(_mm_load_si128(S), _mm_load_si128(S2));
                    x1 = _mm_sub_epi32(_mm_load_si128(S+1), _mm_load_si128(S2+1));
                    s0 = _mm_add_ps(s0, _mm_mul_ps(_mm_cvtepi32_ps(x0), f));
                    s1 = _mm_add_ps(s1, _mm_mul_ps(_mm_cvtepi32_ps(x1), f));
                    x0 = _mm_sub_epi32(_mm_load_si128(S+2), _mm_load_si128(S2+2));
                    x1 = _mm_sub_epi32(_mm_load_si128(S+3), _mm_load_si128(S2+3));
                    s2 = _mm_add_ps(s2, _mm_mul_ps(_mm_cvtepi32_ps(x0), f));
                    s3 = _mm_add_ps(s3, _mm_mul_ps(_mm_cvtepi32_ps(x1), f));
                }

                x0 = _mm_packs_epi32(_mm_cvtps_epi32(s0), _mm_cvtps_epi32(s1));
                x1 = _mm_packs_epi32(_mm_cvtps_epi32(s2), _mm_cvtps_epi32(s3));
                x0 = _mm_packus_epi16(x0, x1);
                _mm_storeu_si128((__m128i*)(dst + i), x0);
            }

            for( ; i <= width - 4; i += 4 )
            {
                __m128 f, s0 = d4;
                __m128i x0;

                for( k = 1; k <= ksize2; k++ )
                {
                    S = (const __m128i*)(src[k] + i);
                    S2 = (const __m128i*)(src[-k] + i);
                    f = _mm_load_ss(ky+k);
                    f = _mm_shuffle_ps(f, f, 0);
                    x0 = _mm_sub_epi32(_mm_load_si128(S), _mm_load_si128(S2));
                    s0 = _mm_add_ps(s0, _mm_mul_ps(_mm_cvtepi32_ps(x0), f));
                }

                x0 = _mm_cvtps_epi32(s0);
                x0 = _mm_packs_epi32(x0, x0);
                x0 = _mm_packus_epi16(x0, x0);
                *(int*)(dst + i) = _mm_cvtsi128_si32(x0);
            }
        }

        return i;
    }

    int symmetryType;
    float delta;
    Mat kernel;
};


struct SymmColumnSmallVec_32s16s
{
    SymmColumnSmallVec_32s16s() { symmetryType=0; }
    SymmColumnSmallVec_32s16s(const Mat& _kernel, int _symmetryType, int _bits, double _delta)
    {
        symmetryType = _symmetryType;
        _kernel.convertTo(kernel, CV_32F, 1./(1 << _bits), 0);
        delta = (float)(_delta/(1 << _bits));
        CV_Assert( (symmetryType & (KERNEL_SYMMETRICAL | KERNEL_ASYMMETRICAL)) != 0 );
    }

    int operator()(const uchar** _src, uchar* _dst, int width) const
    {
        if( !checkHardwareSupport(CV_CPU_SSE2) )
            return 0;

        int ksize2 = (kernel.rows + kernel.cols - 1)/2;
        const float* ky = kernel.ptr<float>() + ksize2;
        int i = 0;
        bool symmetrical = (symmetryType & KERNEL_SYMMETRICAL) != 0;
        const int** src = (const int**)_src;
        const int *S0 = src[-1], *S1 = src[0], *S2 = src[1];
        short* dst = (short*)_dst;
        __m128 df4 = _mm_set1_ps(delta);
        __m128i d4 = _mm_cvtps_epi32(df4);

        if( symmetrical )
        {
            if( ky[0] == 2 && ky[1] == 1 )
            {
                for( ; i <= width - 8; i += 8 )
                {
                    __m128i s0, s1, s2, s3, s4, s5;
                    s0 = _mm_load_si128((__m128i*)(S0 + i));
                    s1 = _mm_load_si128((__m128i*)(S0 + i + 4));
                    s2 = _mm_load_si128((__m128i*)(S1 + i));
                    s3 = _mm_load_si128((__m128i*)(S1 + i + 4));
                    s4 = _mm_load_si128((__m128i*)(S2 + i));
                    s5 = _mm_load_si128((__m128i*)(S2 + i + 4));
                    s0 = _mm_add_epi32(s0, _mm_add_epi32(s4, _mm_add_epi32(s2, s2)));
                    s1 = _mm_add_epi32(s1, _mm_add_epi32(s5, _mm_add_epi32(s3, s3)));
                    s0 = _mm_add_epi32(s0, d4);
                    s1 = _mm_add_epi32(s1, d4);
                    _mm_storeu_si128((__m128i*)(dst + i), _mm_packs_epi32(s0, s1));
                }
            }
            else if( ky[0] == -2 && ky[1] == 1 )
            {
                for( ; i <= width - 8; i += 8 )
                {
                    __m128i s0, s1, s2, s3, s4, s5;
                    s0 = _mm_load_si128((__m128i*)(S0 + i));
                    s1 = _mm_load_si128((__m128i*)(S0 + i + 4));
                    s2 = _mm_load_si128((__m128i*)(S1 + i));
                    s3 = _mm_load_si128((__m128i*)(S1 + i + 4));
                    s4 = _mm_load_si128((__m128i*)(S2 + i));
                    s5 = _mm_load_si128((__m128i*)(S2 + i + 4));
                    s0 = _mm_add_epi32(s0, _mm_sub_epi32(s4, _mm_add_epi32(s2, s2)));
                    s1 = _mm_add_epi32(s1, _mm_sub_epi32(s5, _mm_add_epi32(s3, s3)));
                    s0 = _mm_add_epi32(s0, d4);
                    s1 = _mm_add_epi32(s1, d4);
                    _mm_storeu_si128((__m128i*)(dst + i), _mm_packs_epi32(s0, s1));
                }
            }
            else
            {
                __m128 k0 = _mm_set1_ps(ky[0]), k1 = _mm_set1_ps(ky[1]);
                for( ; i <= width - 8; i += 8 )
                {
                    __m128 s0, s1;
                    s0 = _mm_cvtepi32_ps(_mm_load_si128((__m128i*)(S1 + i)));
                    s1 = _mm_cvtepi32_ps(_mm_load_si128((__m128i*)(S1 + i + 4)));
                    s0 = _mm_add_ps(_mm_mul_ps(s0, k0), df4);
                    s1 = _mm_add_ps(_mm_mul_ps(s1, k0), df4);
                    __m128i x0, x1;
                    x0 = _mm_add_epi32(_mm_load_si128((__m128i*)(S0 + i)),
                                       _mm_load_si128((__m128i*)(S2 + i)));
                    x1 = _mm_add_epi32(_mm_load_si128((__m128i*)(S0 + i + 4)),
                                       _mm_load_si128((__m128i*)(S2 + i + 4)));
                    s0 = _mm_add_ps(s0, _mm_mul_ps(_mm_cvtepi32_ps(x0),k1));
                    s1 = _mm_add_ps(s1, _mm_mul_ps(_mm_cvtepi32_ps(x1),k1));
                    x0 = _mm_packs_epi32(_mm_cvtps_epi32(s0), _mm_cvtps_epi32(s1));
                    _mm_storeu_si128((__m128i*)(dst + i), x0);
                }
            }
        }
        else
        {
            if( fabs(ky[1]) == 1 && ky[1] == -ky[-1] )
            {
                if( ky[1] < 0 )
                    std::swap(S0, S2);
                for( ; i <= width - 8; i += 8 )
                {
                    __m128i s0, s1, s2, s3;
                    s0 = _mm_load_si128((__m128i*)(S2 + i));
                    s1 = _mm_load_si128((__m128i*)(S2 + i + 4));
                    s2 = _mm_load_si128((__m128i*)(S0 + i));
                    s3 = _mm_load_si128((__m128i*)(S0 + i + 4));
                    s0 = _mm_add_epi32(_mm_sub_epi32(s0, s2), d4);
                    s1 = _mm_add_epi32(_mm_sub_epi32(s1, s3), d4);
                    _mm_storeu_si128((__m128i*)(dst + i), _mm_packs_epi32(s0, s1));
                }
            }
            else
            {
                __m128 k1 = _mm_set1_ps(ky[1]);
                for( ; i <= width - 8; i += 8 )
                {
                    __m128 s0 = df4, s1 = df4;
                    __m128i x0, x1;
                    x0 = _mm_sub_epi32(_mm_load_si128((__m128i*)(S2 + i)),
                                       _mm_load_si128((__m128i*)(S0 + i)));
                    x1 = _mm_sub_epi32(_mm_load_si128((__m128i*)(S2 + i + 4)),
                                       _mm_load_si128((__m128i*)(S0 + i + 4)));
                    s0 = _mm_add_ps(s0, _mm_mul_ps(_mm_cvtepi32_ps(x0),k1));
                    s1 = _mm_add_ps(s1, _mm_mul_ps(_mm_cvtepi32_ps(x1),k1));
                    x0 = _mm_packs_epi32(_mm_cvtps_epi32(s0), _mm_cvtps_epi32(s1));
                    _mm_storeu_si128((__m128i*)(dst + i), x0);
                }
            }
        }

        return i;
    }

    int symmetryType;
    float delta;
    Mat kernel;
};


/////////////////////////////////////// 16s //////////////////////////////////

struct RowVec_16s32f
{
    RowVec_16s32f() {}
    RowVec_16s32f( const Mat& _kernel )
    {
        kernel = _kernel;
        sse2_supported = checkHardwareSupport(CV_CPU_SSE2);
    }

    int operator()(const uchar* _src, uchar* _dst, int width, int cn) const
    {
        if( !sse2_supported )
            return 0;

        int i = 0, k, _ksize = kernel.rows + kernel.cols - 1;
        float* dst = (float*)_dst;
        const float* _kx = kernel.ptr<float>();
        width *= cn;

        for( ; i <= width - 8; i += 8 )
        {
            const short* src = (const short*)_src + i;
            __m128 f, s0 = _mm_setzero_ps(), s1 = s0, x0, x1;
            for( k = 0; k < _ksize; k++, src += cn )
            {
                f = _mm_load_ss(_kx+k);
                f = _mm_shuffle_ps(f, f, 0);

                __m128i x0i = _mm_loadu_si128((const __m128i*)src);
                __m128i x1i = _mm_srai_epi32(_mm_unpackhi_epi16(x0i, x0i), 16);
                x0i = _mm_srai_epi32(_mm_unpacklo_epi16(x0i, x0i), 16);
                x0 = _mm_cvtepi32_ps(x0i);
                x1 = _mm_cvtepi32_ps(x1i);
                s0 = _mm_add_ps(s0, _mm_mul_ps(x0, f));
                s1 = _mm_add_ps(s1, _mm_mul_ps(x1, f));
            }
            _mm_store_ps(dst + i, s0);
            _mm_store_ps(dst + i + 4, s1);
        }
        return i;
    }

    Mat kernel;
    bool sse2_supported;
};


struct SymmColumnVec_32f16s
{
    SymmColumnVec_32f16s() { symmetryType=0; }
    SymmColumnVec_32f16s(const Mat& _kernel, int _symmetryType, int, double _delta)
    {
        symmetryType = _symmetryType;
        kernel = _kernel;
        delta = (float)_delta;
        CV_Assert( (symmetryType & (KERNEL_SYMMETRICAL | KERNEL_ASYMMETRICAL)) != 0 );
        sse2_supported = checkHardwareSupport(CV_CPU_SSE2);
    }

    int operator()(const uchar** _src, uchar* _dst, int width) const
    {
        if( !sse2_supported )
            return 0;

        int ksize2 = (kernel.rows + kernel.cols - 1)/2;
        const float* ky = kernel.ptr<float>() + ksize2;
        int i = 0, k;
        bool symmetrical = (symmetryType & KERNEL_SYMMETRICAL) != 0;
        const float** src = (const float**)_src;
        const float *S, *S2;
        short* dst = (short*)_dst;
        __m128 d4 = _mm_set1_ps(delta);

        if( symmetrical )
        {
            for( ; i <= width - 16; i += 16 )
            {
                __m128 f = _mm_load_ss(ky);
                f = _mm_shuffle_ps(f, f, 0);
                __m128 s0, s1, s2, s3;
                __m128 x0, x1;
                S = src[0] + i;
                s0 = _mm_load_ps(S);
                s1 = _mm_load_ps(S+4);
                s0 = _mm_add_ps(_mm_mul_ps(s0, f), d4);
                s1 = _mm_add_ps(_mm_mul_ps(s1, f), d4);
                s2 = _mm_load_ps(S+8);
                s3 = _mm_load_ps(S+12);
                s2 = _mm_add_ps(_mm_mul_ps(s2, f), d4);
                s3 = _mm_add_ps(_mm_mul_ps(s3, f), d4);

                for( k = 1; k <= ksize2; k++ )
                {
                    S = src[k] + i;
                    S2 = src[-k] + i;
                    f = _mm_load_ss(ky+k);
                    f = _mm_shuffle_ps(f, f, 0);
                    x0 = _mm_add_ps(_mm_load_ps(S), _mm_load_ps(S2));
                    x1 = _mm_add_ps(_mm_load_ps(S+4), _mm_load_ps(S2+4));
                    s0 = _mm_add_ps(s0, _mm_mul_ps(x0, f));
                    s1 = _mm_add_ps(s1, _mm_mul_ps(x1, f));
                    x0 = _mm_add_ps(_mm_load_ps(S+8), _mm_load_ps(S2+8));
                    x1 = _mm_add_ps(_mm_load_ps(S+12), _mm_load_ps(S2+12));
                    s2 = _mm_add_ps(s2, _mm_mul_ps(x0, f));
                    s3 = _mm_add_ps(s3, _mm_mul_ps(x1, f));
                }

                __m128i s0i = _mm_cvtps_epi32(s0);
                __m128i s1i = _mm_cvtps_epi32(s1);
                __m128i s2i = _mm_cvtps_epi32(s2);
                __m128i s3i = _mm_cvtps_epi32(s3);

                _mm_storeu_si128((__m128i*)(dst + i), _mm_packs_epi32(s0i, s1i));
                _mm_storeu_si128((__m128i*)(dst + i + 8), _mm_packs_epi32(s2i, s3i));
            }

            for( ; i <= width - 4; i += 4 )
            {
                __m128 f = _mm_load_ss(ky);
                f = _mm_shuffle_ps(f, f, 0);
                __m128 x0, s0 = _mm_load_ps(src[0] + i);
                s0 = _mm_add_ps(_mm_mul_ps(s0, f), d4);

                for( k = 1; k <= ksize2; k++ )
                {
                    f = _mm_load_ss(ky+k);
                    f = _mm_shuffle_ps(f, f, 0);
                    S = src[k] + i;
                    S2 = src[-k] + i;
                    x0 = _mm_add_ps(_mm_load_ps(src[k]+i), _mm_load_ps(src[-k] + i));
                    s0 = _mm_add_ps(s0, _mm_mul_ps(x0, f));
                }

                __m128i s0i = _mm_cvtps_epi32(s0);
                _mm_storel_epi64((__m128i*)(dst + i), _mm_packs_epi32(s0i, s0i));
            }
        }
        else
        {
            for( ; i <= width - 16; i += 16 )
            {
                __m128 f, s0 = d4, s1 = d4, s2 = d4, s3 = d4;
                __m128 x0, x1;
                S = src[0] + i;

                for( k = 1; k <= ksize2; k++ )
                {
                    S = src[k] + i;
                    S2 = src[-k] + i;
                    f = _mm_load_ss(ky+k);
                    f = _mm_shuffle_ps(f, f, 0);
                    x0 = _mm_sub_ps(_mm_load_ps(S), _mm_load_ps(S2));
                    x1 = _mm_sub_ps(_mm_load_ps(S+4), _mm_load_ps(S2+4));
                    s0 = _mm_add_ps(s0, _mm_mul_ps(x0, f));
                    s1 = _mm_add_ps(s1, _mm_mul_ps(x1, f));
                    x0 = _mm_sub_ps(_mm_load_ps(S+8), _mm_load_ps(S2+8));
                    x1 = _mm_sub_ps(_mm_load_ps(S+12), _mm_load_ps(S2+12));
                    s2 = _mm_add_ps(s2, _mm_mul_ps(x0, f));
                    s3 = _mm_add_ps(s3, _mm_mul_ps(x1, f));
                }

                __m128i s0i = _mm_cvtps_epi32(s0);
                __m128i s1i = _mm_cvtps_epi32(s1);
                __m128i s2i = _mm_cvtps_epi32(s2);
                __m128i s3i = _mm_cvtps_epi32(s3);

                _mm_storeu_si128((__m128i*)(dst + i), _mm_packs_epi32(s0i, s1i));
                _mm_storeu_si128((__m128i*)(dst + i + 8), _mm_packs_epi32(s2i, s3i));
            }

            for( ; i <= width - 4; i += 4 )
            {
                __m128 f, x0, s0 = d4;

                for( k = 1; k <= ksize2; k++ )
                {
                    f = _mm_load_ss(ky+k);
                    f = _mm_shuffle_ps(f, f, 0);
                    x0 = _mm_sub_ps(_mm_load_ps(src[k]+i), _mm_load_ps(src[-k] + i));
                    s0 = _mm_add_ps(s0, _mm_mul_ps(x0, f));
                }

                __m128i s0i = _mm_cvtps_epi32(s0);
                _mm_storel_epi64((__m128i*)(dst + i), _mm_packs_epi32(s0i, s0i));
            }
        }

        return i;
    }

    int symmetryType;
    float delta;
    Mat kernel;
    bool sse2_supported;
};


/////////////////////////////////////// 32f //////////////////////////////////

struct RowVec_32f
{
    RowVec_32f()
    {
        haveSSE = checkHardwareSupport(CV_CPU_SSE);
        haveAVX2 = checkHardwareSupport(CV_CPU_AVX2);
    }

    RowVec_32f( const Mat& _kernel )
    {
        kernel = _kernel;
        haveSSE = checkHardwareSupport(CV_CPU_SSE);
<<<<<<< HEAD
        haveAVX2 = checkHardwareSupport(CV_CPU_AVX2);
#if defined USE_IPP_SEP_FILTERS && IPP_DISABLE_BLOCK
=======
#if defined USE_IPP_SEP_FILTERS
>>>>>>> fe4555ec
        bufsz = -1;
#endif
    }

    int operator()(const uchar* _src, uchar* _dst, int width, int cn) const
    {
#if defined USE_IPP_SEP_FILTERS
        CV_IPP_CHECK()
        {
            int ret = ippiOperator(_src, _dst, width, cn);
            if (ret > 0)
                return ret;
        }
#endif
        int _ksize = kernel.rows + kernel.cols - 1;
        const float* src0 = (const float*)_src;
        float* dst = (float*)_dst;
        const float* _kx = kernel.ptr<float>();

        if( !haveSSE )
            return 0;

        int i = 0, k;
        width *= cn;

#if CV_AVX2
if ( haveAVX2 )
{
        for( ; i <= width - 8; i += 8 )
        {
            const float* src = src0 + i;
            __m256 f, x0;
            __m256 s0 = _mm256_set1_ps(0.0f);
            for( k = 0; k < _ksize; k++, src += cn )
            {
                f = _mm256_set1_ps(_kx[k]);
                x0 = _mm256_loadu_ps(src);
#if CV_FMA3
                s0 = _mm256_fmadd_ps(x0, f, s0);
#else
                s0 = _mm256_add_ps(s0, _mm256_mul_ps(x0, f));
#endif
            }
            _mm256_storeu_ps(dst + i, s0);
        }
        return i;
}
#endif
        for( ; i <= width - 8; i += 8 )
        {
            const float* src = src0 + i;
            __m128 f, s0 = _mm_setzero_ps(), s1 = s0, x0, x1;
            for( k = 0; k < _ksize; k++, src += cn )
            {
                f = _mm_set1_ps(_kx[k]);

                x0 = _mm_loadu_ps(src);
                x1 = _mm_loadu_ps(src + 4);
                s0 = _mm_add_ps(s0, _mm_mul_ps(x0, f));
                s1 = _mm_add_ps(s1, _mm_mul_ps(x1, f));
            }
            _mm_store_ps(dst + i, s0);
            _mm_store_ps(dst + i + 4, s1);
        }
        return i;
    }

    Mat kernel;
    bool haveSSE;
<<<<<<< HEAD
    bool haveAVX2;
#if defined USE_IPP_SEP_FILTERS && IPP_DISABLE_BLOCK
=======
#if defined USE_IPP_SEP_FILTERS
>>>>>>> fe4555ec
private:
    mutable int bufsz;
    int ippiOperator(const uchar* _src, uchar* _dst, int width, int cn) const
    {
        CV_INSTRUMENT_REGION_IPP()

        int _ksize = kernel.rows + kernel.cols - 1;
        if ((1 != cn && 3 != cn) || width < _ksize*8)
            return 0;

        const float* src = (const float*)_src;
        float* dst = (float*)_dst;
        const float* _kx = (const float*)kernel.data;

        IppiSize roisz = { width, 1 };
        if( bufsz < 0 )
        {
            if( (cn == 1 && ippiFilterRowBorderPipelineGetBufferSize_32f_C1R(roisz, _ksize, &bufsz) < 0) ||
                (cn == 3 && ippiFilterRowBorderPipelineGetBufferSize_32f_C3R(roisz, _ksize, &bufsz) < 0))
                return 0;
        }
        AutoBuffer<uchar> buf(bufsz + 64);
        uchar* bufptr = alignPtr((uchar*)buf, 32);
        int step = (int)(width*sizeof(dst[0])*cn);
        float borderValue[] = {0.f, 0.f, 0.f};
        // here is the trick. IPP needs border type and extrapolates the row. We did it already.
        // So we pass anchor=0 and ignore the right tail of results since they are incorrect there.
        if( (cn == 1 && CV_INSTRUMENT_FUN_IPP(ippiFilterRowBorderPipeline_32f_C1R, src, step, &dst, roisz, _kx, _ksize, 0,
                                                            ippBorderRepl, borderValue[0], bufptr) < 0) ||
            (cn == 3 && CV_INSTRUMENT_FUN_IPP(ippiFilterRowBorderPipeline_32f_C3R, src, step, &dst, roisz, _kx, _ksize, 0,
                                                            ippBorderRepl, borderValue, bufptr) < 0))
        {
            setIppErrorStatus();
            return 0;
        }
        CV_IMPL_ADD(CV_IMPL_IPP);
        return width - _ksize + 1;
    }
#endif
};


struct SymmRowSmallVec_32f
{
    SymmRowSmallVec_32f() {}
    SymmRowSmallVec_32f( const Mat& _kernel, int _symmetryType )
    {
        kernel = _kernel;
        symmetryType = _symmetryType;
    }

    int operator()(const uchar* _src, uchar* _dst, int width, int cn) const
    {
        if( !checkHardwareSupport(CV_CPU_SSE) )
            return 0;

        int i = 0, _ksize = kernel.rows + kernel.cols - 1;
        float* dst = (float*)_dst;
        const float* src = (const float*)_src + (_ksize/2)*cn;
        bool symmetrical = (symmetryType & KERNEL_SYMMETRICAL) != 0;
        const float* kx = kernel.ptr<float>() + _ksize/2;
        width *= cn;

        if( symmetrical )
        {
            if( _ksize == 1 )
                return 0;
            if( _ksize == 3 )
            {
                if( kx[0] == 2 && kx[1] == 1 )
                    for( ; i <= width - 8; i += 8, src += 8 )
                    {
                        __m128 x0, x1, x2, y0, y1, y2;
                        x0 = _mm_loadu_ps(src - cn);
                        x1 = _mm_loadu_ps(src);
                        x2 = _mm_loadu_ps(src + cn);
                        y0 = _mm_loadu_ps(src - cn + 4);
                        y1 = _mm_loadu_ps(src + 4);
                        y2 = _mm_loadu_ps(src + cn + 4);
                        x0 = _mm_add_ps(x0, _mm_add_ps(_mm_add_ps(x1, x1), x2));
                        y0 = _mm_add_ps(y0, _mm_add_ps(_mm_add_ps(y1, y1), y2));
                        _mm_store_ps(dst + i, x0);
                        _mm_store_ps(dst + i + 4, y0);
                    }
                else if( kx[0] == -2 && kx[1] == 1 )
                    for( ; i <= width - 8; i += 8, src += 8 )
                    {
                        __m128 x0, x1, x2, y0, y1, y2;
                        x0 = _mm_loadu_ps(src - cn);
                        x1 = _mm_loadu_ps(src);
                        x2 = _mm_loadu_ps(src + cn);
                        y0 = _mm_loadu_ps(src - cn + 4);
                        y1 = _mm_loadu_ps(src + 4);
                        y2 = _mm_loadu_ps(src + cn + 4);
                        x0 = _mm_add_ps(x0, _mm_sub_ps(x2, _mm_add_ps(x1, x1)));
                        y0 = _mm_add_ps(y0, _mm_sub_ps(y2, _mm_add_ps(y1, y1)));
                        _mm_store_ps(dst + i, x0);
                        _mm_store_ps(dst + i + 4, y0);
                    }
                else
                {
                    __m128 k0 = _mm_set1_ps(kx[0]), k1 = _mm_set1_ps(kx[1]);
                    for( ; i <= width - 8; i += 8, src += 8 )
                    {
                        __m128 x0, x1, x2, y0, y1, y2;
                        x0 = _mm_loadu_ps(src - cn);
                        x1 = _mm_loadu_ps(src);
                        x2 = _mm_loadu_ps(src + cn);
                        y0 = _mm_loadu_ps(src - cn + 4);
                        y1 = _mm_loadu_ps(src + 4);
                        y2 = _mm_loadu_ps(src + cn + 4);

                        x0 = _mm_mul_ps(_mm_add_ps(x0, x2), k1);
                        y0 = _mm_mul_ps(_mm_add_ps(y0, y2), k1);
                        x0 = _mm_add_ps(x0, _mm_mul_ps(x1, k0));
                        y0 = _mm_add_ps(y0, _mm_mul_ps(y1, k0));
                        _mm_store_ps(dst + i, x0);
                        _mm_store_ps(dst + i + 4, y0);
                    }
                }
            }
            else if( _ksize == 5 )
            {
                if( kx[0] == -2 && kx[1] == 0 && kx[2] == 1 )
                    for( ; i <= width - 8; i += 8, src += 8 )
                    {
                        __m128 x0, x1, x2, y0, y1, y2;
                        x0 = _mm_loadu_ps(src - cn*2);
                        x1 = _mm_loadu_ps(src);
                        x2 = _mm_loadu_ps(src + cn*2);
                        y0 = _mm_loadu_ps(src - cn*2 + 4);
                        y1 = _mm_loadu_ps(src + 4);
                        y2 = _mm_loadu_ps(src + cn*2 + 4);
                        x0 = _mm_add_ps(x0, _mm_sub_ps(x2, _mm_add_ps(x1, x1)));
                        y0 = _mm_add_ps(y0, _mm_sub_ps(y2, _mm_add_ps(y1, y1)));
                        _mm_store_ps(dst + i, x0);
                        _mm_store_ps(dst + i + 4, y0);
                    }
                else
                {
                    __m128 k0 = _mm_set1_ps(kx[0]), k1 = _mm_set1_ps(kx[1]), k2 = _mm_set1_ps(kx[2]);
                    for( ; i <= width - 8; i += 8, src += 8 )
                    {
                        __m128 x0, x1, x2, y0, y1, y2;
                        x0 = _mm_loadu_ps(src - cn);
                        x1 = _mm_loadu_ps(src);
                        x2 = _mm_loadu_ps(src + cn);
                        y0 = _mm_loadu_ps(src - cn + 4);
                        y1 = _mm_loadu_ps(src + 4);
                        y2 = _mm_loadu_ps(src + cn + 4);

                        x0 = _mm_mul_ps(_mm_add_ps(x0, x2), k1);
                        y0 = _mm_mul_ps(_mm_add_ps(y0, y2), k1);
                        x0 = _mm_add_ps(x0, _mm_mul_ps(x1, k0));
                        y0 = _mm_add_ps(y0, _mm_mul_ps(y1, k0));

                        x2 = _mm_add_ps(_mm_loadu_ps(src + cn*2), _mm_loadu_ps(src - cn*2));
                        y2 = _mm_add_ps(_mm_loadu_ps(src + cn*2 + 4), _mm_loadu_ps(src - cn*2 + 4));
                        x0 = _mm_add_ps(x0, _mm_mul_ps(x2, k2));
                        y0 = _mm_add_ps(y0, _mm_mul_ps(y2, k2));

                        _mm_store_ps(dst + i, x0);
                        _mm_store_ps(dst + i + 4, y0);
                    }
                }
            }
        }
        else
        {
            if( _ksize == 3 )
            {
                if( kx[0] == 0 && kx[1] == 1 )
                    for( ; i <= width - 8; i += 8, src += 8 )
                    {
                        __m128 x0, x2, y0, y2;
                        x0 = _mm_loadu_ps(src + cn);
                        x2 = _mm_loadu_ps(src - cn);
                        y0 = _mm_loadu_ps(src + cn + 4);
                        y2 = _mm_loadu_ps(src - cn + 4);
                        x0 = _mm_sub_ps(x0, x2);
                        y0 = _mm_sub_ps(y0, y2);
                        _mm_store_ps(dst + i, x0);
                        _mm_store_ps(dst + i + 4, y0);
                    }
                else
                {
                    __m128 k1 = _mm_set1_ps(kx[1]);
                    for( ; i <= width - 8; i += 8, src += 8 )
                    {
                        __m128 x0, x2, y0, y2;
                        x0 = _mm_loadu_ps(src + cn);
                        x2 = _mm_loadu_ps(src - cn);
                        y0 = _mm_loadu_ps(src + cn + 4);
                        y2 = _mm_loadu_ps(src - cn + 4);

                        x0 = _mm_mul_ps(_mm_sub_ps(x0, x2), k1);
                        y0 = _mm_mul_ps(_mm_sub_ps(y0, y2), k1);
                        _mm_store_ps(dst + i, x0);
                        _mm_store_ps(dst + i + 4, y0);
                    }
                }
            }
            else if( _ksize == 5 )
            {
                __m128 k1 = _mm_set1_ps(kx[1]), k2 = _mm_set1_ps(kx[2]);
                for( ; i <= width - 8; i += 8, src += 8 )
                {
                    __m128 x0, x2, y0, y2;
                    x0 = _mm_loadu_ps(src + cn);
                    x2 = _mm_loadu_ps(src - cn);
                    y0 = _mm_loadu_ps(src + cn + 4);
                    y2 = _mm_loadu_ps(src - cn + 4);

                    x0 = _mm_mul_ps(_mm_sub_ps(x0, x2), k1);
                    y0 = _mm_mul_ps(_mm_sub_ps(y0, y2), k1);

                    x2 = _mm_sub_ps(_mm_loadu_ps(src + cn*2), _mm_loadu_ps(src - cn*2));
                    y2 = _mm_sub_ps(_mm_loadu_ps(src + cn*2 + 4), _mm_loadu_ps(src - cn*2 + 4));
                    x0 = _mm_add_ps(x0, _mm_mul_ps(x2, k2));
                    y0 = _mm_add_ps(y0, _mm_mul_ps(y2, k2));

                    _mm_store_ps(dst + i, x0);
                    _mm_store_ps(dst + i + 4, y0);
                }
            }
        }

        return i;
    }

    Mat kernel;
    int symmetryType;
};


struct SymmColumnVec_32f
{
    SymmColumnVec_32f() {
        symmetryType=0;
        haveSSE = checkHardwareSupport(CV_CPU_SSE);
        haveAVX2 = checkHardwareSupport(CV_CPU_AVX2);
    }
    SymmColumnVec_32f(const Mat& _kernel, int _symmetryType, int, double _delta)
    {
        symmetryType = _symmetryType;
        kernel = _kernel;
        delta = (float)_delta;
        haveSSE = checkHardwareSupport(CV_CPU_SSE);
        haveAVX2 = checkHardwareSupport(CV_CPU_AVX2);
        CV_Assert( (symmetryType & (KERNEL_SYMMETRICAL | KERNEL_ASYMMETRICAL)) != 0 );
    }

    int operator()(const uchar** _src, uchar* _dst, int width) const
    {
        if( !haveSSE )
            return 0;

        int ksize2 = (kernel.rows + kernel.cols - 1)/2;
        const float* ky = kernel.ptr<float>() + ksize2;
        int i = 0, k;
        bool symmetrical = (symmetryType & KERNEL_SYMMETRICAL) != 0;
        const float** src = (const float**)_src;
        const float *S, *S2;
        float* dst = (float*)_dst;
        const __m128 d4 = _mm_set1_ps(delta);
#if CV_AVX2
        const __m256 d8 = _mm256_set1_ps(delta);
#endif

        if( symmetrical )
        {

#if CV_AVX2
if ( haveAVX2 )
{
            for( ; i <= width - 16; i += 16 )
            {
                __m256 f = _mm256_set1_ps(ky[0]);
                __m256 s0, s1;
                __m256 x0;
                S = src[0] + i;
                s0 = _mm256_loadu_ps(S);
#if CV_FMA3
                s0 = _mm256_fmadd_ps(s0, f, d8);
#else
                s0 = _mm256_add_ps(_mm256_mul_ps(s0, f), d8);
#endif
                s1 = _mm256_loadu_ps(S+8);
#if CV_FMA3
                s1 = _mm256_fmadd_ps(s1, f, d8);
#else
                s1 = _mm256_add_ps(_mm256_mul_ps(s1, f), d8);
#endif

                for( k = 1; k <= ksize2; k++ )
                {
                    S = src[k] + i;
                    S2 = src[-k] + i;
                    f = _mm256_set1_ps(ky[k]);
                    x0 = _mm256_add_ps(_mm256_loadu_ps(S), _mm256_loadu_ps(S2));
#if CV_FMA3
                    s0 = _mm256_fmadd_ps(x0, f, s0);
#else
                    s0 = _mm256_add_ps(s0, _mm256_mul_ps(x0, f));
#endif
                    x0 = _mm256_add_ps(_mm256_loadu_ps(S+8), _mm256_loadu_ps(S2+8));
#if CV_FMA3
                    s1 = _mm256_fmadd_ps(x0, f, s1);
#else
                    s1 = _mm256_add_ps(s1, _mm256_mul_ps(x0, f));
#endif
                }

                _mm256_storeu_ps(dst + i, s0);
                _mm256_storeu_ps(dst + i + 8, s1);
            }
            _mm256_zeroupper();
}
#endif
            for( ; i <= width - 16; i += 16 )
            {
                __m128 f = _mm_set1_ps(ky[0]);
                __m128 s0, s1, s2, s3;
                __m128 x0, x1;
                S = src[0] + i;
                s0 = _mm_load_ps(S);
                s1 = _mm_load_ps(S+4);
                s0 = _mm_add_ps(_mm_mul_ps(s0, f), d4);
                s1 = _mm_add_ps(_mm_mul_ps(s1, f), d4);
                s2 = _mm_load_ps(S+8);
                s3 = _mm_load_ps(S+12);
                s2 = _mm_add_ps(_mm_mul_ps(s2, f), d4);
                s3 = _mm_add_ps(_mm_mul_ps(s3, f), d4);

                for( k = 1; k <= ksize2; k++ )
                {
                    S = src[k] + i;
                    S2 = src[-k] + i;
                    f = _mm_set1_ps(ky[k]);
                    x0 = _mm_add_ps(_mm_load_ps(S), _mm_load_ps(S2));
                    x1 = _mm_add_ps(_mm_load_ps(S+4), _mm_load_ps(S2+4));
                    s0 = _mm_add_ps(s0, _mm_mul_ps(x0, f));
                    s1 = _mm_add_ps(s1, _mm_mul_ps(x1, f));
                    x0 = _mm_add_ps(_mm_load_ps(S+8), _mm_load_ps(S2+8));
                    x1 = _mm_add_ps(_mm_load_ps(S+12), _mm_load_ps(S2+12));
                    s2 = _mm_add_ps(s2, _mm_mul_ps(x0, f));
                    s3 = _mm_add_ps(s3, _mm_mul_ps(x1, f));
                }

                _mm_storeu_ps(dst + i, s0);
                _mm_storeu_ps(dst + i + 4, s1);
                _mm_storeu_ps(dst + i + 8, s2);
                _mm_storeu_ps(dst + i + 12, s3);
            }

            for( ; i <= width - 4; i += 4 )
            {
                __m128 f = _mm_set1_ps(ky[0]);
                __m128 x0, s0 = _mm_load_ps(src[0] + i);
                s0 = _mm_add_ps(_mm_mul_ps(s0, f), d4);

                for( k = 1; k <= ksize2; k++ )
                {
                    f = _mm_set1_ps(ky[k]);
                    S = src[k] + i;
                    S2 = src[-k] + i;
                    x0 = _mm_add_ps(_mm_load_ps(src[k]+i), _mm_load_ps(src[-k] + i));
                    s0 = _mm_add_ps(s0, _mm_mul_ps(x0, f));
                }

                _mm_storeu_ps(dst + i, s0);
            }
        }
        else
        {
#if CV_AVX2
if ( haveAVX2 )
{
            for( ; i <= width - 16; i += 16 )
            {
                __m256 f, s0 = d8, s1 = d8;
                __m256 x0;
                S = src[0] + i;

                for( k = 1; k <= ksize2; k++ )
                {
                    S = src[k] + i;
                    S2 = src[-k] + i;
                    f = _mm256_set1_ps(ky[k]);
                    x0 = _mm256_sub_ps(_mm256_loadu_ps(S), _mm256_loadu_ps(S2));
#if CV_FMA3
                    s0 = _mm256_fmadd_ps(x0, f, s0);
#else
                    s0 = _mm256_add_ps(s0, _mm256_mul_ps(x0, f));
#endif
                    x0 = _mm256_sub_ps(_mm256_loadu_ps(S+8), _mm256_loadu_ps(S2+8));
#if CV_FMA3
                    s1 = _mm256_fmadd_ps(x0, f, s1);
#else
                    s1 = _mm256_add_ps(s1, _mm256_mul_ps(x0, f));
#endif
                }

                _mm256_storeu_ps(dst + i, s0);
                _mm256_storeu_ps(dst + i + 8, s1);
            }
            _mm256_zeroupper();
}
#endif
            for( ; i <= width - 16; i += 16 )
            {
                __m128 f, s0 = d4, s1 = d4, s2 = d4, s3 = d4;
                __m128 x0, x1;
                S = src[0] + i;

                for( k = 1; k <= ksize2; k++ )
                {
                    S = src[k] + i;
                    S2 = src[-k] + i;
                    f = _mm_set1_ps(ky[k]);
                    x0 = _mm_sub_ps(_mm_load_ps(S), _mm_load_ps(S2));
                    x1 = _mm_sub_ps(_mm_load_ps(S+4), _mm_load_ps(S2+4));
                    s0 = _mm_add_ps(s0, _mm_mul_ps(x0, f));
                    s1 = _mm_add_ps(s1, _mm_mul_ps(x1, f));
                    x0 = _mm_sub_ps(_mm_load_ps(S+8), _mm_load_ps(S2+8));
                    x1 = _mm_sub_ps(_mm_load_ps(S+12), _mm_load_ps(S2+12));
                    s2 = _mm_add_ps(s2, _mm_mul_ps(x0, f));
                    s3 = _mm_add_ps(s3, _mm_mul_ps(x1, f));
                }

                _mm_storeu_ps(dst + i, s0);
                _mm_storeu_ps(dst + i + 4, s1);
                _mm_storeu_ps(dst + i + 8, s2);
                _mm_storeu_ps(dst + i + 12, s3);
            }

            for( ; i <= width - 4; i += 4 )
            {
                __m128 f, x0, s0 = d4;

                for( k = 1; k <= ksize2; k++ )
                {
                    f = _mm_set1_ps(ky[k]);
                    x0 = _mm_sub_ps(_mm_load_ps(src[k]+i), _mm_load_ps(src[-k] + i));
                    s0 = _mm_add_ps(s0, _mm_mul_ps(x0, f));
                }

                _mm_storeu_ps(dst + i, s0);
            }
        }

        return i;
    }

    int symmetryType;
    float delta;
    Mat kernel;
    bool haveSSE;
    bool haveAVX2;
};


struct SymmColumnSmallVec_32f
{
    SymmColumnSmallVec_32f() { symmetryType=0; }
    SymmColumnSmallVec_32f(const Mat& _kernel, int _symmetryType, int, double _delta)
    {
        symmetryType = _symmetryType;
        kernel = _kernel;
        delta = (float)_delta;
        CV_Assert( (symmetryType & (KERNEL_SYMMETRICAL | KERNEL_ASYMMETRICAL)) != 0 );
    }

    int operator()(const uchar** _src, uchar* _dst, int width) const
    {
        if( !checkHardwareSupport(CV_CPU_SSE) )
            return 0;

        int ksize2 = (kernel.rows + kernel.cols - 1)/2;
        const float* ky = kernel.ptr<float>() + ksize2;
        int i = 0;
        bool symmetrical = (symmetryType & KERNEL_SYMMETRICAL) != 0;
        const float** src = (const float**)_src;
        const float *S0 = src[-1], *S1 = src[0], *S2 = src[1];
        float* dst = (float*)_dst;
        __m128 d4 = _mm_set1_ps(delta);

        if( symmetrical )
        {
            if( ky[0] == 2 && ky[1] == 1 )
            {
                for( ; i <= width - 8; i += 8 )
                {
                    __m128 s0, s1, s2, s3, s4, s5;
                    s0 = _mm_load_ps(S0 + i);
                    s1 = _mm_load_ps(S0 + i + 4);
                    s2 = _mm_load_ps(S1 + i);
                    s3 = _mm_load_ps(S1 + i + 4);
                    s4 = _mm_load_ps(S2 + i);
                    s5 = _mm_load_ps(S2 + i + 4);
                    s0 = _mm_add_ps(s0, _mm_add_ps(s4, _mm_add_ps(s2, s2)));
                    s1 = _mm_add_ps(s1, _mm_add_ps(s5, _mm_add_ps(s3, s3)));
                    s0 = _mm_add_ps(s0, d4);
                    s1 = _mm_add_ps(s1, d4);
                    _mm_storeu_ps(dst + i, s0);
                    _mm_storeu_ps(dst + i + 4, s1);
                }
            }
            else if( ky[0] == -2 && ky[1] == 1 )
            {
                for( ; i <= width - 8; i += 8 )
                {
                    __m128 s0, s1, s2, s3, s4, s5;
                    s0 = _mm_load_ps(S0 + i);
                    s1 = _mm_load_ps(S0 + i + 4);
                    s2 = _mm_load_ps(S1 + i);
                    s3 = _mm_load_ps(S1 + i + 4);
                    s4 = _mm_load_ps(S2 + i);
                    s5 = _mm_load_ps(S2 + i + 4);
                    s0 = _mm_add_ps(s0, _mm_sub_ps(s4, _mm_add_ps(s2, s2)));
                    s1 = _mm_add_ps(s1, _mm_sub_ps(s5, _mm_add_ps(s3, s3)));
                    s0 = _mm_add_ps(s0, d4);
                    s1 = _mm_add_ps(s1, d4);
                    _mm_storeu_ps(dst + i, s0);
                    _mm_storeu_ps(dst + i + 4, s1);
                }
            }
            else
            {
                __m128 k0 = _mm_set1_ps(ky[0]), k1 = _mm_set1_ps(ky[1]);
                for( ; i <= width - 8; i += 8 )
                {
                    __m128 s0, s1, x0, x1;
                    s0 = _mm_load_ps(S1 + i);
                    s1 = _mm_load_ps(S1 + i + 4);
                    s0 = _mm_add_ps(_mm_mul_ps(s0, k0), d4);
                    s1 = _mm_add_ps(_mm_mul_ps(s1, k0), d4);
                    x0 = _mm_add_ps(_mm_load_ps(S0 + i), _mm_load_ps(S2 + i));
                    x1 = _mm_add_ps(_mm_load_ps(S0 + i + 4), _mm_load_ps(S2 + i + 4));
                    s0 = _mm_add_ps(s0, _mm_mul_ps(x0,k1));
                    s1 = _mm_add_ps(s1, _mm_mul_ps(x1,k1));
                    _mm_storeu_ps(dst + i, s0);
                    _mm_storeu_ps(dst + i + 4, s1);
                }
            }
        }
        else
        {
            if( fabs(ky[1]) == 1 && ky[1] == -ky[-1] )
            {
                if( ky[1] < 0 )
                    std::swap(S0, S2);
                for( ; i <= width - 8; i += 8 )
                {
                    __m128 s0, s1, s2, s3;
                    s0 = _mm_load_ps(S2 + i);
                    s1 = _mm_load_ps(S2 + i + 4);
                    s2 = _mm_load_ps(S0 + i);
                    s3 = _mm_load_ps(S0 + i + 4);
                    s0 = _mm_add_ps(_mm_sub_ps(s0, s2), d4);
                    s1 = _mm_add_ps(_mm_sub_ps(s1, s3), d4);
                    _mm_storeu_ps(dst + i, s0);
                    _mm_storeu_ps(dst + i + 4, s1);
                }
            }
            else
            {
                __m128 k1 = _mm_set1_ps(ky[1]);
                for( ; i <= width - 8; i += 8 )
                {
                    __m128 s0 = d4, s1 = d4, x0, x1;
                    x0 = _mm_sub_ps(_mm_load_ps(S2 + i), _mm_load_ps(S0 + i));
                    x1 = _mm_sub_ps(_mm_load_ps(S2 + i + 4), _mm_load_ps(S0 + i + 4));
                    s0 = _mm_add_ps(s0, _mm_mul_ps(x0,k1));
                    s1 = _mm_add_ps(s1, _mm_mul_ps(x1,k1));
                    _mm_storeu_ps(dst + i, s0);
                    _mm_storeu_ps(dst + i + 4, s1);
                }
            }
        }

        return i;
    }

    int symmetryType;
    float delta;
    Mat kernel;
};


/////////////////////////////// non-separable filters ///////////////////////////////

///////////////////////////////// 8u<->8u, 8u<->16s /////////////////////////////////

struct FilterVec_8u
{
    FilterVec_8u() {}
    FilterVec_8u(const Mat& _kernel, int _bits, double _delta)
    {
        Mat kernel;
        _kernel.convertTo(kernel, CV_32F, 1./(1 << _bits), 0);
        delta = (float)(_delta/(1 << _bits));
        std::vector<Point> coords;
        preprocess2DKernel(kernel, coords, coeffs);
        _nz = (int)coords.size();
    }

    int operator()(const uchar** src, uchar* dst, int width) const
    {
        if( !checkHardwareSupport(CV_CPU_SSE2) )
            return 0;

        const float* kf = (const float*)&coeffs[0];
        int i = 0, k, nz = _nz;
        __m128 d4 = _mm_set1_ps(delta);

        for( ; i <= width - 16; i += 16 )
        {
            __m128 s0 = d4, s1 = d4, s2 = d4, s3 = d4;
            __m128i x0, x1, z = _mm_setzero_si128();

            for( k = 0; k < nz; k++ )
            {
                __m128 f = _mm_load_ss(kf+k), t0, t1;
                f = _mm_shuffle_ps(f, f, 0);

                x0 = _mm_loadu_si128((const __m128i*)(src[k] + i));
                x1 = _mm_unpackhi_epi8(x0, z);
                x0 = _mm_unpacklo_epi8(x0, z);

                t0 = _mm_cvtepi32_ps(_mm_unpacklo_epi16(x0, z));
                t1 = _mm_cvtepi32_ps(_mm_unpackhi_epi16(x0, z));
                s0 = _mm_add_ps(s0, _mm_mul_ps(t0, f));
                s1 = _mm_add_ps(s1, _mm_mul_ps(t1, f));

                t0 = _mm_cvtepi32_ps(_mm_unpacklo_epi16(x1, z));
                t1 = _mm_cvtepi32_ps(_mm_unpackhi_epi16(x1, z));
                s2 = _mm_add_ps(s2, _mm_mul_ps(t0, f));
                s3 = _mm_add_ps(s3, _mm_mul_ps(t1, f));
            }

            x0 = _mm_packs_epi32(_mm_cvtps_epi32(s0), _mm_cvtps_epi32(s1));
            x1 = _mm_packs_epi32(_mm_cvtps_epi32(s2), _mm_cvtps_epi32(s3));
            x0 = _mm_packus_epi16(x0, x1);
            _mm_storeu_si128((__m128i*)(dst + i), x0);
        }

        for( ; i <= width - 4; i += 4 )
        {
            __m128 s0 = d4;
            __m128i x0, z = _mm_setzero_si128();

            for( k = 0; k < nz; k++ )
            {
                __m128 f = _mm_load_ss(kf+k), t0;
                f = _mm_shuffle_ps(f, f, 0);

                x0 = _mm_cvtsi32_si128(*(const int*)(src[k] + i));
                x0 = _mm_unpacklo_epi8(x0, z);
                t0 = _mm_cvtepi32_ps(_mm_unpacklo_epi16(x0, z));
                s0 = _mm_add_ps(s0, _mm_mul_ps(t0, f));
            }

            x0 = _mm_packs_epi32(_mm_cvtps_epi32(s0), z);
            x0 = _mm_packus_epi16(x0, x0);
            *(int*)(dst + i) = _mm_cvtsi128_si32(x0);
        }

        return i;
    }

    int _nz;
    std::vector<uchar> coeffs;
    float delta;
};


struct FilterVec_8u16s
{
    FilterVec_8u16s() {}
    FilterVec_8u16s(const Mat& _kernel, int _bits, double _delta)
    {
        Mat kernel;
        _kernel.convertTo(kernel, CV_32F, 1./(1 << _bits), 0);
        delta = (float)(_delta/(1 << _bits));
        std::vector<Point> coords;
        preprocess2DKernel(kernel, coords, coeffs);
        _nz = (int)coords.size();
    }

    int operator()(const uchar** src, uchar* _dst, int width) const
    {
        if( !checkHardwareSupport(CV_CPU_SSE2) )
            return 0;

        const float* kf = (const float*)&coeffs[0];
        short* dst = (short*)_dst;
        int i = 0, k, nz = _nz;
        __m128 d4 = _mm_set1_ps(delta);

        for( ; i <= width - 16; i += 16 )
        {
            __m128 s0 = d4, s1 = d4, s2 = d4, s3 = d4;
            __m128i x0, x1, z = _mm_setzero_si128();

            for( k = 0; k < nz; k++ )
            {
                __m128 f = _mm_load_ss(kf+k), t0, t1;
                f = _mm_shuffle_ps(f, f, 0);

                x0 = _mm_loadu_si128((const __m128i*)(src[k] + i));
                x1 = _mm_unpackhi_epi8(x0, z);
                x0 = _mm_unpacklo_epi8(x0, z);

                t0 = _mm_cvtepi32_ps(_mm_unpacklo_epi16(x0, z));
                t1 = _mm_cvtepi32_ps(_mm_unpackhi_epi16(x0, z));
                s0 = _mm_add_ps(s0, _mm_mul_ps(t0, f));
                s1 = _mm_add_ps(s1, _mm_mul_ps(t1, f));

                t0 = _mm_cvtepi32_ps(_mm_unpacklo_epi16(x1, z));
                t1 = _mm_cvtepi32_ps(_mm_unpackhi_epi16(x1, z));
                s2 = _mm_add_ps(s2, _mm_mul_ps(t0, f));
                s3 = _mm_add_ps(s3, _mm_mul_ps(t1, f));
            }

            x0 = _mm_packs_epi32(_mm_cvtps_epi32(s0), _mm_cvtps_epi32(s1));
            x1 = _mm_packs_epi32(_mm_cvtps_epi32(s2), _mm_cvtps_epi32(s3));
            _mm_storeu_si128((__m128i*)(dst + i), x0);
            _mm_storeu_si128((__m128i*)(dst + i + 8), x1);
        }

        for( ; i <= width - 4; i += 4 )
        {
            __m128 s0 = d4;
            __m128i x0, z = _mm_setzero_si128();

            for( k = 0; k < nz; k++ )
            {
                __m128 f = _mm_load_ss(kf+k), t0;
                f = _mm_shuffle_ps(f, f, 0);

                x0 = _mm_cvtsi32_si128(*(const int*)(src[k] + i));
                x0 = _mm_unpacklo_epi8(x0, z);
                t0 = _mm_cvtepi32_ps(_mm_unpacklo_epi16(x0, z));
                s0 = _mm_add_ps(s0, _mm_mul_ps(t0, f));
            }

            x0 = _mm_packs_epi32(_mm_cvtps_epi32(s0), z);
            _mm_storel_epi64((__m128i*)(dst + i), x0);
        }

        return i;
    }

    int _nz;
    std::vector<uchar> coeffs;
    float delta;
};


struct FilterVec_32f
{
    FilterVec_32f() {}
    FilterVec_32f(const Mat& _kernel, int, double _delta)
    {
        delta = (float)_delta;
        std::vector<Point> coords;
        preprocess2DKernel(_kernel, coords, coeffs);
        _nz = (int)coords.size();
    }

    int operator()(const uchar** _src, uchar* _dst, int width) const
    {
        if( !checkHardwareSupport(CV_CPU_SSE) )
            return 0;

        const float* kf = (const float*)&coeffs[0];
        const float** src = (const float**)_src;
        float* dst = (float*)_dst;
        int i = 0, k, nz = _nz;
        __m128 d4 = _mm_set1_ps(delta);

        for( ; i <= width - 16; i += 16 )
        {
            __m128 s0 = d4, s1 = d4, s2 = d4, s3 = d4;

            for( k = 0; k < nz; k++ )
            {
                __m128 f = _mm_load_ss(kf+k), t0, t1;
                f = _mm_shuffle_ps(f, f, 0);
                const float* S = src[k] + i;

                t0 = _mm_loadu_ps(S);
                t1 = _mm_loadu_ps(S + 4);
                s0 = _mm_add_ps(s0, _mm_mul_ps(t0, f));
                s1 = _mm_add_ps(s1, _mm_mul_ps(t1, f));

                t0 = _mm_loadu_ps(S + 8);
                t1 = _mm_loadu_ps(S + 12);
                s2 = _mm_add_ps(s2, _mm_mul_ps(t0, f));
                s3 = _mm_add_ps(s3, _mm_mul_ps(t1, f));
            }

            _mm_storeu_ps(dst + i, s0);
            _mm_storeu_ps(dst + i + 4, s1);
            _mm_storeu_ps(dst + i + 8, s2);
            _mm_storeu_ps(dst + i + 12, s3);
        }

        for( ; i <= width - 4; i += 4 )
        {
            __m128 s0 = d4;

            for( k = 0; k < nz; k++ )
            {
                __m128 f = _mm_load_ss(kf+k), t0;
                f = _mm_shuffle_ps(f, f, 0);
                t0 = _mm_loadu_ps(src[k] + i);
                s0 = _mm_add_ps(s0, _mm_mul_ps(t0, f));
            }
            _mm_storeu_ps(dst + i, s0);
        }

        return i;
    }

    int _nz;
    std::vector<uchar> coeffs;
    float delta;
};


#elif CV_NEON

struct SymmRowSmallVec_8u32s
{
    SymmRowSmallVec_8u32s() { smallValues = false; }
    SymmRowSmallVec_8u32s( const Mat& _kernel, int _symmetryType )
    {
        kernel = _kernel;
        symmetryType = _symmetryType;
        smallValues = true;
        int k, ksize = kernel.rows + kernel.cols - 1;
        for( k = 0; k < ksize; k++ )
        {
            int v = kernel.ptr<int>()[k];
            if( v < SHRT_MIN || v > SHRT_MAX )
            {
                smallValues = false;
                break;
            }
        }
    }

    int operator()(const uchar* src, uchar* _dst, int width, int cn) const
    {
         if( !checkHardwareSupport(CV_CPU_NEON) )
             return 0;

        int i = 0, _ksize = kernel.rows + kernel.cols - 1;
        int* dst = (int*)_dst;
        bool symmetrical = (symmetryType & KERNEL_SYMMETRICAL) != 0;
        const int* kx = kernel.ptr<int>() + _ksize/2;
        if( !smallValues )
            return 0;

        src += (_ksize/2)*cn;
        width *= cn;

        if( symmetrical )
        {
            if( _ksize == 1 )
                return 0;
            if( _ksize == 3 )
            {
                if( kx[0] == 2 && kx[1] == 1 )
                {
                    uint16x8_t zq = vdupq_n_u16(0);

                    for( ; i <= width - 8; i += 8, src += 8 )
                    {
                        uint8x8_t x0, x1, x2;
                        x0 = vld1_u8( (uint8_t *) (src - cn) );
                        x1 = vld1_u8( (uint8_t *) (src) );
                        x2 = vld1_u8( (uint8_t *) (src + cn) );

                        uint16x8_t y0, y1, y2;
                        y0 = vaddl_u8(x0, x2);
                        y1 = vshll_n_u8(x1, 1);
                        y2 = vaddq_u16(y0, y1);

                        uint16x8x2_t str;
                        str.val[0] = y2; str.val[1] = zq;
                        vst2q_u16( (uint16_t *) (dst + i), str );
                    }
                }
                else if( kx[0] == -2 && kx[1] == 1 )
                    return 0;
                else
                {
                    int32x4_t k32 = vdupq_n_s32(0);
                    k32 = vld1q_lane_s32(kx, k32, 0);
                    k32 = vld1q_lane_s32(kx + 1, k32, 1);

                    int16x4_t k = vqmovn_s32(k32);

                    uint8x8_t z = vdup_n_u8(0);

                    for( ; i <= width - 8; i += 8, src += 8 )
                    {
                        uint8x8_t x0, x1, x2;
                        x0 = vld1_u8( (uint8_t *) (src - cn) );
                        x1 = vld1_u8( (uint8_t *) (src) );
                        x2 = vld1_u8( (uint8_t *) (src + cn) );

                        int16x8_t y0, y1;
                        int32x4_t y2, y3;
                        y0 = vreinterpretq_s16_u16(vaddl_u8(x1, z));
                        y1 = vreinterpretq_s16_u16(vaddl_u8(x0, x2));
                        y2 = vmull_lane_s16(vget_low_s16(y0), k, 0);
                        y2 = vmlal_lane_s16(y2, vget_low_s16(y1), k, 1);
                        y3 = vmull_lane_s16(vget_high_s16(y0), k, 0);
                        y3 = vmlal_lane_s16(y3, vget_high_s16(y1), k, 1);

                        vst1q_s32((int32_t *)(dst + i), y2);
                        vst1q_s32((int32_t *)(dst + i + 4), y3);
                    }
                }
            }
            else if( _ksize == 5 )
            {
                if( kx[0] == -2 && kx[1] == 0 && kx[2] == 1 )
                    return 0;
                else
                {
                    int32x4_t k32 = vdupq_n_s32(0);
                    k32 = vld1q_lane_s32(kx, k32, 0);
                    k32 = vld1q_lane_s32(kx + 1, k32, 1);
                    k32 = vld1q_lane_s32(kx + 2, k32, 2);

                    int16x4_t k = vqmovn_s32(k32);

                    uint8x8_t z = vdup_n_u8(0);

                    for( ; i <= width - 8; i += 8, src += 8 )
                    {
                        uint8x8_t x0, x1, x2, x3, x4;
                        x0 = vld1_u8( (uint8_t *) (src - cn) );
                        x1 = vld1_u8( (uint8_t *) (src) );
                        x2 = vld1_u8( (uint8_t *) (src + cn) );

                        int16x8_t y0, y1;
                        int32x4_t accl, acch;
                        y0 = vreinterpretq_s16_u16(vaddl_u8(x1, z));
                        y1 = vreinterpretq_s16_u16(vaddl_u8(x0, x2));
                        accl = vmull_lane_s16(vget_low_s16(y0), k, 0);
                        accl = vmlal_lane_s16(accl, vget_low_s16(y1), k, 1);
                        acch = vmull_lane_s16(vget_high_s16(y0), k, 0);
                        acch = vmlal_lane_s16(acch, vget_high_s16(y1), k, 1);

                        int16x8_t y2;
                        x3 = vld1_u8( (uint8_t *) (src - cn*2) );
                        x4 = vld1_u8( (uint8_t *) (src + cn*2) );
                        y2 = vreinterpretq_s16_u16(vaddl_u8(x3, x4));
                        accl = vmlal_lane_s16(accl, vget_low_s16(y2), k, 2);
                        acch = vmlal_lane_s16(acch, vget_high_s16(y2), k, 2);

                        vst1q_s32((int32_t *)(dst + i), accl);
                        vst1q_s32((int32_t *)(dst + i + 4), acch);
                    }
                }
            }
        }
        else
        {
            if( _ksize == 3 )
            {
                if( kx[0] == 0 && kx[1] == 1 )
                {
                    uint8x8_t z = vdup_n_u8(0);

                    for( ; i <= width - 8; i += 8, src += 8 )
                    {
                        uint8x8_t x0, x1;
                        x0 = vld1_u8( (uint8_t *) (src - cn) );
                        x1 = vld1_u8( (uint8_t *) (src + cn) );

                        int16x8_t y0;
                        y0 = vsubq_s16(vreinterpretq_s16_u16(vaddl_u8(x1, z)),
                                vreinterpretq_s16_u16(vaddl_u8(x0, z)));

                        vst1q_s32((int32_t *)(dst + i), vmovl_s16(vget_low_s16(y0)));
                        vst1q_s32((int32_t *)(dst + i + 4), vmovl_s16(vget_high_s16(y0)));
                    }
                }
                else
                {
                    int32x4_t k32 = vdupq_n_s32(0);
                    k32 = vld1q_lane_s32(kx + 1, k32, 1);

                    int16x4_t k = vqmovn_s32(k32);

                    uint8x8_t z = vdup_n_u8(0);

                    for( ; i <= width - 8; i += 8, src += 8 )
                    {
                        uint8x8_t x0, x1;
                        x0 = vld1_u8( (uint8_t *) (src - cn) );
                        x1 = vld1_u8( (uint8_t *) (src + cn) );

                        int16x8_t y0;
                        int32x4_t y1, y2;
                        y0 = vsubq_s16(vreinterpretq_s16_u16(vaddl_u8(x1, z)),
                            vreinterpretq_s16_u16(vaddl_u8(x0, z)));
                        y1 = vmull_lane_s16(vget_low_s16(y0), k, 1);
                        y2 = vmull_lane_s16(vget_high_s16(y0), k, 1);

                        vst1q_s32((int32_t *)(dst + i), y1);
                        vst1q_s32((int32_t *)(dst + i + 4), y2);
                    }
                }
            }
            else if( _ksize == 5 )
            {
                int32x4_t k32 = vdupq_n_s32(0);
                k32 = vld1q_lane_s32(kx + 1, k32, 1);
                k32 = vld1q_lane_s32(kx + 2, k32, 2);

                int16x4_t k = vqmovn_s32(k32);

                uint8x8_t z = vdup_n_u8(0);

                for( ; i <= width - 8; i += 8, src += 8 )
                {
                    uint8x8_t x0, x1;
                    x0 = vld1_u8( (uint8_t *) (src - cn) );
                    x1 = vld1_u8( (uint8_t *) (src + cn) );

                    int32x4_t accl, acch;
                    int16x8_t y0;
                    y0 = vsubq_s16(vreinterpretq_s16_u16(vaddl_u8(x1, z)),
                        vreinterpretq_s16_u16(vaddl_u8(x0, z)));
                    accl = vmull_lane_s16(vget_low_s16(y0), k, 1);
                    acch = vmull_lane_s16(vget_high_s16(y0), k, 1);

                    uint8x8_t x2, x3;
                    x2 = vld1_u8( (uint8_t *) (src - cn*2) );
                    x3 = vld1_u8( (uint8_t *) (src + cn*2) );

                    int16x8_t y1;
                    y1 = vsubq_s16(vreinterpretq_s16_u16(vaddl_u8(x3, z)),
                        vreinterpretq_s16_u16(vaddl_u8(x2, z)));
                    accl = vmlal_lane_s16(accl, vget_low_s16(y1), k, 2);
                    acch = vmlal_lane_s16(acch, vget_high_s16(y1), k, 2);

                    vst1q_s32((int32_t *)(dst + i), accl);
                    vst1q_s32((int32_t *)(dst + i + 4), acch);
                }
            }
        }

        return i;
    }

    Mat kernel;
    int symmetryType;
    bool smallValues;
};


struct SymmColumnVec_32s8u
{
    SymmColumnVec_32s8u() { symmetryType=0; }
    SymmColumnVec_32s8u(const Mat& _kernel, int _symmetryType, int _bits, double _delta)
    {
        symmetryType = _symmetryType;
        _kernel.convertTo(kernel, CV_32F, 1./(1 << _bits), 0);
        delta = (float)(_delta/(1 << _bits));
        CV_Assert( (symmetryType & (KERNEL_SYMMETRICAL | KERNEL_ASYMMETRICAL)) != 0 );
    }

    int operator()(const uchar** _src, uchar* dst, int width) const
    {
         if( !checkHardwareSupport(CV_CPU_NEON) )
             return 0;

        int _ksize = kernel.rows + kernel.cols - 1;
        int ksize2 = _ksize / 2;
        const float* ky = kernel.ptr<float>() + ksize2;
        int i = 0, k;
        bool symmetrical = (symmetryType & KERNEL_SYMMETRICAL) != 0;
        const int** src = (const int**)_src;
        const int *S, *S2;

        float32x4_t d4 = vdupq_n_f32(delta);

        if( symmetrical )
        {
            if( _ksize == 1 )
                return 0;


            float32x2_t k32;
            k32 = vdup_n_f32(0);
            k32 = vld1_lane_f32(ky, k32, 0);
            k32 = vld1_lane_f32(ky + 1, k32, 1);

            for( ; i <= width - 8; i += 8 )
            {
                float32x4_t accl, acch;
                float32x4_t f0l, f0h, f1l, f1h, f2l, f2h;

                S = src[0] + i;

                f0l = vcvtq_f32_s32( vld1q_s32(S) );
                f0h = vcvtq_f32_s32( vld1q_s32(S + 4) );

                S = src[1] + i;
                S2 = src[-1] + i;

                f1l = vcvtq_f32_s32( vld1q_s32(S) );
                f1h = vcvtq_f32_s32( vld1q_s32(S + 4) );
                f2l = vcvtq_f32_s32( vld1q_s32(S2) );
                f2h = vcvtq_f32_s32( vld1q_s32(S2 + 4) );

                accl = acch = d4;
                accl = vmlaq_lane_f32(accl, f0l, k32, 0);
                acch = vmlaq_lane_f32(acch, f0h, k32, 0);
                accl = vmlaq_lane_f32(accl, vaddq_f32(f1l, f2l), k32, 1);
                acch = vmlaq_lane_f32(acch, vaddq_f32(f1h, f2h), k32, 1);

                for( k = 2; k <= ksize2; k++ )
                {
                    S = src[k] + i;
                    S2 = src[-k] + i;

                    float32x4_t f3l, f3h, f4l, f4h;
                    f3l = vcvtq_f32_s32( vld1q_s32(S) );
                    f3h = vcvtq_f32_s32( vld1q_s32(S + 4) );
                    f4l = vcvtq_f32_s32( vld1q_s32(S2) );
                    f4h = vcvtq_f32_s32( vld1q_s32(S2 + 4) );

                    accl = vmlaq_n_f32(accl, vaddq_f32(f3l, f4l), ky[k]);
                    acch = vmlaq_n_f32(acch, vaddq_f32(f3h, f4h), ky[k]);
                }

                int32x4_t s32l, s32h;
                s32l = vcvtq_s32_f32(accl);
                s32h = vcvtq_s32_f32(acch);

                int16x4_t s16l, s16h;
                s16l = vqmovn_s32(s32l);
                s16h = vqmovn_s32(s32h);

                uint8x8_t u8;
                u8 =  vqmovun_s16(vcombine_s16(s16l, s16h));

                vst1_u8((uint8_t *)(dst + i), u8);
            }
        }
        else
        {
            float32x2_t k32;
            k32 = vdup_n_f32(0);
            k32 = vld1_lane_f32(ky + 1, k32, 1);

            for( ; i <= width - 8; i += 8 )
            {
                float32x4_t accl, acch;
                float32x4_t f1l, f1h, f2l, f2h;

                S = src[1] + i;
                S2 = src[-1] + i;

                f1l = vcvtq_f32_s32( vld1q_s32(S) );
                f1h = vcvtq_f32_s32( vld1q_s32(S + 4) );
                f2l = vcvtq_f32_s32( vld1q_s32(S2) );
                f2h = vcvtq_f32_s32( vld1q_s32(S2 + 4) );

                accl = acch = d4;
                accl = vmlaq_lane_f32(accl, vsubq_f32(f1l, f2l), k32, 1);
                acch = vmlaq_lane_f32(acch, vsubq_f32(f1h, f2h), k32, 1);

                for( k = 2; k <= ksize2; k++ )
                {
                    S = src[k] + i;
                    S2 = src[-k] + i;

                    float32x4_t f3l, f3h, f4l, f4h;
                    f3l = vcvtq_f32_s32( vld1q_s32(S) );
                    f3h = vcvtq_f32_s32( vld1q_s32(S + 4) );
                    f4l = vcvtq_f32_s32( vld1q_s32(S2) );
                    f4h = vcvtq_f32_s32( vld1q_s32(S2 + 4) );

                    accl = vmlaq_n_f32(accl, vsubq_f32(f3l, f4l), ky[k]);
                    acch = vmlaq_n_f32(acch, vsubq_f32(f3h, f4h), ky[k]);
                }

                int32x4_t s32l, s32h;
                s32l = vcvtq_s32_f32(accl);
                s32h = vcvtq_s32_f32(acch);

                int16x4_t s16l, s16h;
                s16l = vqmovn_s32(s32l);
                s16h = vqmovn_s32(s32h);

                uint8x8_t u8;
                u8 =  vqmovun_s16(vcombine_s16(s16l, s16h));

                vst1_u8((uint8_t *)(dst + i), u8);
            }
        }

        return i;
    }

    int symmetryType;
    float delta;
    Mat kernel;
};


struct SymmColumnSmallVec_32s16s
{
    SymmColumnSmallVec_32s16s() { symmetryType=0; }
    SymmColumnSmallVec_32s16s(const Mat& _kernel, int _symmetryType, int _bits, double _delta)
    {
        symmetryType = _symmetryType;
        _kernel.convertTo(kernel, CV_32F, 1./(1 << _bits), 0);
        delta = (float)(_delta/(1 << _bits));
        CV_Assert( (symmetryType & (KERNEL_SYMMETRICAL | KERNEL_ASYMMETRICAL)) != 0 );
    }

    int operator()(const uchar** _src, uchar* _dst, int width) const
    {
         if( !checkHardwareSupport(CV_CPU_NEON) )
             return 0;

        int ksize2 = (kernel.rows + kernel.cols - 1)/2;
        const float* ky = kernel.ptr<float>() + ksize2;
        int i = 0;
        bool symmetrical = (symmetryType & KERNEL_SYMMETRICAL) != 0;
        const int** src = (const int**)_src;
        const int *S0 = src[-1], *S1 = src[0], *S2 = src[1];
        short* dst = (short*)_dst;
        float32x4_t df4 = vdupq_n_f32(delta);
        int32x4_t d4 = vcvtq_s32_f32(df4);

        if( symmetrical )
        {
            if( ky[0] == 2 && ky[1] == 1 )
            {
                for( ; i <= width - 4; i += 4 )
                {
                    int32x4_t x0, x1, x2;
                    x0 = vld1q_s32((int32_t const *)(S0 + i));
                    x1 = vld1q_s32((int32_t const *)(S1 + i));
                    x2 = vld1q_s32((int32_t const *)(S2 + i));

                    int32x4_t y0, y1, y2, y3;
                    y0 = vaddq_s32(x0, x2);
                    y1 = vqshlq_n_s32(x1, 1);
                    y2 = vaddq_s32(y0, y1);
                    y3 = vaddq_s32(y2, d4);

                    int16x4_t t;
                    t = vqmovn_s32(y3);

                    vst1_s16((int16_t *)(dst + i), t);
                }
            }
            else if( ky[0] == -2 && ky[1] == 1 )
            {
                for( ; i <= width - 4; i += 4 )
                {
                    int32x4_t x0, x1, x2;
                    x0 = vld1q_s32((int32_t const *)(S0 + i));
                    x1 = vld1q_s32((int32_t const *)(S1 + i));
                    x2 = vld1q_s32((int32_t const *)(S2 + i));

                    int32x4_t y0, y1, y2, y3;
                    y0 = vaddq_s32(x0, x2);
                    y1 = vqshlq_n_s32(x1, 1);
                    y2 = vsubq_s32(y0, y1);
                    y3 = vaddq_s32(y2, d4);

                    int16x4_t t;
                    t = vqmovn_s32(y3);

                    vst1_s16((int16_t *)(dst + i), t);
                }
            }
            else if( ky[0] == 10 && ky[1] == 3 )
            {
                for( ; i <= width - 4; i += 4 )
                {
                    int32x4_t x0, x1, x2, x3;
                    x0 = vld1q_s32((int32_t const *)(S0 + i));
                    x1 = vld1q_s32((int32_t const *)(S1 + i));
                    x2 = vld1q_s32((int32_t const *)(S2 + i));

                    x3 = vaddq_s32(x0, x2);

                    int32x4_t y0;
                    y0 = vmlaq_n_s32(d4, x1, 10);
                    y0 = vmlaq_n_s32(y0, x3, 3);

                    int16x4_t t;
                    t = vqmovn_s32(y0);

                    vst1_s16((int16_t *)(dst + i), t);
                }
            }
            else
            {
                float32x2_t k32 = vdup_n_f32(0);
                k32 = vld1_lane_f32(ky, k32, 0);
                k32 = vld1_lane_f32(ky + 1, k32, 1);

                for( ; i <= width - 4; i += 4 )
                {
                    int32x4_t x0, x1, x2, x3, x4;
                    x0 = vld1q_s32((int32_t const *)(S0 + i));
                    x1 = vld1q_s32((int32_t const *)(S1 + i));
                    x2 = vld1q_s32((int32_t const *)(S2 + i));

                    x3 = vaddq_s32(x0, x2);

                    float32x4_t s0, s1, s2;
                    s0 = vcvtq_f32_s32(x1);
                    s1 = vcvtq_f32_s32(x3);
                    s2 = vmlaq_lane_f32(df4, s0, k32, 0);
                    s2 = vmlaq_lane_f32(s2, s1, k32, 1);

                    x4 = vcvtq_s32_f32(s2);

                    int16x4_t x5;
                    x5 = vqmovn_s32(x4);

                    vst1_s16((int16_t *)(dst + i), x5);
                }
            }
        }
        else
        {
            if( fabs(ky[1]) == 1 && ky[1] == -ky[-1] )
            {
                if( ky[1] < 0 )
                    std::swap(S0, S2);
                for( ; i <= width - 4; i += 4 )
                {
                    int32x4_t x0, x1;
                    x0 = vld1q_s32((int32_t const *)(S0 + i));
                    x1 = vld1q_s32((int32_t const *)(S2 + i));

                    int32x4_t y0, y1;
                    y0 = vsubq_s32(x1, x0);
                    y1 = vqaddq_s32(y0, d4);

                    int16x4_t t;
                    t = vqmovn_s32(y1);

                    vst1_s16((int16_t *)(dst + i), t);
                }
            }
            else
            {
                float32x2_t k32 = vdup_n_f32(0);
                k32 = vld1_lane_f32(ky + 1, k32, 1);

                for( ; i <= width - 4; i += 4 )
                {
                    int32x4_t x0, x1, x2, x3;
                    x0 = vld1q_s32((int32_t const *)(S0 + i));
                    x1 = vld1q_s32((int32_t const *)(S2 + i));

                    x2 = vsubq_s32(x1, x0);

                    float32x4_t s0, s1;
                    s0 = vcvtq_f32_s32(x2);
                    s1 = vmlaq_lane_f32(df4, s0, k32, 1);

                    x3 = vcvtq_s32_f32(s1);

                    int16x4_t x4;
                    x4 = vqmovn_s32(x3);

                    vst1_s16((int16_t *)(dst + i), x4);
                }
            }
        }

        return i;
    }

    int symmetryType;
    float delta;
    Mat kernel;
};


struct SymmColumnVec_32f16s
{
    SymmColumnVec_32f16s() { symmetryType=0; }
    SymmColumnVec_32f16s(const Mat& _kernel, int _symmetryType, int, double _delta)
    {
        symmetryType = _symmetryType;
        kernel = _kernel;
        delta = (float)_delta;
        CV_Assert( (symmetryType & (KERNEL_SYMMETRICAL | KERNEL_ASYMMETRICAL)) != 0 );
         neon_supported = checkHardwareSupport(CV_CPU_NEON);
    }

    int operator()(const uchar** _src, uchar* _dst, int width) const
    {
         if( !neon_supported )
             return 0;

        int _ksize = kernel.rows + kernel.cols - 1;
        int ksize2 = _ksize / 2;
        const float* ky = kernel.ptr<float>() + ksize2;
        int i = 0, k;
        bool symmetrical = (symmetryType & KERNEL_SYMMETRICAL) != 0;
        const float** src = (const float**)_src;
        const float *S, *S2;
        short* dst = (short*)_dst;

        float32x4_t d4 = vdupq_n_f32(delta);

        if( symmetrical )
        {
            if( _ksize == 1 )
                return 0;


            float32x2_t k32;
            k32 = vdup_n_f32(0);
            k32 = vld1_lane_f32(ky, k32, 0);
            k32 = vld1_lane_f32(ky + 1, k32, 1);

            for( ; i <= width - 8; i += 8 )
            {
                float32x4_t x0l, x0h, x1l, x1h, x2l, x2h;
                float32x4_t accl, acch;

                S = src[0] + i;

                x0l = vld1q_f32(S);
                x0h = vld1q_f32(S + 4);

                S = src[1] + i;
                S2 = src[-1] + i;

                x1l = vld1q_f32(S);
                x1h = vld1q_f32(S + 4);
                x2l = vld1q_f32(S2);
                x2h = vld1q_f32(S2 + 4);

                accl = acch = d4;
                accl = vmlaq_lane_f32(accl, x0l, k32, 0);
                acch = vmlaq_lane_f32(acch, x0h, k32, 0);
                accl = vmlaq_lane_f32(accl, vaddq_f32(x1l, x2l), k32, 1);
                acch = vmlaq_lane_f32(acch, vaddq_f32(x1h, x2h), k32, 1);

                for( k = 2; k <= ksize2; k++ )
                {
                    S = src[k] + i;
                    S2 = src[-k] + i;

                    float32x4_t x3l, x3h, x4l, x4h;
                    x3l = vld1q_f32(S);
                    x3h = vld1q_f32(S + 4);
                    x4l = vld1q_f32(S2);
                    x4h = vld1q_f32(S2 + 4);

                    accl = vmlaq_n_f32(accl, vaddq_f32(x3l, x4l), ky[k]);
                    acch = vmlaq_n_f32(acch, vaddq_f32(x3h, x4h), ky[k]);
                }

                int32x4_t s32l, s32h;
                s32l = vcvtq_s32_f32(accl);
                s32h = vcvtq_s32_f32(acch);

                int16x4_t s16l, s16h;
                s16l = vqmovn_s32(s32l);
                s16h = vqmovn_s32(s32h);

                vst1_s16((int16_t *)(dst + i), s16l);
                vst1_s16((int16_t *)(dst + i + 4), s16h);
            }
        }
        else
        {
            float32x2_t k32;
            k32 = vdup_n_f32(0);
            k32 = vld1_lane_f32(ky + 1, k32, 1);

            for( ; i <= width - 8; i += 8 )
            {
                float32x4_t x1l, x1h, x2l, x2h;
                float32x4_t accl, acch;

                S = src[1] + i;
                S2 = src[-1] + i;

                x1l = vld1q_f32(S);
                x1h = vld1q_f32(S + 4);
                x2l = vld1q_f32(S2);
                x2h = vld1q_f32(S2 + 4);

                accl = acch = d4;
                accl = vmlaq_lane_f32(accl, vsubq_f32(x1l, x2l), k32, 1);
                acch = vmlaq_lane_f32(acch, vsubq_f32(x1h, x2h), k32, 1);

                for( k = 2; k <= ksize2; k++ )
                {
                    S = src[k] + i;
                    S2 = src[-k] + i;

                    float32x4_t x3l, x3h, x4l, x4h;
                    x3l = vld1q_f32(S);
                    x3h = vld1q_f32(S + 4);
                    x4l = vld1q_f32(S2);
                    x4h = vld1q_f32(S2 + 4);

                    accl = vmlaq_n_f32(accl, vsubq_f32(x3l, x4l), ky[k]);
                    acch = vmlaq_n_f32(acch, vsubq_f32(x3h, x4h), ky[k]);
                }

                int32x4_t s32l, s32h;
                s32l = vcvtq_s32_f32(accl);
                s32h = vcvtq_s32_f32(acch);

                int16x4_t s16l, s16h;
                s16l = vqmovn_s32(s32l);
                s16h = vqmovn_s32(s32h);

                vst1_s16((int16_t *)(dst + i), s16l);
                vst1_s16((int16_t *)(dst + i + 4), s16h);
            }
        }

        return i;
    }

    int symmetryType;
    float delta;
    Mat kernel;
    bool neon_supported;
};


struct SymmRowSmallVec_32f
{
    SymmRowSmallVec_32f() {}
    SymmRowSmallVec_32f( const Mat& _kernel, int _symmetryType )
    {
        kernel = _kernel;
        symmetryType = _symmetryType;
    }

    int operator()(const uchar* _src, uchar* _dst, int width, int cn) const
    {
         if( !checkHardwareSupport(CV_CPU_NEON) )
             return 0;

        int i = 0, _ksize = kernel.rows + kernel.cols - 1;
        float* dst = (float*)_dst;
        const float* src = (const float*)_src + (_ksize/2)*cn;
        bool symmetrical = (symmetryType & KERNEL_SYMMETRICAL) != 0;
        const float* kx = kernel.ptr<float>() + _ksize/2;
        width *= cn;

        if( symmetrical )
        {
            if( _ksize == 1 )
                return 0;
            if( _ksize == 3 )
            {
                if( kx[0] == 2 && kx[1] == 1 )
                    return 0;
                else if( kx[0] == -2 && kx[1] == 1 )
                    return 0;
                else
                {
                    return 0;
                }
            }
            else if( _ksize == 5 )
            {
                if( kx[0] == -2 && kx[1] == 0 && kx[2] == 1 )
                    return 0;
                else
                {
                    float32x2_t k0, k1;
                    k0 = k1 = vdup_n_f32(0);
                    k0 = vld1_lane_f32(kx + 0, k0, 0);
                    k0 = vld1_lane_f32(kx + 1, k0, 1);
                    k1 = vld1_lane_f32(kx + 2, k1, 0);

                    for( ; i <= width - 4; i += 4, src += 4 )
                    {
                        float32x4_t x0, x1, x2, x3, x4;
                        x0 = vld1q_f32(src);
                        x1 = vld1q_f32(src - cn);
                        x2 = vld1q_f32(src + cn);
                        x3 = vld1q_f32(src - cn*2);
                        x4 = vld1q_f32(src + cn*2);

                        float32x4_t y0;
                        y0 = vmulq_lane_f32(x0, k0, 0);
                        y0 = vmlaq_lane_f32(y0, vaddq_f32(x1, x2), k0, 1);
                        y0 = vmlaq_lane_f32(y0, vaddq_f32(x3, x4), k1, 0);

                        vst1q_f32(dst + i, y0);
                    }
                }
            }
        }
        else
        {
            if( _ksize == 3 )
            {
                if( kx[0] == 0 && kx[1] == 1 )
                    return 0;
                else
                {
                    return 0;
                }
            }
            else if( _ksize == 5 )
            {
                float32x2_t k;
                k = vdup_n_f32(0);
                k = vld1_lane_f32(kx + 1, k, 0);
                k = vld1_lane_f32(kx + 2, k, 1);

                for( ; i <= width - 4; i += 4, src += 4 )
                {
                    float32x4_t x0, x1, x2, x3;
                    x0 = vld1q_f32(src - cn);
                    x1 = vld1q_f32(src + cn);
                    x2 = vld1q_f32(src - cn*2);
                    x3 = vld1q_f32(src + cn*2);

                    float32x4_t y0;
                    y0 = vmulq_lane_f32(vsubq_f32(x1, x0), k, 0);
                    y0 = vmlaq_lane_f32(y0, vsubq_f32(x3, x2), k, 1);

                    vst1q_f32(dst + i, y0);
                }
            }
        }

        return i;
    }

    Mat kernel;
    int symmetryType;
};


typedef RowNoVec RowVec_8u32s;
typedef RowNoVec RowVec_16s32f;
typedef RowNoVec RowVec_32f;
typedef ColumnNoVec SymmColumnVec_32f;
typedef SymmColumnSmallNoVec SymmColumnSmallVec_32f;
typedef FilterNoVec FilterVec_8u;
typedef FilterNoVec FilterVec_8u16s;
typedef FilterNoVec FilterVec_32f;


#else

typedef RowNoVec RowVec_8u32s;
typedef RowNoVec RowVec_16s32f;
typedef RowNoVec RowVec_32f;
typedef SymmRowSmallNoVec SymmRowSmallVec_8u32s;
typedef SymmRowSmallNoVec SymmRowSmallVec_32f;
typedef ColumnNoVec SymmColumnVec_32s8u;
typedef ColumnNoVec SymmColumnVec_32f16s;
typedef ColumnNoVec SymmColumnVec_32f;
typedef SymmColumnSmallNoVec SymmColumnSmallVec_32s16s;
typedef SymmColumnSmallNoVec SymmColumnSmallVec_32f;
typedef FilterNoVec FilterVec_8u;
typedef FilterNoVec FilterVec_8u16s;
typedef FilterNoVec FilterVec_32f;

#endif


template<typename ST, typename DT, class VecOp> struct RowFilter : public BaseRowFilter
{
    RowFilter( const Mat& _kernel, int _anchor, const VecOp& _vecOp=VecOp() )
    {
        if( _kernel.isContinuous() )
            kernel = _kernel;
        else
            _kernel.copyTo(kernel);
        anchor = _anchor;
        ksize = kernel.rows + kernel.cols - 1;
        CV_Assert( kernel.type() == DataType<DT>::type &&
                   (kernel.rows == 1 || kernel.cols == 1));
        vecOp = _vecOp;
    }

    void operator()(const uchar* src, uchar* dst, int width, int cn)
    {
        int _ksize = ksize;
        const DT* kx = kernel.ptr<DT>();
        const ST* S;
        DT* D = (DT*)dst;
        int i, k;

        i = vecOp(src, dst, width, cn);
        width *= cn;
        #if CV_ENABLE_UNROLLED
        for( ; i <= width - 4; i += 4 )
        {
            S = (const ST*)src + i;
            DT f = kx[0];
            DT s0 = f*S[0], s1 = f*S[1], s2 = f*S[2], s3 = f*S[3];

            for( k = 1; k < _ksize; k++ )
            {
                S += cn;
                f = kx[k];
                s0 += f*S[0]; s1 += f*S[1];
                s2 += f*S[2]; s3 += f*S[3];
            }

            D[i] = s0; D[i+1] = s1;
            D[i+2] = s2; D[i+3] = s3;
        }
        #endif
        for( ; i < width; i++ )
        {
            S = (const ST*)src + i;
            DT s0 = kx[0]*S[0];
            for( k = 1; k < _ksize; k++ )
            {
                S += cn;
                s0 += kx[k]*S[0];
            }
            D[i] = s0;
        }
    }

    Mat kernel;
    VecOp vecOp;
};


template<typename ST, typename DT, class VecOp> struct SymmRowSmallFilter :
    public RowFilter<ST, DT, VecOp>
{
    SymmRowSmallFilter( const Mat& _kernel, int _anchor, int _symmetryType,
                        const VecOp& _vecOp = VecOp())
        : RowFilter<ST, DT, VecOp>( _kernel, _anchor, _vecOp )
    {
        symmetryType = _symmetryType;
        CV_Assert( (symmetryType & (KERNEL_SYMMETRICAL | KERNEL_ASYMMETRICAL)) != 0 && this->ksize <= 5 );
    }

    void operator()(const uchar* src, uchar* dst, int width, int cn)
    {
        int ksize2 = this->ksize/2, ksize2n = ksize2*cn;
        const DT* kx = this->kernel.template ptr<DT>() + ksize2;
        bool symmetrical = (this->symmetryType & KERNEL_SYMMETRICAL) != 0;
        DT* D = (DT*)dst;
        int i = this->vecOp(src, dst, width, cn), j, k;
        const ST* S = (const ST*)src + i + ksize2n;
        width *= cn;

        if( symmetrical )
        {
            if( this->ksize == 1 && kx[0] == 1 )
            {
                for( ; i <= width - 2; i += 2 )
                {
                    DT s0 = S[i], s1 = S[i+1];
                    D[i] = s0; D[i+1] = s1;
                }
                S += i;
            }
            else if( this->ksize == 3 )
            {
                if( kx[0] == 2 && kx[1] == 1 )
                    for( ; i <= width - 2; i += 2, S += 2 )
                    {
                        DT s0 = S[-cn] + S[0]*2 + S[cn], s1 = S[1-cn] + S[1]*2 + S[1+cn];
                        D[i] = s0; D[i+1] = s1;
                    }
                else if( kx[0] == -2 && kx[1] == 1 )
                    for( ; i <= width - 2; i += 2, S += 2 )
                    {
                        DT s0 = S[-cn] - S[0]*2 + S[cn], s1 = S[1-cn] - S[1]*2 + S[1+cn];
                        D[i] = s0; D[i+1] = s1;
                    }
                else
                {
                    DT k0 = kx[0], k1 = kx[1];
                    for( ; i <= width - 2; i += 2, S += 2 )
                    {
                        DT s0 = S[0]*k0 + (S[-cn] + S[cn])*k1, s1 = S[1]*k0 + (S[1-cn] + S[1+cn])*k1;
                        D[i] = s0; D[i+1] = s1;
                    }
                }
            }
            else if( this->ksize == 5 )
            {
                DT k0 = kx[0], k1 = kx[1], k2 = kx[2];
                if( k0 == -2 && k1 == 0 && k2 == 1 )
                    for( ; i <= width - 2; i += 2, S += 2 )
                    {
                        DT s0 = -2*S[0] + S[-cn*2] + S[cn*2];
                        DT s1 = -2*S[1] + S[1-cn*2] + S[1+cn*2];
                        D[i] = s0; D[i+1] = s1;
                    }
                else
                    for( ; i <= width - 2; i += 2, S += 2 )
                    {
                        DT s0 = S[0]*k0 + (S[-cn] + S[cn])*k1 + (S[-cn*2] + S[cn*2])*k2;
                        DT s1 = S[1]*k0 + (S[1-cn] + S[1+cn])*k1 + (S[1-cn*2] + S[1+cn*2])*k2;
                        D[i] = s0; D[i+1] = s1;
                    }
            }

            for( ; i < width; i++, S++ )
            {
                DT s0 = kx[0]*S[0];
                for( k = 1, j = cn; k <= ksize2; k++, j += cn )
                    s0 += kx[k]*(S[j] + S[-j]);
                D[i] = s0;
            }
        }
        else
        {
            if( this->ksize == 3 )
            {
                if( kx[0] == 0 && kx[1] == 1 )
                    for( ; i <= width - 2; i += 2, S += 2 )
                    {
                        DT s0 = S[cn] - S[-cn], s1 = S[1+cn] - S[1-cn];
                        D[i] = s0; D[i+1] = s1;
                    }
                else
                {
                    DT k1 = kx[1];
                    for( ; i <= width - 2; i += 2, S += 2 )
                    {
                        DT s0 = (S[cn] - S[-cn])*k1, s1 = (S[1+cn] - S[1-cn])*k1;
                        D[i] = s0; D[i+1] = s1;
                    }
                }
            }
            else if( this->ksize == 5 )
            {
                DT k1 = kx[1], k2 = kx[2];
                for( ; i <= width - 2; i += 2, S += 2 )
                {
                    DT s0 = (S[cn] - S[-cn])*k1 + (S[cn*2] - S[-cn*2])*k2;
                    DT s1 = (S[1+cn] - S[1-cn])*k1 + (S[1+cn*2] - S[1-cn*2])*k2;
                    D[i] = s0; D[i+1] = s1;
                }
            }

            for( ; i < width; i++, S++ )
            {
                DT s0 = kx[0]*S[0];
                for( k = 1, j = cn; k <= ksize2; k++, j += cn )
                    s0 += kx[k]*(S[j] - S[-j]);
                D[i] = s0;
            }
        }
    }

    int symmetryType;
};


template<class CastOp, class VecOp> struct ColumnFilter : public BaseColumnFilter
{
    typedef typename CastOp::type1 ST;
    typedef typename CastOp::rtype DT;

    ColumnFilter( const Mat& _kernel, int _anchor,
        double _delta, const CastOp& _castOp=CastOp(),
        const VecOp& _vecOp=VecOp() )
    {
        if( _kernel.isContinuous() )
            kernel = _kernel;
        else
            _kernel.copyTo(kernel);
        anchor = _anchor;
        ksize = kernel.rows + kernel.cols - 1;
        delta = saturate_cast<ST>(_delta);
        castOp0 = _castOp;
        vecOp = _vecOp;
        CV_Assert( kernel.type() == DataType<ST>::type &&
                   (kernel.rows == 1 || kernel.cols == 1));
    }

    void operator()(const uchar** src, uchar* dst, int dststep, int count, int width)
    {
        const ST* ky = kernel.template ptr<ST>();
        ST _delta = delta;
        int _ksize = ksize;
        int i, k;
        CastOp castOp = castOp0;

        for( ; count--; dst += dststep, src++ )
        {
            DT* D = (DT*)dst;
            i = vecOp(src, dst, width);
            #if CV_ENABLE_UNROLLED
            for( ; i <= width - 4; i += 4 )
            {
                ST f = ky[0];
                const ST* S = (const ST*)src[0] + i;
                ST s0 = f*S[0] + _delta, s1 = f*S[1] + _delta,
                    s2 = f*S[2] + _delta, s3 = f*S[3] + _delta;

                for( k = 1; k < _ksize; k++ )
                {
                    S = (const ST*)src[k] + i; f = ky[k];
                    s0 += f*S[0]; s1 += f*S[1];
                    s2 += f*S[2]; s3 += f*S[3];
                }

                D[i] = castOp(s0); D[i+1] = castOp(s1);
                D[i+2] = castOp(s2); D[i+3] = castOp(s3);
            }
            #endif
            for( ; i < width; i++ )
            {
                ST s0 = ky[0]*((const ST*)src[0])[i] + _delta;
                for( k = 1; k < _ksize; k++ )
                    s0 += ky[k]*((const ST*)src[k])[i];
                D[i] = castOp(s0);
            }
        }
    }

    Mat kernel;
    CastOp castOp0;
    VecOp vecOp;
    ST delta;
};


template<class CastOp, class VecOp> struct SymmColumnFilter : public ColumnFilter<CastOp, VecOp>
{
    typedef typename CastOp::type1 ST;
    typedef typename CastOp::rtype DT;

    SymmColumnFilter( const Mat& _kernel, int _anchor,
        double _delta, int _symmetryType,
        const CastOp& _castOp=CastOp(),
        const VecOp& _vecOp=VecOp())
        : ColumnFilter<CastOp, VecOp>( _kernel, _anchor, _delta, _castOp, _vecOp )
    {
        symmetryType = _symmetryType;
        CV_Assert( (symmetryType & (KERNEL_SYMMETRICAL | KERNEL_ASYMMETRICAL)) != 0 );
    }

    void operator()(const uchar** src, uchar* dst, int dststep, int count, int width)
    {
        int ksize2 = this->ksize/2;
        const ST* ky = this->kernel.template ptr<ST>() + ksize2;
        int i, k;
        bool symmetrical = (symmetryType & KERNEL_SYMMETRICAL) != 0;
        ST _delta = this->delta;
        CastOp castOp = this->castOp0;
        src += ksize2;

        if( symmetrical )
        {
            for( ; count--; dst += dststep, src++ )
            {
                DT* D = (DT*)dst;
                i = (this->vecOp)(src, dst, width);
                #if CV_ENABLE_UNROLLED
                for( ; i <= width - 4; i += 4 )
                {
                    ST f = ky[0];
                    const ST* S = (const ST*)src[0] + i, *S2;
                    ST s0 = f*S[0] + _delta, s1 = f*S[1] + _delta,
                        s2 = f*S[2] + _delta, s3 = f*S[3] + _delta;

                    for( k = 1; k <= ksize2; k++ )
                    {
                        S = (const ST*)src[k] + i;
                        S2 = (const ST*)src[-k] + i;
                        f = ky[k];
                        s0 += f*(S[0] + S2[0]);
                        s1 += f*(S[1] + S2[1]);
                        s2 += f*(S[2] + S2[2]);
                        s3 += f*(S[3] + S2[3]);
                    }

                    D[i] = castOp(s0); D[i+1] = castOp(s1);
                    D[i+2] = castOp(s2); D[i+3] = castOp(s3);
                }
                #endif
                for( ; i < width; i++ )
                {
                    ST s0 = ky[0]*((const ST*)src[0])[i] + _delta;
                    for( k = 1; k <= ksize2; k++ )
                        s0 += ky[k]*(((const ST*)src[k])[i] + ((const ST*)src[-k])[i]);
                    D[i] = castOp(s0);
                }
            }
        }
        else
        {
            for( ; count--; dst += dststep, src++ )
            {
                DT* D = (DT*)dst;
                i = this->vecOp(src, dst, width);
                #if CV_ENABLE_UNROLLED
                for( ; i <= width - 4; i += 4 )
                {
                    ST f = ky[0];
                    const ST *S, *S2;
                    ST s0 = _delta, s1 = _delta, s2 = _delta, s3 = _delta;

                    for( k = 1; k <= ksize2; k++ )
                    {
                        S = (const ST*)src[k] + i;
                        S2 = (const ST*)src[-k] + i;
                        f = ky[k];
                        s0 += f*(S[0] - S2[0]);
                        s1 += f*(S[1] - S2[1]);
                        s2 += f*(S[2] - S2[2]);
                        s3 += f*(S[3] - S2[3]);
                    }

                    D[i] = castOp(s0); D[i+1] = castOp(s1);
                    D[i+2] = castOp(s2); D[i+3] = castOp(s3);
                }
                #endif
                for( ; i < width; i++ )
                {
                    ST s0 = _delta;
                    for( k = 1; k <= ksize2; k++ )
                        s0 += ky[k]*(((const ST*)src[k])[i] - ((const ST*)src[-k])[i]);
                    D[i] = castOp(s0);
                }
            }
        }
    }

    int symmetryType;
};


template<class CastOp, class VecOp>
struct SymmColumnSmallFilter : public SymmColumnFilter<CastOp, VecOp>
{
    typedef typename CastOp::type1 ST;
    typedef typename CastOp::rtype DT;

    SymmColumnSmallFilter( const Mat& _kernel, int _anchor,
                           double _delta, int _symmetryType,
                           const CastOp& _castOp=CastOp(),
                           const VecOp& _vecOp=VecOp())
        : SymmColumnFilter<CastOp, VecOp>( _kernel, _anchor, _delta, _symmetryType, _castOp, _vecOp )
    {
        CV_Assert( this->ksize == 3 );
    }

    void operator()(const uchar** src, uchar* dst, int dststep, int count, int width)
    {
        int ksize2 = this->ksize/2;
        const ST* ky = this->kernel.template ptr<ST>() + ksize2;
        int i;
        bool symmetrical = (this->symmetryType & KERNEL_SYMMETRICAL) != 0;
        bool is_1_2_1 = ky[0] == 2 && ky[1] == 1;
        bool is_1_m2_1 = ky[0] == -2 && ky[1] == 1;
        bool is_m1_0_1 = ky[0] == 0 && (ky[1] == 1 || ky[1] == -1);
        ST f0 = ky[0], f1 = ky[1];
        ST _delta = this->delta;
        CastOp castOp = this->castOp0;
        src += ksize2;

        for( ; count--; dst += dststep, src++ )
        {
            DT* D = (DT*)dst;
            i = (this->vecOp)(src, dst, width);
            const ST* S0 = (const ST*)src[-1];
            const ST* S1 = (const ST*)src[0];
            const ST* S2 = (const ST*)src[1];

            if( symmetrical )
            {
                if( is_1_2_1 )
                {
                    #if CV_ENABLE_UNROLLED
                    for( ; i <= width - 4; i += 4 )
                    {
                        ST s0 = S0[i] + S1[i]*2 + S2[i] + _delta;
                        ST s1 = S0[i+1] + S1[i+1]*2 + S2[i+1] + _delta;
                        D[i] = castOp(s0);
                        D[i+1] = castOp(s1);

                        s0 = S0[i+2] + S1[i+2]*2 + S2[i+2] + _delta;
                        s1 = S0[i+3] + S1[i+3]*2 + S2[i+3] + _delta;
                        D[i+2] = castOp(s0);
                        D[i+3] = castOp(s1);
                    }
                    #endif
                    for( ; i < width; i ++ )
                    {
                        ST s0 = S0[i] + S1[i]*2 + S2[i] + _delta;
                        D[i] = castOp(s0);
                    }
                }
                else if( is_1_m2_1 )
                {
                    #if CV_ENABLE_UNROLLED
                    for( ; i <= width - 4; i += 4 )
                    {
                        ST s0 = S0[i] - S1[i]*2 + S2[i] + _delta;
                        ST s1 = S0[i+1] - S1[i+1]*2 + S2[i+1] + _delta;
                        D[i] = castOp(s0);
                        D[i+1] = castOp(s1);

                        s0 = S0[i+2] - S1[i+2]*2 + S2[i+2] + _delta;
                        s1 = S0[i+3] - S1[i+3]*2 + S2[i+3] + _delta;
                        D[i+2] = castOp(s0);
                        D[i+3] = castOp(s1);
                    }
                    #endif
                    for( ; i < width; i ++ )
                    {
                        ST s0 = S0[i] - S1[i]*2 + S2[i] + _delta;
                        D[i] = castOp(s0);
                    }
                }
                else
                {
                    #if CV_ENABLE_UNROLLED
                    for( ; i <= width - 4; i += 4 )
                    {
                        ST s0 = (S0[i] + S2[i])*f1 + S1[i]*f0 + _delta;
                        ST s1 = (S0[i+1] + S2[i+1])*f1 + S1[i+1]*f0 + _delta;
                        D[i] = castOp(s0);
                        D[i+1] = castOp(s1);

                        s0 = (S0[i+2] + S2[i+2])*f1 + S1[i+2]*f0 + _delta;
                        s1 = (S0[i+3] + S2[i+3])*f1 + S1[i+3]*f0 + _delta;
                        D[i+2] = castOp(s0);
                        D[i+3] = castOp(s1);
                    }
                    #endif
                    for( ; i < width; i ++ )
                    {
                        ST s0 = (S0[i] + S2[i])*f1 + S1[i]*f0 + _delta;
                        D[i] = castOp(s0);
                    }
                }
            }
            else
            {
                if( is_m1_0_1 )
                {
                    if( f1 < 0 )
                        std::swap(S0, S2);
                    #if CV_ENABLE_UNROLLED
                    for( ; i <= width - 4; i += 4 )
                    {
                        ST s0 = S2[i] - S0[i] + _delta;
                        ST s1 = S2[i+1] - S0[i+1] + _delta;
                        D[i] = castOp(s0);
                        D[i+1] = castOp(s1);

                        s0 = S2[i+2] - S0[i+2] + _delta;
                        s1 = S2[i+3] - S0[i+3] + _delta;
                        D[i+2] = castOp(s0);
                        D[i+3] = castOp(s1);
                    }
                    #endif
                    for( ; i < width; i ++ )
                    {
                        ST s0 = S2[i] - S0[i] + _delta;
                        D[i] = castOp(s0);
                    }
                    if( f1 < 0 )
                        std::swap(S0, S2);
                }
                else
                {
                    #if CV_ENABLE_UNROLLED
                    for( ; i <= width - 4; i += 4 )
                    {
                        ST s0 = (S2[i] - S0[i])*f1 + _delta;
                        ST s1 = (S2[i+1] - S0[i+1])*f1 + _delta;
                        D[i] = castOp(s0);
                        D[i+1] = castOp(s1);

                        s0 = (S2[i+2] - S0[i+2])*f1 + _delta;
                        s1 = (S2[i+3] - S0[i+3])*f1 + _delta;
                        D[i+2] = castOp(s0);
                        D[i+3] = castOp(s1);
                    }
                    #endif
                    for( ; i < width; i++ )
                        D[i] = castOp((S2[i] - S0[i])*f1 + _delta);
                }
            }
        }
    }
};

template<typename ST, typename DT> struct Cast
{
    typedef ST type1;
    typedef DT rtype;

    DT operator()(ST val) const { return saturate_cast<DT>(val); }
};

template<typename ST, typename DT, int bits> struct FixedPtCast
{
    typedef ST type1;
    typedef DT rtype;
    enum { SHIFT = bits, DELTA = 1 << (bits-1) };

    DT operator()(ST val) const { return saturate_cast<DT>((val + DELTA)>>SHIFT); }
};

template<typename ST, typename DT> struct FixedPtCastEx
{
    typedef ST type1;
    typedef DT rtype;

    FixedPtCastEx() : SHIFT(0), DELTA(0) {}
    FixedPtCastEx(int bits) : SHIFT(bits), DELTA(bits ? 1 << (bits-1) : 0) {}
    DT operator()(ST val) const { return saturate_cast<DT>((val + DELTA)>>SHIFT); }
    int SHIFT, DELTA;
};

}

cv::Ptr<cv::BaseRowFilter> cv::getLinearRowFilter( int srcType, int bufType,
                                                   InputArray _kernel, int anchor,
                                                   int symmetryType )
{
    Mat kernel = _kernel.getMat();
    int sdepth = CV_MAT_DEPTH(srcType), ddepth = CV_MAT_DEPTH(bufType);
    int cn = CV_MAT_CN(srcType);
    CV_Assert( cn == CV_MAT_CN(bufType) &&
        ddepth >= std::max(sdepth, CV_32S) &&
        kernel.type() == ddepth );
    int ksize = kernel.rows + kernel.cols - 1;

    if( (symmetryType & (KERNEL_SYMMETRICAL|KERNEL_ASYMMETRICAL)) != 0 && ksize <= 5 )
    {
        if( sdepth == CV_8U && ddepth == CV_32S )
            return makePtr<SymmRowSmallFilter<uchar, int, SymmRowSmallVec_8u32s> >
                (kernel, anchor, symmetryType, SymmRowSmallVec_8u32s(kernel, symmetryType));
        if( sdepth == CV_32F && ddepth == CV_32F )
            return makePtr<SymmRowSmallFilter<float, float, SymmRowSmallVec_32f> >
                (kernel, anchor, symmetryType, SymmRowSmallVec_32f(kernel, symmetryType));
    }

    if( sdepth == CV_8U && ddepth == CV_32S )
        return makePtr<RowFilter<uchar, int, RowVec_8u32s> >
            (kernel, anchor, RowVec_8u32s(kernel));
    if( sdepth == CV_8U && ddepth == CV_32F )
        return makePtr<RowFilter<uchar, float, RowNoVec> >(kernel, anchor);
    if( sdepth == CV_8U && ddepth == CV_64F )
        return makePtr<RowFilter<uchar, double, RowNoVec> >(kernel, anchor);
    if( sdepth == CV_16U && ddepth == CV_32F )
        return makePtr<RowFilter<ushort, float, RowNoVec> >(kernel, anchor);
    if( sdepth == CV_16U && ddepth == CV_64F )
        return makePtr<RowFilter<ushort, double, RowNoVec> >(kernel, anchor);
    if( sdepth == CV_16S && ddepth == CV_32F )
        return makePtr<RowFilter<short, float, RowVec_16s32f> >
                                  (kernel, anchor, RowVec_16s32f(kernel));
    if( sdepth == CV_16S && ddepth == CV_64F )
        return makePtr<RowFilter<short, double, RowNoVec> >(kernel, anchor);
    if( sdepth == CV_32F && ddepth == CV_32F )
        return makePtr<RowFilter<float, float, RowVec_32f> >
            (kernel, anchor, RowVec_32f(kernel));
    if( sdepth == CV_32F && ddepth == CV_64F )
        return makePtr<RowFilter<float, double, RowNoVec> >(kernel, anchor);
    if( sdepth == CV_64F && ddepth == CV_64F )
        return makePtr<RowFilter<double, double, RowNoVec> >(kernel, anchor);

    CV_Error_( CV_StsNotImplemented,
        ("Unsupported combination of source format (=%d), and buffer format (=%d)",
        srcType, bufType));

    return Ptr<BaseRowFilter>();
}


cv::Ptr<cv::BaseColumnFilter> cv::getLinearColumnFilter( int bufType, int dstType,
                                             InputArray _kernel, int anchor,
                                             int symmetryType, double delta,
                                             int bits )
{
    Mat kernel = _kernel.getMat();
    int sdepth = CV_MAT_DEPTH(bufType), ddepth = CV_MAT_DEPTH(dstType);
    int cn = CV_MAT_CN(dstType);
    CV_Assert( cn == CV_MAT_CN(bufType) &&
        sdepth >= std::max(ddepth, CV_32S) &&
        kernel.type() == sdepth );

    if( !(symmetryType & (KERNEL_SYMMETRICAL|KERNEL_ASYMMETRICAL)) )
    {
        if( ddepth == CV_8U && sdepth == CV_32S )
            return makePtr<ColumnFilter<FixedPtCastEx<int, uchar>, ColumnNoVec> >
            (kernel, anchor, delta, FixedPtCastEx<int, uchar>(bits));
        if( ddepth == CV_8U && sdepth == CV_32F )
            return makePtr<ColumnFilter<Cast<float, uchar>, ColumnNoVec> >(kernel, anchor, delta);
        if( ddepth == CV_8U && sdepth == CV_64F )
            return makePtr<ColumnFilter<Cast<double, uchar>, ColumnNoVec> >(kernel, anchor, delta);
        if( ddepth == CV_16U && sdepth == CV_32F )
            return makePtr<ColumnFilter<Cast<float, ushort>, ColumnNoVec> >(kernel, anchor, delta);
        if( ddepth == CV_16U && sdepth == CV_64F )
            return makePtr<ColumnFilter<Cast<double, ushort>, ColumnNoVec> >(kernel, anchor, delta);
        if( ddepth == CV_16S && sdepth == CV_32F )
            return makePtr<ColumnFilter<Cast<float, short>, ColumnNoVec> >(kernel, anchor, delta);
        if( ddepth == CV_16S && sdepth == CV_64F )
            return makePtr<ColumnFilter<Cast<double, short>, ColumnNoVec> >(kernel, anchor, delta);
        if( ddepth == CV_32F && sdepth == CV_32F )
            return makePtr<ColumnFilter<Cast<float, float>, ColumnNoVec> >(kernel, anchor, delta);
        if( ddepth == CV_64F && sdepth == CV_64F )
            return makePtr<ColumnFilter<Cast<double, double>, ColumnNoVec> >(kernel, anchor, delta);
    }
    else
    {
        int ksize = kernel.rows + kernel.cols - 1;
        if( ksize == 3 )
        {
            if( ddepth == CV_8U && sdepth == CV_32S )
                return makePtr<SymmColumnSmallFilter<
                    FixedPtCastEx<int, uchar>, SymmColumnVec_32s8u> >
                    (kernel, anchor, delta, symmetryType, FixedPtCastEx<int, uchar>(bits),
                    SymmColumnVec_32s8u(kernel, symmetryType, bits, delta));
            if( ddepth == CV_16S && sdepth == CV_32S && bits == 0 )
                return makePtr<SymmColumnSmallFilter<Cast<int, short>,
                    SymmColumnSmallVec_32s16s> >(kernel, anchor, delta, symmetryType,
                        Cast<int, short>(), SymmColumnSmallVec_32s16s(kernel, symmetryType, bits, delta));
            if( ddepth == CV_32F && sdepth == CV_32F )
                return makePtr<SymmColumnSmallFilter<
                    Cast<float, float>,SymmColumnSmallVec_32f> >
                    (kernel, anchor, delta, symmetryType, Cast<float, float>(),
                    SymmColumnSmallVec_32f(kernel, symmetryType, 0, delta));
        }
        if( ddepth == CV_8U && sdepth == CV_32S )
            return makePtr<SymmColumnFilter<FixedPtCastEx<int, uchar>, SymmColumnVec_32s8u> >
                (kernel, anchor, delta, symmetryType, FixedPtCastEx<int, uchar>(bits),
                SymmColumnVec_32s8u(kernel, symmetryType, bits, delta));
        if( ddepth == CV_8U && sdepth == CV_32F )
            return makePtr<SymmColumnFilter<Cast<float, uchar>, ColumnNoVec> >
                (kernel, anchor, delta, symmetryType);
        if( ddepth == CV_8U && sdepth == CV_64F )
            return makePtr<SymmColumnFilter<Cast<double, uchar>, ColumnNoVec> >
                (kernel, anchor, delta, symmetryType);
        if( ddepth == CV_16U && sdepth == CV_32F )
            return makePtr<SymmColumnFilter<Cast<float, ushort>, ColumnNoVec> >
                (kernel, anchor, delta, symmetryType);
        if( ddepth == CV_16U && sdepth == CV_64F )
            return makePtr<SymmColumnFilter<Cast<double, ushort>, ColumnNoVec> >
                (kernel, anchor, delta, symmetryType);
        if( ddepth == CV_16S && sdepth == CV_32S )
            return makePtr<SymmColumnFilter<Cast<int, short>, ColumnNoVec> >
                (kernel, anchor, delta, symmetryType);
        if( ddepth == CV_16S && sdepth == CV_32F )
            return makePtr<SymmColumnFilter<Cast<float, short>, SymmColumnVec_32f16s> >
                 (kernel, anchor, delta, symmetryType, Cast<float, short>(),
                  SymmColumnVec_32f16s(kernel, symmetryType, 0, delta));
        if( ddepth == CV_16S && sdepth == CV_64F )
            return makePtr<SymmColumnFilter<Cast<double, short>, ColumnNoVec> >
                (kernel, anchor, delta, symmetryType);
        if( ddepth == CV_32F && sdepth == CV_32F )
            return makePtr<SymmColumnFilter<Cast<float, float>, SymmColumnVec_32f> >
                (kernel, anchor, delta, symmetryType, Cast<float, float>(),
                SymmColumnVec_32f(kernel, symmetryType, 0, delta));
        if( ddepth == CV_64F && sdepth == CV_64F )
            return makePtr<SymmColumnFilter<Cast<double, double>, ColumnNoVec> >
                (kernel, anchor, delta, symmetryType);
    }

    CV_Error_( CV_StsNotImplemented,
        ("Unsupported combination of buffer format (=%d), and destination format (=%d)",
        bufType, dstType));

    return Ptr<BaseColumnFilter>();
}


cv::Ptr<cv::FilterEngine> cv::createSeparableLinearFilter(
    int _srcType, int _dstType,
    InputArray __rowKernel, InputArray __columnKernel,
    Point _anchor, double _delta,
    int _rowBorderType, int _columnBorderType,
    const Scalar& _borderValue )
{
    Mat _rowKernel = __rowKernel.getMat(), _columnKernel = __columnKernel.getMat();
    _srcType = CV_MAT_TYPE(_srcType);
    _dstType = CV_MAT_TYPE(_dstType);
    int sdepth = CV_MAT_DEPTH(_srcType), ddepth = CV_MAT_DEPTH(_dstType);
    int cn = CV_MAT_CN(_srcType);
    CV_Assert( cn == CV_MAT_CN(_dstType) );
    int rsize = _rowKernel.rows + _rowKernel.cols - 1;
    int csize = _columnKernel.rows + _columnKernel.cols - 1;
    if( _anchor.x < 0 )
        _anchor.x = rsize/2;
    if( _anchor.y < 0 )
        _anchor.y = csize/2;
    int rtype = getKernelType(_rowKernel,
        _rowKernel.rows == 1 ? Point(_anchor.x, 0) : Point(0, _anchor.x));
    int ctype = getKernelType(_columnKernel,
        _columnKernel.rows == 1 ? Point(_anchor.y, 0) : Point(0, _anchor.y));
    Mat rowKernel, columnKernel;

    int bdepth = std::max(CV_32F,std::max(sdepth, ddepth));
    int bits = 0;

    if( sdepth == CV_8U &&
        ((rtype == KERNEL_SMOOTH+KERNEL_SYMMETRICAL &&
          ctype == KERNEL_SMOOTH+KERNEL_SYMMETRICAL &&
          ddepth == CV_8U) ||
         ((rtype & (KERNEL_SYMMETRICAL+KERNEL_ASYMMETRICAL)) &&
          (ctype & (KERNEL_SYMMETRICAL+KERNEL_ASYMMETRICAL)) &&
          (rtype & ctype & KERNEL_INTEGER) &&
          ddepth == CV_16S)) )
    {
        bdepth = CV_32S;
        bits = ddepth == CV_8U ? 8 : 0;
        _rowKernel.convertTo( rowKernel, CV_32S, 1 << bits );
        _columnKernel.convertTo( columnKernel, CV_32S, 1 << bits );
        bits *= 2;
        _delta *= (1 << bits);
    }
    else
    {
        if( _rowKernel.type() != bdepth )
            _rowKernel.convertTo( rowKernel, bdepth );
        else
            rowKernel = _rowKernel;
        if( _columnKernel.type() != bdepth )
            _columnKernel.convertTo( columnKernel, bdepth );
        else
            columnKernel = _columnKernel;
    }

    int _bufType = CV_MAKETYPE(bdepth, cn);
    Ptr<BaseRowFilter> _rowFilter = getLinearRowFilter(
        _srcType, _bufType, rowKernel, _anchor.x, rtype);
    Ptr<BaseColumnFilter> _columnFilter = getLinearColumnFilter(
        _bufType, _dstType, columnKernel, _anchor.y, ctype, _delta, bits );

    return Ptr<FilterEngine>( new FilterEngine(Ptr<BaseFilter>(), _rowFilter, _columnFilter,
        _srcType, _dstType, _bufType, _rowBorderType, _columnBorderType, _borderValue ));
}


/****************************************************************************************\
*                               Non-separable linear filter                              *
\****************************************************************************************/

namespace cv
{

void preprocess2DKernel( const Mat& kernel, std::vector<Point>& coords, std::vector<uchar>& coeffs )
{
    int i, j, k, nz = countNonZero(kernel), ktype = kernel.type();
    if(nz == 0)
        nz = 1;
    CV_Assert( ktype == CV_8U || ktype == CV_32S || ktype == CV_32F || ktype == CV_64F );
    coords.resize(nz);
    coeffs.resize(nz*getElemSize(ktype));
    uchar* _coeffs = &coeffs[0];

    for( i = k = 0; i < kernel.rows; i++ )
    {
        const uchar* krow = kernel.ptr(i);
        for( j = 0; j < kernel.cols; j++ )
        {
            if( ktype == CV_8U )
            {
                uchar val = krow[j];
                if( val == 0 )
                    continue;
                coords[k] = Point(j,i);
                _coeffs[k++] = val;
            }
            else if( ktype == CV_32S )
            {
                int val = ((const int*)krow)[j];
                if( val == 0 )
                    continue;
                coords[k] = Point(j,i);
                ((int*)_coeffs)[k++] = val;
            }
            else if( ktype == CV_32F )
            {
                float val = ((const float*)krow)[j];
                if( val == 0 )
                    continue;
                coords[k] = Point(j,i);
                ((float*)_coeffs)[k++] = val;
            }
            else
            {
                double val = ((const double*)krow)[j];
                if( val == 0 )
                    continue;
                coords[k] = Point(j,i);
                ((double*)_coeffs)[k++] = val;
            }
        }
    }
}


template<typename ST, class CastOp, class VecOp> struct Filter2D : public BaseFilter
{
    typedef typename CastOp::type1 KT;
    typedef typename CastOp::rtype DT;

    Filter2D( const Mat& _kernel, Point _anchor,
        double _delta, const CastOp& _castOp=CastOp(),
        const VecOp& _vecOp=VecOp() )
    {
        anchor = _anchor;
        ksize = _kernel.size();
        delta = saturate_cast<KT>(_delta);
        castOp0 = _castOp;
        vecOp = _vecOp;
        CV_Assert( _kernel.type() == DataType<KT>::type );
        preprocess2DKernel( _kernel, coords, coeffs );
        ptrs.resize( coords.size() );
    }

    void operator()(const uchar** src, uchar* dst, int dststep, int count, int width, int cn)
    {
        KT _delta = delta;
        const Point* pt = &coords[0];
        const KT* kf = (const KT*)&coeffs[0];
        const ST** kp = (const ST**)&ptrs[0];
        int i, k, nz = (int)coords.size();
        CastOp castOp = castOp0;

        width *= cn;
        for( ; count > 0; count--, dst += dststep, src++ )
        {
            DT* D = (DT*)dst;

            for( k = 0; k < nz; k++ )
                kp[k] = (const ST*)src[pt[k].y] + pt[k].x*cn;

            i = vecOp((const uchar**)kp, dst, width);
            #if CV_ENABLE_UNROLLED
            for( ; i <= width - 4; i += 4 )
            {
                KT s0 = _delta, s1 = _delta, s2 = _delta, s3 = _delta;

                for( k = 0; k < nz; k++ )
                {
                    const ST* sptr = kp[k] + i;
                    KT f = kf[k];
                    s0 += f*sptr[0];
                    s1 += f*sptr[1];
                    s2 += f*sptr[2];
                    s3 += f*sptr[3];
                }

                D[i] = castOp(s0); D[i+1] = castOp(s1);
                D[i+2] = castOp(s2); D[i+3] = castOp(s3);
            }
            #endif
            for( ; i < width; i++ )
            {
                KT s0 = _delta;
                for( k = 0; k < nz; k++ )
                    s0 += kf[k]*kp[k][i];
                D[i] = castOp(s0);
            }
        }
    }

    std::vector<Point> coords;
    std::vector<uchar> coeffs;
    std::vector<uchar*> ptrs;
    KT delta;
    CastOp castOp0;
    VecOp vecOp;
};

#ifdef HAVE_OPENCL

#define DIVUP(total, grain) (((total) + (grain) - 1) / (grain))
#define ROUNDUP(sz, n)      ((sz) + (n) - 1 - (((sz) + (n) - 1) % (n)))

// prepare kernel: transpose and make double rows (+align). Returns size of aligned row
// Samples:
//        a b c
// Input: d e f
//        g h i
// Output, last two zeros is the alignment:
// a d g a d g 0 0
// b e h b e h 0 0
// c f i c f i 0 0
template <typename T>
static int _prepareKernelFilter2D(std::vector<T> & data, const Mat & kernel)
{
    Mat _kernel; kernel.convertTo(_kernel, DataDepth<T>::value);
    int size_y_aligned = ROUNDUP(kernel.rows * 2, 4);
    data.clear(); data.resize(size_y_aligned * kernel.cols, 0);
    for (int x = 0; x < kernel.cols; x++)
    {
        for (int y = 0; y < kernel.rows; y++)
        {
            data[x * size_y_aligned + y] = _kernel.at<T>(y, x);
            data[x * size_y_aligned + y + kernel.rows] = _kernel.at<T>(y, x);
        }
    }
    return size_y_aligned;
}

static bool ocl_filter2D( InputArray _src, OutputArray _dst, int ddepth,
                   InputArray _kernel, Point anchor,
                   double delta, int borderType )
{
    int type = _src.type(), sdepth = CV_MAT_DEPTH(type), cn = CV_MAT_CN(type);
    ddepth = ddepth < 0 ? sdepth : ddepth;
    int dtype = CV_MAKE_TYPE(ddepth, cn), wdepth = std::max(std::max(sdepth, ddepth), CV_32F),
            wtype = CV_MAKE_TYPE(wdepth, cn);
    if (cn > 4)
        return false;

    Size ksize = _kernel.size();
    if (anchor.x < 0)
        anchor.x = ksize.width / 2;
    if (anchor.y < 0)
        anchor.y = ksize.height / 2;

    bool isolated = (borderType & BORDER_ISOLATED) != 0;
    borderType &= ~BORDER_ISOLATED;
    const cv::ocl::Device &device = cv::ocl::Device::getDefault();
    bool doubleSupport = device.doubleFPConfig() > 0;
    if (wdepth == CV_64F && !doubleSupport)
        return false;

    const char * const borderMap[] = { "BORDER_CONSTANT", "BORDER_REPLICATE", "BORDER_REFLECT",
                                       "BORDER_WRAP", "BORDER_REFLECT_101" };

    cv::Mat kernelMat = _kernel.getMat();
    cv::Size sz = _src.size(), wholeSize;
    size_t globalsize[2] = { (size_t)sz.width, (size_t)sz.height };
    size_t localsize_general[2] = {0, 1};
    size_t* localsize = NULL;

    ocl::Kernel k;
    UMat src = _src.getUMat();
    if (!isolated)
    {
        Point ofs;
        src.locateROI(wholeSize, ofs);
    }

    size_t tryWorkItems = device.maxWorkGroupSize();
    if (device.isIntel() && 128 < tryWorkItems)
        tryWorkItems = 128;
    char cvt[2][40];

    // For smaller filter kernels, there is a special kernel that is more
    // efficient than the general one.
    UMat kernalDataUMat;
    if (device.isIntel() && (device.type() & ocl::Device::TYPE_GPU) &&
        ((ksize.width < 5 && ksize.height < 5) ||
        (ksize.width == 5 && ksize.height == 5 && cn == 1)))
    {
        kernelMat = kernelMat.reshape(0, 1);
        String kerStr = ocl::kernelToStr(kernelMat, CV_32F);
        int h = isolated ? sz.height : wholeSize.height;
        int w = isolated ? sz.width : wholeSize.width;

        if (w < ksize.width || h < ksize.height)
            return false;

        // Figure out what vector size to use for loading the pixels.
        int pxLoadNumPixels = cn != 1 || sz.width % 4 ? 1 : 4;
        int pxLoadVecSize = cn * pxLoadNumPixels;

        // Figure out how many pixels per work item to compute in X and Y
        // directions.  Too many and we run out of registers.
        int pxPerWorkItemX = 1;
        int pxPerWorkItemY = 1;
        if (cn <= 2 && ksize.width <= 4 && ksize.height <= 4)
        {
            pxPerWorkItemX = sz.width % 8 ? sz.width % 4 ? sz.width % 2 ? 1 : 2 : 4 : 8;
            pxPerWorkItemY = sz.height % 2 ? 1 : 2;
        }
        else if (cn < 4 || (ksize.width <= 4 && ksize.height <= 4))
        {
            pxPerWorkItemX = sz.width % 2 ? 1 : 2;
            pxPerWorkItemY = sz.height % 2 ? 1 : 2;
        }
        globalsize[0] = sz.width / pxPerWorkItemX;
        globalsize[1] = sz.height / pxPerWorkItemY;

        // Need some padding in the private array for pixels
        int privDataWidth = ROUNDUP(pxPerWorkItemX + ksize.width - 1, pxLoadNumPixels);

        // Make the global size a nice round number so the runtime can pick
        // from reasonable choices for the workgroup size
        const int wgRound = 256;
        globalsize[0] = ROUNDUP(globalsize[0], wgRound);

        char build_options[1024];
        sprintf(build_options, "-D cn=%d "
                "-D ANCHOR_X=%d -D ANCHOR_Y=%d -D KERNEL_SIZE_X=%d -D KERNEL_SIZE_Y=%d "
                "-D PX_LOAD_VEC_SIZE=%d -D PX_LOAD_NUM_PX=%d "
                "-D PX_PER_WI_X=%d -D PX_PER_WI_Y=%d -D PRIV_DATA_WIDTH=%d -D %s -D %s "
                "-D PX_LOAD_X_ITERATIONS=%d -D PX_LOAD_Y_ITERATIONS=%d "
                "-D srcT=%s -D srcT1=%s -D dstT=%s -D dstT1=%s -D WT=%s -D WT1=%s "
                "-D convertToWT=%s -D convertToDstT=%s %s",
                cn, anchor.x, anchor.y, ksize.width, ksize.height,
                pxLoadVecSize, pxLoadNumPixels,
                pxPerWorkItemX, pxPerWorkItemY, privDataWidth, borderMap[borderType],
                isolated ? "BORDER_ISOLATED" : "NO_BORDER_ISOLATED",
                privDataWidth / pxLoadNumPixels, pxPerWorkItemY + ksize.height - 1,
                ocl::typeToStr(type), ocl::typeToStr(sdepth), ocl::typeToStr(dtype),
                ocl::typeToStr(ddepth), ocl::typeToStr(wtype), ocl::typeToStr(wdepth),
                ocl::convertTypeStr(sdepth, wdepth, cn, cvt[0]),
                ocl::convertTypeStr(wdepth, ddepth, cn, cvt[1]), kerStr.c_str());

        if (!k.create("filter2DSmall", cv::ocl::imgproc::filter2DSmall_oclsrc, build_options))
            return false;
    }
    else
    {
        localsize = localsize_general;
        std::vector<float> kernelMatDataFloat;
        int kernel_size_y2_aligned = _prepareKernelFilter2D<float>(kernelMatDataFloat, kernelMat);
        String kerStr = ocl::kernelToStr(kernelMatDataFloat, CV_32F);

        for ( ; ; )
        {
            size_t BLOCK_SIZE = tryWorkItems;
            while (BLOCK_SIZE > 32 && BLOCK_SIZE >= (size_t)ksize.width * 2 && BLOCK_SIZE > (size_t)sz.width * 2)
                BLOCK_SIZE /= 2;

            if ((size_t)ksize.width > BLOCK_SIZE)
                return false;

            int requiredTop = anchor.y;
            int requiredLeft = (int)BLOCK_SIZE; // not this: anchor.x;
            int requiredBottom = ksize.height - 1 - anchor.y;
            int requiredRight = (int)BLOCK_SIZE; // not this: ksize.width - 1 - anchor.x;
            int h = isolated ? sz.height : wholeSize.height;
            int w = isolated ? sz.width : wholeSize.width;
            bool extra_extrapolation = h < requiredTop || h < requiredBottom || w < requiredLeft || w < requiredRight;

            if ((w < ksize.width) || (h < ksize.height))
                return false;

            String opts = format("-D LOCAL_SIZE=%d -D cn=%d "
                                 "-D ANCHOR_X=%d -D ANCHOR_Y=%d -D KERNEL_SIZE_X=%d -D KERNEL_SIZE_Y=%d "
                                 "-D KERNEL_SIZE_Y2_ALIGNED=%d -D %s -D %s -D %s%s%s "
                                 "-D srcT=%s -D srcT1=%s -D dstT=%s -D dstT1=%s -D WT=%s -D WT1=%s "
                                 "-D convertToWT=%s -D convertToDstT=%s",
                                 (int)BLOCK_SIZE, cn, anchor.x, anchor.y,
                                 ksize.width, ksize.height, kernel_size_y2_aligned, borderMap[borderType],
                                 extra_extrapolation ? "EXTRA_EXTRAPOLATION" : "NO_EXTRA_EXTRAPOLATION",
                                 isolated ? "BORDER_ISOLATED" : "NO_BORDER_ISOLATED",
                                 doubleSupport ? " -D DOUBLE_SUPPORT" : "", kerStr.c_str(),
                                 ocl::typeToStr(type), ocl::typeToStr(sdepth), ocl::typeToStr(dtype),
                                 ocl::typeToStr(ddepth), ocl::typeToStr(wtype), ocl::typeToStr(wdepth),
                                 ocl::convertTypeStr(sdepth, wdepth, cn, cvt[0]),
                                 ocl::convertTypeStr(wdepth, ddepth, cn, cvt[1]));

            localsize[0] = BLOCK_SIZE;
            globalsize[0] = DIVUP(sz.width, BLOCK_SIZE - (ksize.width - 1)) * BLOCK_SIZE;
            globalsize[1] = sz.height;

            if (!k.create("filter2D", cv::ocl::imgproc::filter2D_oclsrc, opts))
                return false;

            size_t kernelWorkGroupSize = k.workGroupSize();
            if (localsize[0] <= kernelWorkGroupSize)
                break;
            if (BLOCK_SIZE < kernelWorkGroupSize)
                return false;
            tryWorkItems = kernelWorkGroupSize;
        }
    }

    _dst.create(sz, dtype);
    UMat dst = _dst.getUMat();

    int srcOffsetX = (int)((src.offset % src.step) / src.elemSize());
    int srcOffsetY = (int)(src.offset / src.step);
    int srcEndX = (isolated ? (srcOffsetX + sz.width) : wholeSize.width);
    int srcEndY = (isolated ? (srcOffsetY + sz.height) : wholeSize.height);

    k.args(ocl::KernelArg::PtrReadOnly(src), (int)src.step, srcOffsetX, srcOffsetY,
           srcEndX, srcEndY, ocl::KernelArg::WriteOnly(dst), (float)delta);

    return k.run(2, globalsize, localsize, false);
}

const int shift_bits = 8;

static bool ocl_sepRowFilter2D(const UMat & src, UMat & buf, const Mat & kernelX, int anchor,
                               int borderType, int ddepth, bool fast8uc1, bool int_arithm)
{
    int type = src.type(), cn = CV_MAT_CN(type), sdepth = CV_MAT_DEPTH(type);
    bool doubleSupport = ocl::Device::getDefault().doubleFPConfig() > 0;
    Size bufSize = buf.size();
    int buf_type = buf.type(), bdepth = CV_MAT_DEPTH(buf_type);

    if (!doubleSupport && (sdepth == CV_64F || ddepth == CV_64F))
        return false;

#ifdef ANDROID
    size_t localsize[2] = {16, 10};
#else
    size_t localsize[2] = {16, 16};
#endif

    size_t globalsize[2] = {DIVUP(bufSize.width, localsize[0]) * localsize[0], DIVUP(bufSize.height, localsize[1]) * localsize[1]};
    if (fast8uc1)
        globalsize[0] = DIVUP((bufSize.width + 3) >> 2, localsize[0]) * localsize[0];

    int radiusX = anchor, radiusY = (buf.rows - src.rows) >> 1;

    bool isolated = (borderType & BORDER_ISOLATED) != 0;
    const char * const borderMap[] = { "BORDER_CONSTANT", "BORDER_REPLICATE", "BORDER_REFLECT", "BORDER_WRAP", "BORDER_REFLECT_101" },
        * const btype = borderMap[borderType & ~BORDER_ISOLATED];

    bool extra_extrapolation = src.rows < (int)((-radiusY + globalsize[1]) >> 1) + 1;
    extra_extrapolation |= src.rows < radiusY;
    extra_extrapolation |= src.cols < (int)((-radiusX + globalsize[0] + 8 * localsize[0] + 3) >> 1) + 1;
    extra_extrapolation |= src.cols < radiusX;

    char cvt[40];
    cv::String build_options = cv::format("-D RADIUSX=%d -D LSIZE0=%d -D LSIZE1=%d -D CN=%d -D %s -D %s -D %s"
                                          " -D srcT=%s -D dstT=%s -D convertToDstT=%s -D srcT1=%s -D dstT1=%s%s%s",
                                          radiusX, (int)localsize[0], (int)localsize[1], cn, btype,
                                          extra_extrapolation ? "EXTRA_EXTRAPOLATION" : "NO_EXTRA_EXTRAPOLATION",
                                          isolated ? "BORDER_ISOLATED" : "NO_BORDER_ISOLATED",
                                          ocl::typeToStr(type), ocl::typeToStr(buf_type),
                                          ocl::convertTypeStr(sdepth, bdepth, cn, cvt),
                                          ocl::typeToStr(sdepth), ocl::typeToStr(bdepth),
                                          doubleSupport ? " -D DOUBLE_SUPPORT" : "",
                                          int_arithm ? " -D INTEGER_ARITHMETIC" : "");
    build_options += ocl::kernelToStr(kernelX, bdepth);

    Size srcWholeSize; Point srcOffset;
    src.locateROI(srcWholeSize, srcOffset);

    String kernelName("row_filter");
    if (fast8uc1)
        kernelName += "_C1_D0";

    ocl::Kernel k(kernelName.c_str(), cv::ocl::imgproc::filterSepRow_oclsrc,
                  build_options);
    if (k.empty())
        return false;

    if (fast8uc1)
        k.args(ocl::KernelArg::PtrReadOnly(src), (int)(src.step / src.elemSize()), srcOffset.x,
               srcOffset.y, src.cols, src.rows, srcWholeSize.width, srcWholeSize.height,
               ocl::KernelArg::PtrWriteOnly(buf), (int)(buf.step / buf.elemSize()),
               buf.cols, buf.rows, radiusY);
    else
        k.args(ocl::KernelArg::PtrReadOnly(src), (int)src.step, srcOffset.x,
               srcOffset.y, src.cols, src.rows, srcWholeSize.width, srcWholeSize.height,
               ocl::KernelArg::PtrWriteOnly(buf), (int)buf.step, buf.cols, buf.rows, radiusY);

    return k.run(2, globalsize, localsize, false);
}

static bool ocl_sepColFilter2D(const UMat & buf, UMat & dst, const Mat & kernelY, double delta, int anchor, bool int_arithm)
{
    bool doubleSupport = ocl::Device::getDefault().doubleFPConfig() > 0;
    if (dst.depth() == CV_64F && !doubleSupport)
        return false;

#ifdef ANDROID
    size_t localsize[2] = { 16, 10 };
#else
    size_t localsize[2] = { 16, 16 };
#endif
    size_t globalsize[2] = { 0, 0 };

    int dtype = dst.type(), cn = CV_MAT_CN(dtype), ddepth = CV_MAT_DEPTH(dtype);
    Size sz = dst.size();
    int buf_type = buf.type(), bdepth = CV_MAT_DEPTH(buf_type);

    globalsize[1] = DIVUP(sz.height, localsize[1]) * localsize[1];
    globalsize[0] = DIVUP(sz.width, localsize[0]) * localsize[0];

    char cvt[40];
    cv::String build_options = cv::format("-D RADIUSY=%d -D LSIZE0=%d -D LSIZE1=%d -D CN=%d"
                                          " -D srcT=%s -D dstT=%s -D convertToDstT=%s"
                                          " -D srcT1=%s -D dstT1=%s -D SHIFT_BITS=%d%s%s",
                                          anchor, (int)localsize[0], (int)localsize[1], cn,
                                          ocl::typeToStr(buf_type), ocl::typeToStr(dtype),
                                          ocl::convertTypeStr(bdepth, ddepth, cn, cvt),
                                          ocl::typeToStr(bdepth), ocl::typeToStr(ddepth),
                                          2*shift_bits, doubleSupport ? " -D DOUBLE_SUPPORT" : "",
                                          int_arithm ? " -D INTEGER_ARITHMETIC" : "");
    build_options += ocl::kernelToStr(kernelY, bdepth);

    ocl::Kernel k("col_filter", cv::ocl::imgproc::filterSepCol_oclsrc,
                  build_options);
    if (k.empty())
        return false;

    k.args(ocl::KernelArg::ReadOnly(buf), ocl::KernelArg::WriteOnly(dst),
           static_cast<float>(delta));

    return k.run(2, globalsize, localsize, false);
}

const int optimizedSepFilterLocalWidth  = 16;
const int optimizedSepFilterLocalHeight = 8;

static bool ocl_sepFilter2D_SinglePass(InputArray _src, OutputArray _dst,
                                       Mat row_kernel, Mat col_kernel,
                                       double delta, int borderType, int ddepth, int bdepth, bool int_arithm)
{
    Size size = _src.size(), wholeSize;
    Point origin;
    int stype = _src.type(), sdepth = CV_MAT_DEPTH(stype), cn = CV_MAT_CN(stype),
            esz = CV_ELEM_SIZE(stype), wdepth = std::max(std::max(sdepth, ddepth), bdepth),
            dtype = CV_MAKE_TYPE(ddepth, cn);
    size_t src_step = _src.step(), src_offset = _src.offset();
    bool doubleSupport = ocl::Device::getDefault().doubleFPConfig() > 0;

    if ((src_offset % src_step) % esz != 0 || (!doubleSupport && (sdepth == CV_64F || ddepth == CV_64F)) ||
            !(borderType == BORDER_CONSTANT || borderType == BORDER_REPLICATE ||
              borderType == BORDER_REFLECT || borderType == BORDER_WRAP ||
              borderType == BORDER_REFLECT_101))
        return false;

    size_t lt2[2] = { optimizedSepFilterLocalWidth, optimizedSepFilterLocalHeight };
    size_t gt2[2] = { lt2[0] * (1 + (size.width - 1) / lt2[0]), lt2[1]};

    char cvt[2][40];
    const char * const borderMap[] = { "BORDER_CONSTANT", "BORDER_REPLICATE", "BORDER_REFLECT", "BORDER_WRAP",
                                       "BORDER_REFLECT_101" };

    String opts = cv::format("-D BLK_X=%d -D BLK_Y=%d -D RADIUSX=%d -D RADIUSY=%d%s%s"
                             " -D srcT=%s -D convertToWT=%s -D WT=%s -D dstT=%s -D convertToDstT=%s"
                             " -D %s -D srcT1=%s -D dstT1=%s -D WT1=%s -D CN=%d -D SHIFT_BITS=%d%s",
                             (int)lt2[0], (int)lt2[1], row_kernel.cols / 2, col_kernel.cols / 2,
                             ocl::kernelToStr(row_kernel, wdepth, "KERNEL_MATRIX_X").c_str(),
                             ocl::kernelToStr(col_kernel, wdepth, "KERNEL_MATRIX_Y").c_str(),
                             ocl::typeToStr(stype), ocl::convertTypeStr(sdepth, wdepth, cn, cvt[0]),
                             ocl::typeToStr(CV_MAKE_TYPE(wdepth, cn)), ocl::typeToStr(dtype),
                             ocl::convertTypeStr(wdepth, ddepth, cn, cvt[1]), borderMap[borderType],
                             ocl::typeToStr(sdepth), ocl::typeToStr(ddepth), ocl::typeToStr(wdepth),
                             cn, 2*shift_bits, int_arithm ? " -D INTEGER_ARITHMETIC" : "");

    ocl::Kernel k("sep_filter", ocl::imgproc::filterSep_singlePass_oclsrc, opts);
    if (k.empty())
        return false;

    UMat src = _src.getUMat();
    _dst.create(size, dtype);
    UMat dst = _dst.getUMat();

    int src_offset_x = static_cast<int>((src_offset % src_step) / esz);
    int src_offset_y = static_cast<int>(src_offset / src_step);

    src.locateROI(wholeSize, origin);

    k.args(ocl::KernelArg::PtrReadOnly(src), (int)src_step, src_offset_x, src_offset_y,
           wholeSize.height, wholeSize.width, ocl::KernelArg::WriteOnly(dst),
           static_cast<float>(delta));

    return k.run(2, gt2, lt2, false);
}

static bool ocl_sepFilter2D( InputArray _src, OutputArray _dst, int ddepth,
                      InputArray _kernelX, InputArray _kernelY, Point anchor,
                      double delta, int borderType )
{
    const ocl::Device & d = ocl::Device::getDefault();
    Size imgSize = _src.size();

    int type = _src.type(), sdepth = CV_MAT_DEPTH(type), cn = CV_MAT_CN(type);
    if (cn > 4)
        return false;

    Mat kernelX = _kernelX.getMat().reshape(1, 1);
    if (kernelX.cols % 2 != 1)
        return false;
    Mat kernelY = _kernelY.getMat().reshape(1, 1);
    if (kernelY.cols % 2 != 1)
        return false;

    if (ddepth < 0)
        ddepth = sdepth;

    if (anchor.x < 0)
        anchor.x = kernelX.cols >> 1;
    if (anchor.y < 0)
        anchor.y = kernelY.cols >> 1;

    int rtype = getKernelType(kernelX,
        kernelX.rows == 1 ? Point(anchor.x, 0) : Point(0, anchor.x));
    int ctype = getKernelType(kernelY,
        kernelY.rows == 1 ? Point(anchor.y, 0) : Point(0, anchor.y));

    int bdepth = CV_32F;
    bool int_arithm = false;
    if( sdepth == CV_8U && ddepth == CV_8U &&
        rtype == KERNEL_SMOOTH+KERNEL_SYMMETRICAL &&
        ctype == KERNEL_SMOOTH+KERNEL_SYMMETRICAL)
    {
        if (ocl::Device::getDefault().isIntel())
        {
            for (int i=0; i<kernelX.cols; i++)
                kernelX.at<float>(0, i) = (float) cvRound(kernelX.at<float>(0, i) * (1 << shift_bits));
            if (kernelX.data != kernelY.data)
                for (int i=0; i<kernelX.cols; i++)
                    kernelY.at<float>(0, i) = (float) cvRound(kernelY.at<float>(0, i) * (1 << shift_bits));
        } else
        {
            bdepth = CV_32S;
            kernelX.convertTo( kernelX, bdepth, 1 << shift_bits );
            kernelY.convertTo( kernelY, bdepth, 1 << shift_bits );
        }
        int_arithm = true;
    }

    CV_OCL_RUN_(kernelY.cols <= 21 && kernelX.cols <= 21 &&
                imgSize.width > optimizedSepFilterLocalWidth + anchor.x &&
                imgSize.height > optimizedSepFilterLocalHeight + anchor.y &&
                (!(borderType & BORDER_ISOLATED) || _src.offset() == 0) &&
                anchor == Point(kernelX.cols >> 1, kernelY.cols >> 1) &&
                (d.isIntel() || (d.isAMD() && !d.hostUnifiedMemory())),
                ocl_sepFilter2D_SinglePass(_src, _dst, kernelX, kernelY, delta,
                                           borderType & ~BORDER_ISOLATED, ddepth, bdepth, int_arithm), true)

    UMat src = _src.getUMat();
    Size srcWholeSize; Point srcOffset;
    src.locateROI(srcWholeSize, srcOffset);

    bool fast8uc1 = type == CV_8UC1 && srcOffset.x % 4 == 0 &&
            src.cols % 4 == 0 && src.step % 4 == 0;

    Size srcSize = src.size();
    Size bufSize(srcSize.width, srcSize.height + kernelY.cols - 1);
    UMat buf(bufSize, CV_MAKETYPE(bdepth, cn));
    if (!ocl_sepRowFilter2D(src, buf, kernelX, anchor.x, borderType, ddepth, fast8uc1, int_arithm))
        return false;

    _dst.create(srcSize, CV_MAKETYPE(ddepth, cn));
    UMat dst = _dst.getUMat();

    return ocl_sepColFilter2D(buf, dst, kernelY, delta, anchor.y, int_arithm);
}

#endif

}

cv::Ptr<cv::BaseFilter> cv::getLinearFilter(int srcType, int dstType,
                                InputArray filter_kernel, Point anchor,
                                double delta, int bits)
{
    Mat _kernel = filter_kernel.getMat();
    int sdepth = CV_MAT_DEPTH(srcType), ddepth = CV_MAT_DEPTH(dstType);
    int cn = CV_MAT_CN(srcType), kdepth = _kernel.depth();
    CV_Assert( cn == CV_MAT_CN(dstType) && ddepth >= sdepth );

    anchor = normalizeAnchor(anchor, _kernel.size());

    /*if( sdepth == CV_8U && ddepth == CV_8U && kdepth == CV_32S )
        return makePtr<Filter2D<uchar, FixedPtCastEx<int, uchar>, FilterVec_8u> >
            (_kernel, anchor, delta, FixedPtCastEx<int, uchar>(bits),
            FilterVec_8u(_kernel, bits, delta));
    if( sdepth == CV_8U && ddepth == CV_16S && kdepth == CV_32S )
        return makePtr<Filter2D<uchar, FixedPtCastEx<int, short>, FilterVec_8u16s> >
            (_kernel, anchor, delta, FixedPtCastEx<int, short>(bits),
            FilterVec_8u16s(_kernel, bits, delta));*/

    kdepth = sdepth == CV_64F || ddepth == CV_64F ? CV_64F : CV_32F;
    Mat kernel;
    if( _kernel.type() == kdepth )
        kernel = _kernel;
    else
        _kernel.convertTo(kernel, kdepth, _kernel.type() == CV_32S ? 1./(1 << bits) : 1.);

    if( sdepth == CV_8U && ddepth == CV_8U )
        return makePtr<Filter2D<uchar, Cast<float, uchar>, FilterVec_8u> >
            (kernel, anchor, delta, Cast<float, uchar>(), FilterVec_8u(kernel, 0, delta));
    if( sdepth == CV_8U && ddepth == CV_16U )
        return makePtr<Filter2D<uchar,
            Cast<float, ushort>, FilterNoVec> >(kernel, anchor, delta);
    if( sdepth == CV_8U && ddepth == CV_16S )
        return makePtr<Filter2D<uchar, Cast<float, short>, FilterVec_8u16s> >
            (kernel, anchor, delta, Cast<float, short>(), FilterVec_8u16s(kernel, 0, delta));
    if( sdepth == CV_8U && ddepth == CV_32F )
        return makePtr<Filter2D<uchar,
            Cast<float, float>, FilterNoVec> >(kernel, anchor, delta);
    if( sdepth == CV_8U && ddepth == CV_64F )
        return makePtr<Filter2D<uchar,
            Cast<double, double>, FilterNoVec> >(kernel, anchor, delta);

    if( sdepth == CV_16U && ddepth == CV_16U )
        return makePtr<Filter2D<ushort,
            Cast<float, ushort>, FilterNoVec> >(kernel, anchor, delta);
    if( sdepth == CV_16U && ddepth == CV_32F )
        return makePtr<Filter2D<ushort,
            Cast<float, float>, FilterNoVec> >(kernel, anchor, delta);
    if( sdepth == CV_16U && ddepth == CV_64F )
        return makePtr<Filter2D<ushort,
            Cast<double, double>, FilterNoVec> >(kernel, anchor, delta);

    if( sdepth == CV_16S && ddepth == CV_16S )
        return makePtr<Filter2D<short,
            Cast<float, short>, FilterNoVec> >(kernel, anchor, delta);
    if( sdepth == CV_16S && ddepth == CV_32F )
        return makePtr<Filter2D<short,
            Cast<float, float>, FilterNoVec> >(kernel, anchor, delta);
    if( sdepth == CV_16S && ddepth == CV_64F )
        return makePtr<Filter2D<short,
            Cast<double, double>, FilterNoVec> >(kernel, anchor, delta);

    if( sdepth == CV_32F && ddepth == CV_32F )
        return makePtr<Filter2D<float, Cast<float, float>, FilterVec_32f> >
            (kernel, anchor, delta, Cast<float, float>(), FilterVec_32f(kernel, 0, delta));
    if( sdepth == CV_64F && ddepth == CV_64F )
        return makePtr<Filter2D<double,
            Cast<double, double>, FilterNoVec> >(kernel, anchor, delta);

    CV_Error_( CV_StsNotImplemented,
        ("Unsupported combination of source format (=%d), and destination format (=%d)",
        srcType, dstType));

    return Ptr<BaseFilter>();
}


cv::Ptr<cv::FilterEngine> cv::createLinearFilter( int _srcType, int _dstType,
                                              InputArray filter_kernel,
                                              Point _anchor, double _delta,
                                              int _rowBorderType, int _columnBorderType,
                                              const Scalar& _borderValue )
{
    Mat _kernel = filter_kernel.getMat();
    _srcType = CV_MAT_TYPE(_srcType);
    _dstType = CV_MAT_TYPE(_dstType);
    int cn = CV_MAT_CN(_srcType);
    CV_Assert( cn == CV_MAT_CN(_dstType) );

    Mat kernel = _kernel;
    int bits = 0;

    /*int sdepth = CV_MAT_DEPTH(_srcType), ddepth = CV_MAT_DEPTH(_dstType);
    int ktype = _kernel.depth() == CV_32S ? KERNEL_INTEGER : getKernelType(_kernel, _anchor);
    if( sdepth == CV_8U && (ddepth == CV_8U || ddepth == CV_16S) &&
        _kernel.rows*_kernel.cols <= (1 << 10) )
    {
        bits = (ktype & KERNEL_INTEGER) ? 0 : 11;
        _kernel.convertTo(kernel, CV_32S, 1 << bits);
    }*/

    Ptr<BaseFilter> _filter2D = getLinearFilter(_srcType, _dstType,
        kernel, _anchor, _delta, bits);

    return makePtr<FilterEngine>(_filter2D, Ptr<BaseRowFilter>(),
        Ptr<BaseColumnFilter>(), _srcType, _dstType, _srcType,
        _rowBorderType, _columnBorderType, _borderValue );
}


//================================================================
// HAL interface
//================================================================

using namespace cv;

static bool replacementFilter2D(int stype, int dtype, int kernel_type,
                                uchar * src_data, size_t src_step,
                                uchar * dst_data, size_t dst_step,
                                int width, int height,
                                int full_width, int full_height,
                                int offset_x, int offset_y,
                                uchar * kernel_data, size_t kernel_step,
                                int kernel_width, int kernel_height,
                                int anchor_x, int anchor_y,
                                double delta, int borderType, bool isSubmatrix)
{
    cvhalFilter2D* ctx;
    int res = cv_hal_filterInit(&ctx, kernel_data, kernel_step, kernel_type, kernel_width, kernel_height, width, height,
                                stype, dtype, borderType, delta, anchor_x, anchor_y, isSubmatrix, src_data == dst_data);
    if (res != CV_HAL_ERROR_OK)
        return false;
    res = cv_hal_filter(ctx, src_data, src_step, dst_data, dst_step, width, height, full_width, full_height, offset_x, offset_y);
    bool success = (res == CV_HAL_ERROR_OK);
    res = cv_hal_filterFree(ctx);
    if (res != CV_HAL_ERROR_OK)
        return false;
    return success;
}

#ifdef HAVE_IPP
typedef IppStatus(CV_STDCALL* IppiFilterBorder)(
    const void* pSrc, int srcStep, void* pDst, int dstStep,
    IppiSize dstRoiSize, IppiBorderType border, const void* borderValue,
    const IppiFilterBorderSpec* pSpec, Ipp8u* pBuffer);

static IppiFilterBorder getIppFunc(int stype)
{
    switch (stype)
    {
    case CV_8UC1:
        return reinterpret_cast<IppiFilterBorder>(ippiFilterBorder_8u_C1R);
    case CV_8UC3:
        return reinterpret_cast<IppiFilterBorder>(ippiFilterBorder_8u_C3R);
    case CV_8UC4:
        return reinterpret_cast<IppiFilterBorder>(ippiFilterBorder_8u_C4R);
    case CV_16UC1:
        return reinterpret_cast<IppiFilterBorder>(ippiFilterBorder_16u_C1R);
    case CV_16UC3:
        return reinterpret_cast<IppiFilterBorder>(ippiFilterBorder_16u_C3R);
    case CV_16UC4:
        return reinterpret_cast<IppiFilterBorder>(ippiFilterBorder_16u_C4R);
    case CV_16SC1:
        return reinterpret_cast<IppiFilterBorder>(ippiFilterBorder_16s_C1R);
    case CV_16SC3:
        return reinterpret_cast<IppiFilterBorder>(ippiFilterBorder_16s_C3R);
    case CV_16SC4:
        return reinterpret_cast<IppiFilterBorder>(ippiFilterBorder_16s_C4R);
    case CV_32FC1:
        return reinterpret_cast<IppiFilterBorder>(ippiFilterBorder_32f_C1R);
    case CV_32FC3:
        return reinterpret_cast<IppiFilterBorder>(ippiFilterBorder_32f_C3R);
    case CV_32FC4:
        return reinterpret_cast<IppiFilterBorder>(ippiFilterBorder_32f_C4R);
    default:
        return 0;
    }
}

template <int kdepth>
struct IppFilterTrait { };

template <>
struct IppFilterTrait<CV_16S>
{
    enum { kernel_type_id = CV_16SC1 };
    typedef Ipp16s kernel_type;
    typedef IppStatus(CV_STDCALL* copy_fun_type)(const kernel_type* pSrc, int srcStep, kernel_type* pDst, int dstStep, IppiSize roiSize);
    inline static copy_fun_type get_copy_fun() { return ippiCopy_16s_C1R; }
    inline static IppStatus runInit(const kernel_type* pKernel, IppiSize kernelSize, int divisor, IppDataType dataType, int numChannels, IppRoundMode roundMode, IppiFilterBorderSpec* pSpec)
    {
        return ippiFilterBorderInit_16s(pKernel, kernelSize, divisor, dataType, numChannels, roundMode, pSpec);
    }
};

template <>
struct IppFilterTrait<CV_32F>
{
    enum { kernel_type_id = CV_32FC1 };
    typedef Ipp32f kernel_type;
    typedef IppStatus(CV_STDCALL* copy_fun_type)(const kernel_type* pSrc, int srcStep, kernel_type* pDst, int dstStep, IppiSize roiSize);
    inline static copy_fun_type get_copy_fun() { return ippiCopy_32f_C1R; }
    inline static IppStatus runInit(const kernel_type* pKernel, IppiSize kernelSize, int divisor, IppDataType dataType, int numChannels, IppRoundMode roundMode, IppiFilterBorderSpec* pSpec)
    {
        CV_UNUSED(divisor);
        return ippiFilterBorderInit_32f(pKernel, kernelSize, dataType, numChannels, roundMode, pSpec);
    }
};

template <int kdepth>
static bool ippFilter2D(int stype, int dtype,
                        uchar * src_data, size_t src_step,
                        uchar * dst_data, size_t dst_step,
                        int width, int height,
                        uchar * kernel_data, size_t kernel_step,
                        int kernel_width, int kernel_height,
                        int anchor_x, int anchor_y,
                        double delta, int borderType, bool isSubmatrix)
{
    CV_INSTRUMENT_REGION_IPP();

    typedef IppFilterTrait<kdepth> trait;
    typedef typename trait::kernel_type kernel_type;

    IppAutoBuffer<IppiFilterBorderSpec> spec;
    IppAutoBuffer<Ipp8u> buffer;
    IppAutoBuffer<kernel_type> kernelBuffer;
    IppiBorderType ippBorderType;
    int src_type;

    Point anchor(anchor_x, anchor_y);
#if IPP_VERSION_X100 >= 900
    Point ippAnchor((kernel_width - 1) / 2, (kernel_height - 1) / 2);
#else
    Point ippAnchor(kernel_width >> 1, kernel_height >> 1);
#endif
    bool isIsolated = (borderType & BORDER_ISOLATED) != 0;
    int borderTypeNI = borderType & ~BORDER_ISOLATED;
    ippBorderType = ippiGetBorderType(borderTypeNI);
    int ddepth = CV_MAT_DEPTH(dtype);
    int sdepth = CV_MAT_DEPTH(stype);

#if IPP_VERSION_X100 >= 201700 && IPP_VERSION_X100 <= 201702 // IPP bug with 1x1 kernel
    if(kernel_width == 1 && kernel_height == 1)
        return false;
#endif

    bool runIpp = true
            && (borderTypeNI == BORDER_CONSTANT || borderTypeNI == BORDER_REPLICATE)
            && (sdepth == ddepth)
            && (getIppFunc(stype))
            && ((int)ippBorderType > 0)
            && (!isSubmatrix || isIsolated)
            && (std::fabs(delta - 0) < DBL_EPSILON)
            && (ippAnchor == anchor)
            && src_data != dst_data;

    if (!runIpp)
        return false;

    src_type = stype;
    int cn = CV_MAT_CN(stype);
    IppiSize kernelSize = { kernel_width, kernel_height };
    IppDataType dataType = ippiGetDataType(ddepth);
    IppDataType kernelType = ippiGetDataType(kdepth);
    Ipp32s specSize = 0;
    Ipp32s bufsize = 0;
    IppiSize dstRoiSize = { width, height };
    IppStatus status;

    status = ippiFilterBorderGetSize(kernelSize, dstRoiSize, dataType, kernelType, cn, &specSize, &bufsize);
    if (status < 0)
        return false;

    kernel_type* pKerBuffer = (kernel_type*)kernel_data;
    size_t good_kernel_step = sizeof(kernel_type) * static_cast<size_t>(kernelSize.width);
#if IPP_VERSION_X100 >= 900
    if (kernel_step != good_kernel_step) {
        kernelBuffer.allocate((int)good_kernel_step * kernelSize.height);
        status = trait::get_copy_fun()((kernel_type*)kernel_data, (int)kernel_step, kernelBuffer, (int)good_kernel_step, kernelSize);
        if (status < 0)
            return false;
        pKerBuffer = kernelBuffer;
    }
#else
    kernelBuffer.Alloc(good_kernel_step * kernelSize.height);
    Mat kerFlip(Size(kernelSize.width, kernelSize.height), trait::kernel_type_id, kernelBuffer, (int)good_kernel_step);
    Mat kernel(Size(kernel_width, kernel_height), trait::kernel_type_id, kernel_data, kernel_step);
    flip(kernel, kerFlip, -1);
    pKerBuffer = kernelBuffer;
#endif
    spec.allocate(specSize);
    buffer.allocate(bufsize);
    status = trait::runInit(pKerBuffer, kernelSize, 0, dataType, cn, ippRndFinancial, spec);
    if (status < 0) {
        return false;
    }
    IppiFilterBorder ippiFilterBorder = getIppFunc(src_type);
    kernel_type borderValue[4] = { 0, 0, 0, 0 };
    status = CV_INSTRUMENT_FUN_IPP(ippiFilterBorder, src_data, (int)src_step, dst_data, (int)dst_step, dstRoiSize, ippBorderType, borderValue, spec, buffer);
    if (status >= 0) {
        CV_IMPL_ADD(CV_IMPL_IPP);
        return true;
    }
    return false;
}
#endif

static bool dftFilter2D(int stype, int dtype, int kernel_type,
                        uchar * src_data, size_t src_step,
                        uchar * dst_data, size_t dst_step,
                        int width, int height,
                        uchar * kernel_data, size_t kernel_step,
                        int kernel_width, int kernel_height,
                        int anchor_x, int anchor_y,
                        double delta, int borderType)
{
    {
#if CV_SSE2
        int sdepth = CV_MAT_DEPTH(stype);
        int ddepth = CV_MAT_DEPTH(dtype);
        int dft_filter_size = ((sdepth == CV_8U && (ddepth == CV_8U || ddepth == CV_16S)) || (sdepth == CV_32F && ddepth == CV_32F)) && checkHardwareSupport(CV_CPU_SSE3) ? 130 : 50;
#else
        CV_UNUSED(stype);
        CV_UNUSED(dtype);
        int dft_filter_size = 50;
#endif
        if (kernel_width * kernel_height < dft_filter_size)
            return false;
    }

    Point anchor = Point(anchor_x, anchor_y);
    Mat kernel = Mat(Size(kernel_width, kernel_height), kernel_type, kernel_data, kernel_step);

    Mat src(Size(width, height), stype, src_data, src_step);
    Mat dst(Size(width, height), dtype, dst_data, dst_step);
    Mat temp;
    int src_channels = CV_MAT_CN(stype);
    int dst_channels = CV_MAT_CN(dtype);
    int ddepth = CV_MAT_DEPTH(dtype);
    // crossCorr doesn't accept non-zero delta with multiple channels
    if (src_channels != 1 && delta != 0) {
        // The semantics of filter2D require that the delta be applied
        // as floating-point math.  So wee need an intermediate Mat
        // with a float datatype.  If the dest is already floats,
        // we just use that.
        int corrDepth = ddepth;
        if ((ddepth == CV_32F || ddepth == CV_64F) && src_data != dst_data) {
            temp = Mat(Size(width, height), dtype, dst_data, dst_step);
        } else {
            corrDepth = ddepth == CV_64F ? CV_64F : CV_32F;
            temp.create(Size(width, height), CV_MAKETYPE(corrDepth, dst_channels));
        }
        crossCorr(src, kernel, temp, src.size(),
                  CV_MAKETYPE(corrDepth, src_channels),
                  anchor, 0, borderType);
        add(temp, delta, temp);
        if (temp.data != dst_data) {
            temp.convertTo(dst, dst.type());
        }
    } else {
        if (src_data != dst_data)
            temp = Mat(Size(width, height), dtype, dst_data, dst_step);
        else
            temp.create(Size(width, height), dtype);
        crossCorr(src, kernel, temp, src.size(),
                  CV_MAKETYPE(ddepth, src_channels),
                  anchor, delta, borderType);
        if (temp.data != dst_data)
            temp.copyTo(dst);
    }
    return true;
}

static void ocvFilter2D(int stype, int dtype, int kernel_type,
                        uchar * src_data, size_t src_step,
                        uchar * dst_data, size_t dst_step,
                        int width, int height,
                        int full_width, int full_height,
                        int offset_x, int offset_y,
                        uchar * kernel_data, size_t kernel_step,
                        int kernel_width, int kernel_height,
                        int anchor_x, int anchor_y,
                        double delta, int borderType)
{
    int borderTypeValue = borderType & ~BORDER_ISOLATED;
    Mat kernel = Mat(Size(kernel_width, kernel_height), kernel_type, kernel_data, kernel_step);
    Ptr<FilterEngine> f = createLinearFilter(stype, dtype, kernel, Point(anchor_x, anchor_y), delta,
                                             borderTypeValue);
    Mat src(Size(width, height), stype, src_data, src_step);
    Mat dst(Size(width, height), dtype, dst_data, dst_step);
    f->apply(src, dst, Size(full_width, full_height), Point(offset_x, offset_y));
}

static bool replacementSepFilter(int stype, int dtype, int ktype,
                                 uchar* src_data, size_t src_step, uchar* dst_data, size_t dst_step,
                                 int width, int height, int full_width, int full_height,
                                 int offset_x, int offset_y,
                                 uchar * kernelx_data, int kernelx_len,
                                 uchar * kernely_data, int kernely_len,
                                 int anchor_x, int anchor_y, double delta, int borderType)
{
    cvhalFilter2D *ctx;
    int res = cv_hal_sepFilterInit(&ctx, stype, dtype, ktype,
                                   kernelx_data, kernelx_len,
                                   kernely_data, kernely_len,
                                   anchor_x, anchor_y, delta, borderType);
    if (res != CV_HAL_ERROR_OK)
        return false;
    res = cv_hal_sepFilter(ctx, src_data, src_step, dst_data, dst_step, width, height, full_width, full_height, offset_x, offset_y);
    bool success = (res == CV_HAL_ERROR_OK);
    res = cv_hal_sepFilterFree(ctx);
    if (res != CV_HAL_ERROR_OK)
        return false;
    return success;
}

static void ocvSepFilter(int stype, int dtype, int ktype,
                         uchar* src_data, size_t src_step, uchar* dst_data, size_t dst_step,
                         int width, int height, int full_width, int full_height,
                         int offset_x, int offset_y,
                         uchar * kernelx_data, int kernelx_len,
                         uchar * kernely_data, int kernely_len,
                         int anchor_x, int anchor_y, double delta, int borderType)
{
    Mat kernelX(Size(kernelx_len, 1), ktype, kernelx_data);
    Mat kernelY(Size(kernely_len, 1), ktype, kernely_data);
    Ptr<FilterEngine> f = createSeparableLinearFilter(stype, dtype, kernelX, kernelY,
                                                      Point(anchor_x, anchor_y),
                                                      delta, borderType & ~BORDER_ISOLATED);
    Mat src(Size(width, height), stype, src_data, src_step);
    Mat dst(Size(width, height), dtype, dst_data, dst_step);
    f->apply(src, dst, Size(full_width, full_height), Point(offset_x, offset_y));
};

//===================================================================
//       HAL functions
//===================================================================

namespace cv {
namespace hal {


CV_DEPRECATED Ptr<hal::Filter2D> Filter2D::create(uchar * , size_t , int ,
                                 int , int ,
                                 int , int ,
                                 int , int ,
                                 int , double ,
                                 int , int ,
                                 bool , bool ) { return Ptr<hal::Filter2D>(); }

CV_DEPRECATED Ptr<hal::SepFilter2D> SepFilter2D::create(int , int , int ,
                                    uchar * , int ,
                                    uchar * , int ,
                                    int , int ,
                                    double , int )  { return Ptr<hal::SepFilter2D>(); }


void filter2D(int stype, int dtype, int kernel_type,
              uchar * src_data, size_t src_step,
              uchar * dst_data, size_t dst_step,
              int width, int height,
              int full_width, int full_height,
              int offset_x, int offset_y,
              uchar * kernel_data, size_t kernel_step,
              int kernel_width, int kernel_height,
              int anchor_x, int anchor_y,
              double delta, int borderType,
              bool isSubmatrix)
{
    bool res;
    res = replacementFilter2D(stype, dtype, kernel_type,
                              src_data, src_step,
                              dst_data, dst_step,
                              width, height,
                              full_width, full_height,
                              offset_x, offset_y,
                              kernel_data, kernel_step,
                              kernel_width, kernel_height,
                              anchor_x, anchor_y,
                              delta, borderType, isSubmatrix);
    if (res)
        return;
#ifdef HAVE_IPP
    CV_IPP_CHECK()
    {
        res = false;
        if (kernel_type == CV_32FC1) {
            res = ippFilter2D<CV_32F>(stype, dtype,
                                      src_data, src_step,
                                      dst_data, dst_step,
                                      width, height,
                                      kernel_data, kernel_step,
                                      kernel_width, kernel_height,
                                      anchor_x, anchor_y,
                                      delta, borderType, isSubmatrix);
        }
        else if (kernel_type == CV_16SC1) {
            res = ippFilter2D<CV_16S>(stype, dtype,
                                      src_data, src_step,
                                      dst_data, dst_step,
                                      width, height,
                                      kernel_data, kernel_step,
                                      kernel_width, kernel_height,
                                      anchor_x, anchor_y,
                                      delta, borderType, isSubmatrix);
        }
        if (res)
            return;
    }
#endif
    res = dftFilter2D(stype, dtype, kernel_type,
                      src_data, src_step,
                      dst_data, dst_step,
                      width, height,
                      kernel_data, kernel_step,
                      kernel_width, kernel_height,
                      anchor_x, anchor_y,
                      delta, borderType);
    if (res)
        return;
    ocvFilter2D(stype, dtype, kernel_type,
                src_data, src_step,
                dst_data, dst_step,
                width, height,
                full_width, full_height,
                offset_x, offset_y,
                kernel_data, kernel_step,
                kernel_width, kernel_height,
                anchor_x, anchor_y,
                delta, borderType);
}

//---------------------------------------------------------------

void sepFilter2D(int stype, int dtype, int ktype,
                 uchar* src_data, size_t src_step, uchar* dst_data, size_t dst_step,
                 int width, int height, int full_width, int full_height,
                 int offset_x, int offset_y,
                 uchar * kernelx_data, int kernelx_len,
                 uchar * kernely_data, int kernely_len,
                 int anchor_x, int anchor_y, double delta, int borderType)
{

    bool res = replacementSepFilter(stype, dtype, ktype,
                                    src_data, src_step, dst_data, dst_step,
                                    width, height, full_width, full_height,
                                    offset_x, offset_y,
                                    kernelx_data, kernelx_len,
                                    kernely_data, kernely_len,
                                    anchor_x, anchor_y, delta, borderType);
    if (res)
        return;
    ocvSepFilter(stype, dtype, ktype,
                 src_data, src_step, dst_data, dst_step,
                 width, height, full_width, full_height,
                 offset_x, offset_y,
                 kernelx_data, kernelx_len,
                 kernely_data, kernely_len,
                 anchor_x, anchor_y, delta, borderType);
}

} // cv::hal::
} // cv::

//================================================================
//   Main interface
//================================================================

void cv::filter2D( InputArray _src, OutputArray _dst, int ddepth,
                   InputArray _kernel, Point anchor0,
                   double delta, int borderType )
{
    CV_INSTRUMENT_REGION()

    CV_OCL_RUN(_dst.isUMat() && _src.dims() <= 2,
               ocl_filter2D(_src, _dst, ddepth, _kernel, anchor0, delta, borderType))

    Mat src = _src.getMat(), kernel = _kernel.getMat();

    if( ddepth < 0 )
        ddepth = src.depth();

    _dst.create( src.size(), CV_MAKETYPE(ddepth, src.channels()) );
    Mat dst = _dst.getMat();
    Point anchor = normalizeAnchor(anchor0, kernel.size());

    Point ofs;
    Size wsz(src.cols, src.rows);
    if( (borderType & BORDER_ISOLATED) == 0 )
        src.locateROI( wsz, ofs );

    hal::filter2D(src.type(), dst.type(), kernel.type(),
                  src.data, src.step, dst.data, dst.step,
                  dst.cols, dst.rows, wsz.width, wsz.height, ofs.x, ofs.y,
                  kernel.data, kernel.step,  kernel.cols, kernel.rows,
                  anchor.x, anchor.y,
                  delta, borderType, src.isSubmatrix());
}

void cv::sepFilter2D( InputArray _src, OutputArray _dst, int ddepth,
                      InputArray _kernelX, InputArray _kernelY, Point anchor,
                      double delta, int borderType )
{
    CV_INSTRUMENT_REGION()

    CV_OCL_RUN(_dst.isUMat() && _src.dims() <= 2 && (size_t)_src.rows() > _kernelY.total() && (size_t)_src.cols() > _kernelX.total(),
               ocl_sepFilter2D(_src, _dst, ddepth, _kernelX, _kernelY, anchor, delta, borderType))

    Mat src = _src.getMat(), kernelX = _kernelX.getMat(), kernelY = _kernelY.getMat();

    if( ddepth < 0 )
        ddepth = src.depth();

    _dst.create( src.size(), CV_MAKETYPE(ddepth, src.channels()) );
    Mat dst = _dst.getMat();

    Point ofs;
    Size wsz(src.cols, src.rows);
    if( (borderType & BORDER_ISOLATED) == 0 )
        src.locateROI( wsz, ofs );

    CV_Assert( kernelX.type() == kernelY.type() &&
               (kernelX.cols == 1 || kernelX.rows == 1) &&
               (kernelY.cols == 1 || kernelY.rows == 1) );

    Mat contKernelX = kernelX.isContinuous() ? kernelX : kernelX.clone();
    Mat contKernelY = kernelY.isContinuous() ? kernelY : kernelY.clone();

    hal::sepFilter2D(src.type(), dst.type(), kernelX.type(),
                     src.data, src.step, dst.data, dst.step,
                     dst.cols, dst.rows, wsz.width, wsz.height, ofs.x, ofs.y,
                     contKernelX.data, kernelX.cols + kernelX.rows - 1,
                     contKernelY.data, kernelY.cols + kernelY.rows - 1,
                     anchor.x, anchor.y, delta, borderType & ~BORDER_ISOLATED);
}


CV_IMPL void
cvFilter2D( const CvArr* srcarr, CvArr* dstarr, const CvMat* _kernel, CvPoint anchor )
{
    cv::Mat src = cv::cvarrToMat(srcarr), dst = cv::cvarrToMat(dstarr);
    cv::Mat kernel = cv::cvarrToMat(_kernel);

    CV_Assert( src.size() == dst.size() && src.channels() == dst.channels() );

    cv::filter2D( src, dst, dst.depth(), kernel, anchor, 0, cv::BORDER_REPLICATE );
}

/* End of file. */<|MERGE_RESOLUTION|>--- conflicted
+++ resolved
@@ -1361,12 +1361,8 @@
     {
         kernel = _kernel;
         haveSSE = checkHardwareSupport(CV_CPU_SSE);
-<<<<<<< HEAD
         haveAVX2 = checkHardwareSupport(CV_CPU_AVX2);
-#if defined USE_IPP_SEP_FILTERS && IPP_DISABLE_BLOCK
-=======
 #if defined USE_IPP_SEP_FILTERS
->>>>>>> fe4555ec
         bufsz = -1;
 #endif
     }
@@ -1436,12 +1432,8 @@
 
     Mat kernel;
     bool haveSSE;
-<<<<<<< HEAD
     bool haveAVX2;
-#if defined USE_IPP_SEP_FILTERS && IPP_DISABLE_BLOCK
-=======
 #if defined USE_IPP_SEP_FILTERS
->>>>>>> fe4555ec
 private:
     mutable int bufsz;
     int ippiOperator(const uchar* _src, uchar* _dst, int width, int cn) const
