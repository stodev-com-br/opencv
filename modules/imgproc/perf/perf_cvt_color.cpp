#include "perf_precomp.hpp"

using namespace std;
using namespace cv;
using namespace perf;
using std::tr1::make_tuple;
using std::tr1::get;

//extra color conversions supported implicitly
enum
{
    CX_BGRA2HLS      = CV_COLORCVT_MAX + CV_BGR2HLS,
    CX_BGRA2HLS_FULL = CV_COLORCVT_MAX + CV_BGR2HLS_FULL,
    CX_BGRA2HSV      = CV_COLORCVT_MAX + CV_BGR2HSV,
    CX_BGRA2HSV_FULL = CV_COLORCVT_MAX + CV_BGR2HSV_FULL,
    CX_BGRA2Lab      = CV_COLORCVT_MAX + CV_BGR2Lab,
    CX_BGRA2Luv      = CV_COLORCVT_MAX + CV_BGR2Luv,
    CX_BGRA2XYZ      = CV_COLORCVT_MAX + CV_BGR2XYZ,
    CX_BGRA2YCrCb    = CV_COLORCVT_MAX + CV_BGR2YCrCb,
    CX_BGRA2YUV      = CV_COLORCVT_MAX + CV_BGR2YUV,
    CX_HLS2BGRA      = CV_COLORCVT_MAX + CV_HLS2BGR,
    CX_HLS2BGRA_FULL = CV_COLORCVT_MAX + CV_HLS2BGR_FULL,
    CX_HLS2RGBA      = CV_COLORCVT_MAX + CV_HLS2RGB,
    CX_HLS2RGBA_FULL = CV_COLORCVT_MAX + CV_HLS2RGB_FULL,
    CX_HSV2BGRA      = CV_COLORCVT_MAX + CV_HSV2BGR,
    CX_HSV2BGRA_FULL = CV_COLORCVT_MAX + CV_HSV2BGR_FULL,
    CX_HSV2RGBA      = CV_COLORCVT_MAX + CV_HSV2RGB,
    CX_HSV2RGBA_FULL = CV_COLORCVT_MAX + CV_HSV2RGB_FULL,
    CX_Lab2BGRA      = CV_COLORCVT_MAX + CV_Lab2BGR,
    CX_Lab2LBGRA     = CV_COLORCVT_MAX + CV_Lab2LBGR,
    CX_Lab2LRGBA     = CV_COLORCVT_MAX + CV_Lab2LRGB,
    CX_Lab2RGBA      = CV_COLORCVT_MAX + CV_Lab2RGB,
    CX_LBGRA2Lab     = CV_COLORCVT_MAX + CV_LBGR2Lab,
    CX_LBGRA2Luv     = CV_COLORCVT_MAX + CV_LBGR2Luv,
    CX_LRGBA2Lab     = CV_COLORCVT_MAX + CV_LRGB2Lab,
    CX_LRGBA2Luv     = CV_COLORCVT_MAX + CV_LRGB2Luv,
    CX_Luv2BGRA      = CV_COLORCVT_MAX + CV_Luv2BGR,
    CX_Luv2LBGRA     = CV_COLORCVT_MAX + CV_Luv2LBGR,
    CX_Luv2LRGBA     = CV_COLORCVT_MAX + CV_Luv2LRGB,
    CX_Luv2RGBA      = CV_COLORCVT_MAX + CV_Luv2RGB,
    CX_RGBA2HLS      = CV_COLORCVT_MAX + CV_RGB2HLS,
    CX_RGBA2HLS_FULL = CV_COLORCVT_MAX + CV_RGB2HLS_FULL,
    CX_RGBA2HSV      = CV_COLORCVT_MAX + CV_RGB2HSV,
    CX_RGBA2HSV_FULL = CV_COLORCVT_MAX + CV_RGB2HSV_FULL,
    CX_RGBA2Lab      = CV_COLORCVT_MAX + CV_RGB2Lab,
    CX_RGBA2Luv      = CV_COLORCVT_MAX + CV_RGB2Luv,
    CX_RGBA2XYZ      = CV_COLORCVT_MAX + CV_RGB2XYZ,
    CX_RGBA2YCrCb    = CV_COLORCVT_MAX + CV_RGB2YCrCb,
    CX_RGBA2YUV      = CV_COLORCVT_MAX + CV_RGB2YUV,
    CX_XYZ2BGRA      = CV_COLORCVT_MAX + CV_XYZ2BGR,
    CX_XYZ2RGBA      = CV_COLORCVT_MAX + CV_XYZ2RGB,
    CX_YCrCb2BGRA    = CV_COLORCVT_MAX + CV_YCrCb2BGR,
    CX_YCrCb2RGBA    = CV_COLORCVT_MAX + CV_YCrCb2RGB,
    CX_YUV2BGRA      = CV_COLORCVT_MAX + CV_YUV2BGR,
    CX_YUV2RGBA      = CV_COLORCVT_MAX + CV_YUV2RGB
};

CV_ENUM(CvtMode,
    CV_BGR2BGR555, CV_BGR2BGR565, CV_BGR2BGRA, CV_BGR2GRAY,
    CV_BGR2HLS, CV_BGR2HLS_FULL, CV_BGR2HSV, CV_BGR2HSV_FULL,
    CV_BGR2Lab, CV_BGR2Luv, CV_BGR2RGB, CV_BGR2RGBA, CV_BGR2XYZ,
    CV_BGR2YCrCb, CV_BGR2YUV, CV_BGR5552BGR, CV_BGR5552BGRA,

    CV_BGR5552GRAY, CV_BGR5552RGB, CV_BGR5552RGBA, CV_BGR5652BGR,
    CV_BGR5652BGRA, CV_BGR5652GRAY, CV_BGR5652RGB, CV_BGR5652RGBA,

    CV_BGRA2BGR, CV_BGRA2BGR555, CV_BGRA2BGR565, CV_BGRA2GRAY, CV_BGRA2RGBA,
    CX_BGRA2HLS, CX_BGRA2HLS_FULL, CX_BGRA2HSV, CX_BGRA2HSV_FULL,
    CX_BGRA2Lab, CX_BGRA2Luv, CX_BGRA2XYZ,
    CX_BGRA2YCrCb, CX_BGRA2YUV,

    CV_GRAY2BGR, CV_GRAY2BGR555, CV_GRAY2BGR565, CV_GRAY2BGRA,

    CV_HLS2BGR, CV_HLS2BGR_FULL, CV_HLS2RGB, CV_HLS2RGB_FULL,
    CX_HLS2BGRA, CX_HLS2BGRA_FULL, CX_HLS2RGBA, CX_HLS2RGBA_FULL,

    CV_HSV2BGR, CV_HSV2BGR_FULL, CV_HSV2RGB, CV_HSV2RGB_FULL,
    CX_HSV2BGRA, CX_HSV2BGRA_FULL, CX_HSV2RGBA,    CX_HSV2RGBA_FULL,

    CV_Lab2BGR, CV_Lab2LBGR, CV_Lab2LRGB, CV_Lab2RGB,
    CX_Lab2BGRA, CX_Lab2LBGRA, CX_Lab2LRGBA, CX_Lab2RGBA,

    CV_LBGR2Lab, CV_LBGR2Luv, CV_LRGB2Lab, CV_LRGB2Luv,
    CX_LBGRA2Lab, CX_LBGRA2Luv, CX_LRGBA2Lab, CX_LRGBA2Luv,

    CV_Luv2BGR, CV_Luv2LBGR, CV_Luv2LRGB, CV_Luv2RGB,
    CX_Luv2BGRA, CX_Luv2LBGRA, CX_Luv2LRGBA, CX_Luv2RGBA,

    CV_RGB2BGR555, CV_RGB2BGR565, CV_RGB2GRAY,
    CV_RGB2HLS, CV_RGB2HLS_FULL, CV_RGB2HSV, CV_RGB2HSV_FULL,
    CV_RGB2Lab, CV_RGB2Luv, CV_RGB2XYZ, CV_RGB2YCrCb, CV_RGB2YUV,

    CV_RGBA2BGR, CV_RGBA2BGR555, CV_RGBA2BGR565, CV_RGBA2GRAY,
    CX_RGBA2HLS, CX_RGBA2HLS_FULL, CX_RGBA2HSV, CX_RGBA2HSV_FULL,
    CX_RGBA2Lab, CX_RGBA2Luv, CX_RGBA2XYZ,
    CX_RGBA2YCrCb, CX_RGBA2YUV,

    CV_XYZ2BGR, CV_XYZ2RGB, CX_XYZ2BGRA, CX_XYZ2RGBA,

    CV_YCrCb2BGR, CV_YCrCb2RGB, CX_YCrCb2BGRA, CX_YCrCb2RGBA,
    CV_YUV2BGR, CV_YUV2RGB, CX_YUV2BGRA, CX_YUV2RGBA
    )


CV_ENUM(CvtModeBayer,
    CV_BayerBG2BGR, CV_BayerBG2BGR_VNG, CV_BayerBG2GRAY,
    CV_BayerGB2BGR, CV_BayerGB2BGR_VNG, CV_BayerGB2GRAY,
    CV_BayerGR2BGR, CV_BayerGR2BGR_VNG, CV_BayerGR2GRAY,
    CV_BayerRG2BGR, CV_BayerRG2BGR_VNG, CV_BayerRG2GRAY
    )


CV_ENUM(CvtMode2, CV_YUV2BGR_NV12, CV_YUV2BGRA_NV12, CV_YUV2RGB_NV12, CV_YUV2RGBA_NV12, CV_YUV2BGR_NV21, CV_YUV2BGRA_NV21, CV_YUV2RGB_NV21, CV_YUV2RGBA_NV21,
                  CV_YUV2BGR_YV12, CV_YUV2BGRA_YV12, CV_YUV2RGB_YV12, CV_YUV2RGBA_YV12, CV_YUV2BGR_IYUV, CV_YUV2BGRA_IYUV, CV_YUV2RGB_IYUV, CV_YUV2RGBA_IYUV,
                  COLOR_YUV2GRAY_420, CV_YUV2RGB_UYVY, CV_YUV2BGR_UYVY, CV_YUV2RGBA_UYVY, CV_YUV2BGRA_UYVY, CV_YUV2RGB_YUY2, CV_YUV2BGR_YUY2, CV_YUV2RGB_YVYU,
                  CV_YUV2BGR_YVYU, CV_YUV2RGBA_YUY2, CV_YUV2BGRA_YUY2, CV_YUV2RGBA_YVYU, CV_YUV2BGRA_YVYU)

CV_ENUM(CvtMode3, CV_RGB2YUV_IYUV, CV_BGR2YUV_IYUV, CV_RGBA2YUV_IYUV, CV_BGRA2YUV_IYUV,
                  CV_RGB2YUV_YV12, CV_BGR2YUV_YV12, CV_RGBA2YUV_YV12, CV_BGRA2YUV_YV12)

struct ChPair
{
    ChPair(int _scn, int _dcn): scn(_scn), dcn(_dcn) {}
    int scn, dcn;
};

ChPair getConversionInfo(int cvtMode)
{
    switch(cvtMode)
    {
    case CV_BayerBG2GRAY: case CV_BayerGB2GRAY:
    case CV_BayerGR2GRAY: case CV_BayerRG2GRAY:
    case CV_YUV2GRAY_420:
        return ChPair(1,1);
    case CV_GRAY2BGR555: case CV_GRAY2BGR565:
        return ChPair(1,2);
    case CV_BayerBG2BGR: case CV_BayerBG2BGR_VNG:
    case CV_BayerGB2BGR: case CV_BayerGB2BGR_VNG:
    case CV_BayerGR2BGR: case CV_BayerGR2BGR_VNG:
    case CV_BayerRG2BGR: case CV_BayerRG2BGR_VNG:
    case CV_GRAY2BGR:
    case CV_YUV2BGR_NV12: case CV_YUV2RGB_NV12:
    case CV_YUV2BGR_NV21: case CV_YUV2RGB_NV21:
    case CV_YUV2BGR_YV12: case CV_YUV2RGB_YV12:
    case CV_YUV2BGR_IYUV: case CV_YUV2RGB_IYUV:
        return ChPair(1,3);
    case CV_GRAY2BGRA:
    case CV_YUV2BGRA_NV12: case CV_YUV2RGBA_NV12:
    case CV_YUV2BGRA_NV21: case CV_YUV2RGBA_NV21:
    case CV_YUV2BGRA_YV12: case CV_YUV2RGBA_YV12:
    case CV_YUV2BGRA_IYUV: case CV_YUV2RGBA_IYUV:
        return ChPair(1,4);
    case CV_BGR5552GRAY: case CV_BGR5652GRAY:
        return ChPair(2,1);
    case CV_BGR5552BGR: case CV_BGR5552RGB:
    case CV_BGR5652BGR: case CV_BGR5652RGB:
    case CV_YUV2RGB_UYVY: case CV_YUV2BGR_UYVY:
    case CV_YUV2RGBA_UYVY: case CV_YUV2BGRA_UYVY:
    case CV_YUV2RGB_YUY2: case CV_YUV2BGR_YUY2:
    case CV_YUV2RGB_YVYU: case CV_YUV2BGR_YVYU:
    case CV_YUV2RGBA_YUY2: case CV_YUV2BGRA_YUY2:
    case CV_YUV2RGBA_YVYU: case CV_YUV2BGRA_YVYU:
        return ChPair(2,3);
    case CV_BGR5552BGRA: case CV_BGR5552RGBA:
    case CV_BGR5652BGRA: case CV_BGR5652RGBA:
        return ChPair(2,4);
    case CV_BGR2GRAY: case CV_RGB2GRAY:
    case CV_RGB2YUV_IYUV: case CV_RGB2YUV_YV12:
    case CV_BGR2YUV_IYUV: case CV_BGR2YUV_YV12:
        return ChPair(3,1);
    case CV_BGR2BGR555: case CV_BGR2BGR565:
    case CV_RGB2BGR555: case CV_RGB2BGR565:
        return ChPair(3,2);
    case CV_BGR2HLS: case CV_BGR2HLS_FULL:
    case CV_BGR2HSV: case CV_BGR2HSV_FULL:
    case CV_BGR2Lab: case CV_BGR2Luv:
    case CV_BGR2RGB: case CV_BGR2XYZ:
    case CV_BGR2YCrCb: case CV_BGR2YUV:
    case CV_HLS2BGR: case CV_HLS2BGR_FULL:
    case CV_HLS2RGB: case CV_HLS2RGB_FULL:
    case CV_HSV2BGR: case CV_HSV2BGR_FULL:
    case CV_HSV2RGB: case CV_HSV2RGB_FULL:
    case CV_Lab2BGR: case CV_Lab2LBGR:
    case CV_Lab2LRGB: case CV_Lab2RGB:
    case CV_LBGR2Lab: case CV_LBGR2Luv:
    case CV_LRGB2Lab: case CV_LRGB2Luv:
    case CV_Luv2BGR: case CV_Luv2LBGR:
    case CV_Luv2LRGB: case CV_Luv2RGB:
    case CV_RGB2HLS: case CV_RGB2HLS_FULL:
    case CV_RGB2HSV: case CV_RGB2HSV_FULL:
    case CV_RGB2Lab: case CV_RGB2Luv:
    case CV_RGB2XYZ: case CV_RGB2YCrCb:
    case CV_RGB2YUV: case CV_XYZ2BGR:
    case CV_XYZ2RGB: case CV_YCrCb2BGR:
    case CV_YCrCb2RGB: case CV_YUV2BGR:
    case CV_YUV2RGB:
        return ChPair(3,3);
    case CV_BGR2BGRA: case CV_BGR2RGBA:
    case CX_HLS2BGRA: case CX_HLS2BGRA_FULL:
    case CX_HLS2RGBA: case CX_HLS2RGBA_FULL:
    case CX_HSV2BGRA: case CX_HSV2BGRA_FULL:
    case CX_HSV2RGBA: case CX_HSV2RGBA_FULL:
    case CX_Lab2BGRA: case CX_Lab2LBGRA:
    case CX_Lab2LRGBA: case CX_Lab2RGBA:
    case CX_Luv2BGRA: case CX_Luv2LBGRA:
    case CX_Luv2LRGBA: case CX_Luv2RGBA:
    case CX_XYZ2BGRA: case CX_XYZ2RGBA:
    case CX_YCrCb2BGRA: case CX_YCrCb2RGBA:
    case CX_YUV2BGRA: case CX_YUV2RGBA:
        return ChPair(3,4);
    case CV_BGRA2GRAY: case CV_RGBA2GRAY:
    case CV_RGBA2YUV_IYUV: case CV_RGBA2YUV_YV12:
    case CV_BGRA2YUV_IYUV: case CV_BGRA2YUV_YV12:
        return ChPair(4,1);
    case CV_BGRA2BGR555: case CV_BGRA2BGR565:
    case CV_RGBA2BGR555: case CV_RGBA2BGR565:
        return ChPair(4,2);
    case CV_BGRA2BGR: case CX_BGRA2HLS:
    case CX_BGRA2HLS_FULL: case CX_BGRA2HSV:
    case CX_BGRA2HSV_FULL: case CX_BGRA2Lab:
    case CX_BGRA2Luv: case CX_BGRA2XYZ:
    case CX_BGRA2YCrCb: case CX_BGRA2YUV:
    case CX_LBGRA2Lab: case CX_LBGRA2Luv:
    case CX_LRGBA2Lab: case CX_LRGBA2Luv:
    case CV_RGBA2BGR: case CX_RGBA2HLS:
    case CX_RGBA2HLS_FULL: case CX_RGBA2HSV:
    case CX_RGBA2HSV_FULL: case CX_RGBA2Lab:
    case CX_RGBA2Luv: case CX_RGBA2XYZ:
    case CX_RGBA2YCrCb: case CX_RGBA2YUV:
        return ChPair(4,3);
    case CV_BGRA2RGBA:
        return ChPair(4,4);
    default:
        ADD_FAILURE() << "Unknown conversion type";
        break;
    };
    return ChPair(0,0);
}

typedef std::tr1::tuple<Size, CvtMode> Size_CvtMode_t;
typedef perf::TestBaseWithParam<Size_CvtMode_t> Size_CvtMode;

PERF_TEST_P(Size_CvtMode, cvtColor8u,
            testing::Combine(
                testing::Values(::perf::szODD, ::perf::szVGA, ::perf::sz1080p),
                testing::ValuesIn(CvtMode::all())
                )
            )
{
    Size sz = get<0>(GetParam());
    int mode = get<1>(GetParam());
    ChPair ch = getConversionInfo(mode);
    mode %= CV_COLORCVT_MAX;

    Mat src(sz, CV_8UC(ch.scn));
    Mat dst(sz, CV_8UC(ch.dcn));

    declare.time(100);
    declare.in(src, WARMUP_RNG).out(dst);

    TEST_CYCLE() cvtColor(src, dst, mode, ch.dcn);

    SANITY_CHECK(dst, 1);
}

typedef std::tr1::tuple<Size, CvtModeBayer> Size_CvtMode_Bayer_t;
typedef perf::TestBaseWithParam<Size_CvtMode_Bayer_t> Size_CvtMode_Bayer;

PERF_TEST_P(Size_CvtMode_Bayer, cvtColorBayer8u,
            testing::Combine(
                testing::Values(::perf::szODD, ::perf::szVGA),
                testing::ValuesIn(CvtModeBayer::all())
                )
            )
{
    Size sz = get<0>(GetParam());
    int mode = get<1>(GetParam());
    ChPair ch = getConversionInfo(mode);
    mode %= CV_COLORCVT_MAX;

    Mat src(sz, CV_8UC(ch.scn));
    Mat dst(sz, CV_8UC(ch.dcn));

    declare.time(100);
    declare.in(src, WARMUP_RNG).out(dst);

    TEST_CYCLE() cvtColor(src, dst, mode, ch.dcn);

    SANITY_CHECK(dst, 1);
}

typedef std::tr1::tuple<Size, CvtMode2> Size_CvtMode2_t;
typedef perf::TestBaseWithParam<Size_CvtMode2_t> Size_CvtMode2;

PERF_TEST_P(Size_CvtMode2, cvtColorYUV420,
            testing::Combine(
                testing::Values(szVGA, sz1080p, Size(130, 60)),
                testing::ValuesIn(CvtMode2::all())
                )
            )
{
    Size sz = get<0>(GetParam());
    int mode = get<1>(GetParam());
    ChPair ch = getConversionInfo(mode);

    Mat src(sz.height + sz.height / 2, sz.width, CV_8UC(ch.scn));
    Mat dst(sz, CV_8UC(ch.dcn));

    declare.in(src, WARMUP_RNG).out(dst);

    int runs = (sz.width <= 640) ? 8 : 1;
    TEST_CYCLE_MULTIRUN(runs) cvtColor(src, dst, mode, ch.dcn);

    SANITY_CHECK(dst, 1);
}

<<<<<<< HEAD
CV_ENUM(EdgeAwareBayerMode, COLOR_BayerBG2BGR_EA, COLOR_BayerGB2BGR_EA, COLOR_BayerRG2BGR_EA, COLOR_BayerGR2BGR_EA)

typedef std::tr1::tuple<Size, EdgeAwareBayerMode> EdgeAwareParams;
typedef perf::TestBaseWithParam<EdgeAwareParams> EdgeAwareDemosaicingTest;

PERF_TEST_P(EdgeAwareDemosaicingTest, demosaicingEA,
            testing::Combine(
                testing::Values(szVGA, sz720p, sz1080p, Size(130, 60)),
                testing::ValuesIn(EdgeAwareBayerMode::all())
=======
typedef std::tr1::tuple<Size, CvtMode3> Size_CvtMode3_t;
typedef perf::TestBaseWithParam<Size_CvtMode3_t> Size_CvtMode3;

PERF_TEST_P(Size_CvtMode3, cvtColorRGB2YUV420p,
            testing::Combine(
                testing::Values(szVGA, sz720p, sz1080p, Size(130, 60)),
                testing::ValuesIn(CvtMode3::all())
>>>>>>> 980fc93b
                )
            )
{
    Size sz = get<0>(GetParam());
    int mode = get<1>(GetParam());
<<<<<<< HEAD

    Mat src(sz, CV_8UC1);
    Mat dst(sz, CV_8UC3);

    declare.in(src, WARMUP_RNG).out(dst);

    TEST_CYCLE() cvtColor(src, dst, mode, 3);
=======
    ChPair ch = getConversionInfo(mode);

    Mat src(sz, CV_8UC(ch.scn));
    Mat dst(sz.height + sz.height / 2, sz.width, CV_8UC(ch.dcn));

    declare.time(100);
    declare.in(src, WARMUP_RNG).out(dst);

    TEST_CYCLE() cvtColor(src, dst, mode, ch.dcn);
>>>>>>> 980fc93b

    SANITY_CHECK(dst, 1);
}<|MERGE_RESOLUTION|>--- conflicted
+++ resolved
@@ -314,7 +314,31 @@
     SANITY_CHECK(dst, 1);
 }
 
-<<<<<<< HEAD
+typedef std::tr1::tuple<Size, CvtMode3> Size_CvtMode3_t;
+typedef perf::TestBaseWithParam<Size_CvtMode3_t> Size_CvtMode3;
+
+PERF_TEST_P(Size_CvtMode3, cvtColorRGB2YUV420p,
+            testing::Combine(
+                testing::Values(szVGA, sz720p, sz1080p, Size(130, 60)),
+                testing::ValuesIn(CvtMode3::all())
+                )
+            )
+{
+    Size sz = get<0>(GetParam());
+    int mode = get<1>(GetParam());
+    ChPair ch = getConversionInfo(mode);
+
+    Mat src(sz, CV_8UC(ch.scn));
+    Mat dst(sz.height + sz.height / 2, sz.width, CV_8UC(ch.dcn));
+
+    declare.time(100);
+    declare.in(src, WARMUP_RNG).out(dst);
+
+    TEST_CYCLE() cvtColor(src, dst, mode, ch.dcn);
+
+    SANITY_CHECK(dst, 1);
+}
+
 CV_ENUM(EdgeAwareBayerMode, COLOR_BayerBG2BGR_EA, COLOR_BayerGB2BGR_EA, COLOR_BayerRG2BGR_EA, COLOR_BayerGR2BGR_EA)
 
 typedef std::tr1::tuple<Size, EdgeAwareBayerMode> EdgeAwareParams;
@@ -324,21 +348,11 @@
             testing::Combine(
                 testing::Values(szVGA, sz720p, sz1080p, Size(130, 60)),
                 testing::ValuesIn(EdgeAwareBayerMode::all())
-=======
-typedef std::tr1::tuple<Size, CvtMode3> Size_CvtMode3_t;
-typedef perf::TestBaseWithParam<Size_CvtMode3_t> Size_CvtMode3;
-
-PERF_TEST_P(Size_CvtMode3, cvtColorRGB2YUV420p,
-            testing::Combine(
-                testing::Values(szVGA, sz720p, sz1080p, Size(130, 60)),
-                testing::ValuesIn(CvtMode3::all())
->>>>>>> 980fc93b
-                )
-            )
-{
-    Size sz = get<0>(GetParam());
-    int mode = get<1>(GetParam());
-<<<<<<< HEAD
+                )
+            )
+{
+    Size sz = get<0>(GetParam());
+    int mode = get<1>(GetParam());
 
     Mat src(sz, CV_8UC1);
     Mat dst(sz, CV_8UC3);
@@ -346,17 +360,6 @@
     declare.in(src, WARMUP_RNG).out(dst);
 
     TEST_CYCLE() cvtColor(src, dst, mode, 3);
-=======
-    ChPair ch = getConversionInfo(mode);
-
-    Mat src(sz, CV_8UC(ch.scn));
-    Mat dst(sz.height + sz.height / 2, sz.width, CV_8UC(ch.dcn));
-
-    declare.time(100);
-    declare.in(src, WARMUP_RNG).out(dst);
-
-    TEST_CYCLE() cvtColor(src, dst, mode, ch.dcn);
->>>>>>> 980fc93b
 
     SANITY_CHECK(dst, 1);
 }